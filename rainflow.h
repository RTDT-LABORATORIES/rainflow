/*
 *
 *   |                     .-.
 *   |                    /   \
 *   |     .-.===========/     \         .-.
 *   |    /   \         /       \       /   \
 *   |   /     \       /         \     /     \         .-.
 *   +--/-------\-----/-----------\---/-------\-------/---\
 *   | /         \   /             '-'=========\     /     \   /
 *   |/           '-'                           \   /       '-'
 *   |                                           '-'
 *          ____  ___    _____   __________    ____ _       __
 *         / __ \/   |  /  _/ | / / ____/ /   / __ \ |     / /
 *        / /_/ / /| |  / //  |/ / /_  / /   / / / / | /| / /
 *       / _, _/ ___ |_/ // /|  / __/ / /___/ /_/ /| |/ |/ /
 *      /_/ |_/_/  |_/___/_/ |_/_/   /_____/\____/ |__/|__/
 *
 *    Rainflow Counting Algorithm (4-point-method), C99 compliant
 * 
 * 
 * "Rainflow Counting" consists of four main steps:
 *    1. Hysteresis Filtering
 *    2. Peak-Valley Filtering
 *    3. Discretization
 *    4. Four Point Counting Method:
 *    
 *                     * D
 *                    / \       Closed, if min(B,C) >= min(A,D) && max(B,C) <= max(A,D)
 *             B *<--/          Slope B-C is counted and removed from residue
 *              / \ /
 *             /   * C
 *          \ /
 *           * A
 *
 * These steps are fully documented in standards such as 
 * ASTM E1049 "Standard Practices for Cycle Counting in Fatigue Analysis" [1].
 * This implementation uses the 4-point algorithm mentioned in [3,4] and the 3-point HCM method proposed in [2].
 * To take the residue into account, you may implement a custom method or use some
 * predefined functions.
 * 
 * References:
 * [1] "Standard Practices for Cycle Counting in Fatigue Analysis."
 *     ASTM Standard E 1049, 1985 (2011). 
 *     West Conshohocken, PA: ASTM International, 2011.
 * [2] "Rainflow - HCM / Ein Hysteresisschleifen-Zaehlalgorithmus auf werkstoffmechanischer Grundlage"
 *     U.H. Clormann, T. Seeger
 *     1985 TU Darmstadt, Fachgebiet Werkstoffmechanik
 * [3] "Zaehlverfahren zur Bildung von Kollektiven und Matrizen aus Zeitfunktionen"
 *     FVA-Richtlinie, 2010.
 *     [https://fva-net.de/fileadmin/content/Richtlinien/FVA-Richtlinie_Zaehlverfahren_2010.pdf]
 * [4] Siemens Product Lifecycle Management Software Inc., 2018. 
 *     [https://community.plm.automation.siemens.com/t5/Testing-Knowledge-Base/Rainflow-Counting/ta-p/383093]
 * [5] "Review and application of Rainflow residue processing techniques for accurate fatigue damage estimation"
 *     G.Marsh;
 *     International Journal of Fatigue 82 (2016) 757-765,
 *     [https://doi.org/10.1016/j.ijfatigue.2015.10.007]
 * [6] "Betriebsfestigkeit - Verfahren und Daten zur Bauteilberechnung"
 *     Haibach, Erwin; Springer Verlag
 * []  "Schaedigungsbasierte Hysteresefilter"; Hack, M, D386 (Diss Univ. Kaiserslautern), Shaker Verlag Aachen, 1998, ISBN 3-8265-3936-2
 * []  "Hysteresis and Phase Transition"
 *     Brokate, M.; Sprekels, J.; Applied Mathematical Sciences 121; Springer, New York, 1996
 * []  "Rainflow counting and energy dissipation in elastoplasticity"; Eur. J. Mech. A/Solids 15, pp. 705-737, 1996
 *     Brokate, M.; Dressler, K.; Krejci, P.
 * []  "Multivariate Density Estimation: Theory, Practice and Visualization". New York, Chichester, Wiley & Sons, 1992
 *     Scott, D.
 * []  "Werkstoffmechanik - Bauteile sicher beurteilen undWerkstoffe richtig einsetzen"; 
 *      Ralf Buergel, Hans Albert Richard, Andre Riemer; Springer FachmedienWiesbaden 2005, 2014
 * []  "Zaelverfahren und Lastannahme in der Betriebsfestigkeit";
 *     Michael Koehler, Sven Jenne / Kurt Poetter, Harald Zenner; Springer-Verlag Berlin Heidelberg 2012
 *
 *                                                                                                                                                          *
 *================================================================================
 * BSD 2-Clause License
 * 
 * Copyright (c) 2019, Andras Martin
 * All rights reserved.
 * 
 * Redistribution and use in source and binary forms, with or without
 * modification, are permitted provided that the following conditions are met:
 * 
 * * Redistributions of source code must retain the above copyright notice, this
 *   list of conditions and the following disclaimer.
 * 
 * * Redistributions in binary form must reproduce the above copyright notice,
 *   this list of conditions and the following disclaimer in the documentation
 *   and/or other materials provided with the distribution.
 * 
 * THIS SOFTWARE IS PROVIDED BY THE COPYRIGHT HOLDERS AND CONTRIBUTORS "AS IS"
 * AND ANY EXPRESS OR IMPLIED WARRANTIES, INCLUDING, BUT NOT LIMITED TO, THE
 * IMPLIED WARRANTIES OF MERCHANTABILITY AND FITNESS FOR A PARTICULAR PURPOSE ARE
 * DISCLAIMED. IN NO EVENT SHALL THE COPYRIGHT HOLDER OR CONTRIBUTORS BE LIABLE
 * FOR ANY DIRECT, INDIRECT, INCIDENTAL, SPECIAL, EXEMPLARY, OR CONSEQUENTIAL
 * DAMAGES (INCLUDING, BUT NOT LIMITED TO, PROCUREMENT OF SUBSTITUTE GOODS OR
 * SERVICES; LOSS OF USE, DATA, OR PROFITS; OR BUSINESS INTERRUPTION) HOWEVER
 * CAUSED AND ON ANY THEORY OF LIABILITY, WHETHER IN CONTRACT, STRICT LIABILITY,
 * OR TORT (INCLUDING NEGLIGENCE OR OTHERWISE) ARISING IN ANY WAY OUT OF THE USE
 * OF THIS SOFTWARE, EVEN IF ADVISED OF THE POSSIBILITY OF SUCH DAMAGE.
 *================================================================================
 */

#ifndef RAINFLOW_H
#define RAINFLOW_H

#if COAN_INVOKED
/* This version is generated via coan (http://coan2.sourceforge.net/) */
#endif /*COAN_INVOKED*/

#include "config.h"  /* Configuration */

#ifndef RFC_VALUE_TYPE
#define RFC_VALUE_TYPE double
#endif /*RFC_VALUE_TYPE*/

#ifdef RFC_USE_INTEGRAL_COUNTS
#define RFC_COUNTS_VALUE_TYPE    unsigned long long
#define RFC_FULL_CYCLE_INCREMENT (2)
#define RFC_HALF_CYCLE_INCREMENT (1)
#define RFC_COUNTS_LIMIT         (ULLONG_MAX - RFC_FULL_CYCLE_INCREMENT) /* ~18e18 (eff. ~9e18)*/
#else /*RFC_USE_INTEGRAL_COUNTS*/
#define RFC_COUNTS_VALUE_TYPE    double
#define RFC_FULL_CYCLE_INCREMENT (1.0)
#define RFC_HALF_CYCLE_INCREMENT (0.5)
#define RFC_COUNTS_LIMIT         (4.5e15 - RFC_FULL_CYCLE_INCREMENT)
#endif /*RFC_USE_INTEGRAL_COUNTS*/

#if RFC_MINIMAL
#undef  RFC_USE_DELEGATES
#define RFC_USE_DELEGATES    OFF
#undef  RFC_HCM_SUPPORT
#define RFC_HCM_SUPPORT      OFF
#undef  RFC_TP_SUPPORT
#define RFC_TP_SUPPORT       OFF
#undef  RFC_DH_SUPPORT
#define RFC_DH_SUPPORT       OFF
#undef  RFC_AT_SUPPORT
#define RFC_AT_SUPPORT       OFF
#undef  RFC_GLOBAL_EXTREMA
#define RFC_GLOBAL_EXTREMA   OFF
#undef  RFC_DAMAGE_FAST
#define RFC_DAMAGE_FAST      OFF
#else /*!RFC_MINIMAL*/
#ifndef RFC_USE_DELEGATES
#define RFC_USE_DELEGATES OFF
#endif /*RFC_USE_DELEGATES*/
#ifndef RFC_HCM_SUPPORT
#define RFC_HCM_SUPPORT OFF
#endif /*RFC_HCM_SUPPORT*/
#ifndef RFC_TP_SUPPORT
#define RFC_TP_SUPPORT ON
#endif /*RFC_TP_SUPPORT*/
#ifndef RFC_DH_SUPPORT
#define RFC_DH_SUPPORT OFF
#endif /*RFC_DH_SUPPORT*/
#ifndef RFC_AT_SUPPORT
#define RFC_AT_SUPPORT OFF
#endif /*RFC_AT_SUPPORT*/
#ifndef RFC_GLOBAL_EXTREMA
#define RFC_GLOBAL_EXTREMA OFF
#endif /*RFC_GLOBAL_EXTREMA*/
#ifndef RFC_DAMAGE_FAST
#define RFC_DAMAGE_FAST ON
#endif /*RFC_DAMAGE_FAST*/
#ifndef RFC_DEBUG_FLAGS
#define RFC_DEBUG_FLAGS OFF
#endif /*RFC_DEBUG_FLAGS*/
#endif /*RFC_MINIMAL*/


// Notes on mix C and C++ headers:
// https://developers.redhat.com/blog/2016/02/29/why-cstdlib-is-more-complicated-than-you-might-think/
// Avoid including C standard headers in a C++ namespace!
#ifdef __cplusplus
#include <cstdbool>  /* bool, true, false */
#include <cstdint>   /* ULLONG_MAX */
#include <climits>   /* ULLONG_MAX */
#include <cstddef>   /* size_t, NULL */
#if RFC_DEBUG_FLAGS
#include <cstdio>
#include <cstdarg>
#endif /*RFC_DEBUG_FLAGS*/
#ifndef RFC_CPP_NAMESPACE
#define RFC_CPP_NAMESPACE rainflow_C
#endif /*RFC_CPP_NAMESPACE*/
namespace RFC_CPP_NAMESPACE {
#else /*!__cplusplus*/
#include <stdbool.h> /* bool, true, false */
#include <stdint.h>  /* ULLONG_MAX */
#include <limits.h>  /* ULLONG_MAX */
#include <stddef.h>  /* size_t, NULL */
#if RFC_DEBUG_FLAGS
#include <stdio.h>
#include <stdarg.h>
#endif /*RFC_DEBUG_FLAGS*/
#endif /*__cplusplus*/


/* Memory allocation aim info */
enum rfc_mem_aim
{
    RFC_MEM_AIM_TEMP                =  0,                           /**< Error on accessing memory for temporary storage */
    RFC_MEM_AIM_RESIDUE             =  1,                           /**< Error on accessing memory for residue */
    RFC_MEM_AIM_MATRIX              =  2,                           /**< Error on accessing memory for rf matrix */
    RFC_MEM_AIM_RP                  =  3,                           /**< Error on accessing memory for range pair counting */
    RFC_MEM_AIM_LC                  =  4,                           /**< Error on accessing memory for level crossing */
#if RFC_TP_SUPPORT
    RFC_MEM_AIM_TP                  =  5,                           /**< Error on accessing memory for turning points */
#endif
#if RFC_DAMAGE_FAST
    RFC_MEM_AIM_DLUT                =  6,                           /**< Error on accessing memory for damage look-up table */
#endif
#if RFC_HCM_SUPPORT
    RFC_MEM_AIM_HCM                 =  7,                           /**< Error on accessing memory for HCM algorithm */
#endif
#if RFC_DH_SUPPORT
    RFC_MEM_AIM_DH                  =  8,                           /**< Error on accessing memory for damage history */
#endif
#if !RFC_MINIMAL
    RFC_MEM_AIM_RFM_ELEMENTS        =  9,                           /**< Error on accessing memory for rf matrix elements */
#endif /*!RFC_MINIMAL*/
};


/* Flags */
enum rfc_flags
{
    RFC_FLAGS_DEFAULT               = -1,
    RFC_FLAGS_COUNT_RFM             =  1 << 0,                      /**< Count into rainflow matrix */
    RFC_FLAGS_COUNT_DAMAGE          =  1 << 1,                      /**< Count damage */
#if !RFC_MINIMAL
#if RFC_DH_SUPPORT
    RFC_FLAGS_COUNT_DH              =  1 << 2,                      /**< Spread damage */
#endif /*RFC_DH_SUPPORT*/
    RFC_FLAGS_COUNT_RP              =  1 << 3,                      /**< Count into range pair */
    RFC_FLAGS_COUNT_LC_UP           =  1 << 4,                      /**< Count into level crossing (only rising slopes) */
    RFC_FLAGS_COUNT_LC_DN           =  1 << 5,                      /**< Count into level crossing (only falling slopes) */
    RFC_FLAGS_COUNT_LC              =  RFC_FLAGS_COUNT_LC_UP        /**< Count into level crossing (all slopes) */
                                    |  RFC_FLAGS_COUNT_LC_DN,
    RFC_FLAGS_COUNT_MK              =  1 << 6,                      /**< Live damage counter (Miner consequent) */
    RFC_FLAGS_ENFORCE_MARGIN        =  1  << 7,                     /**< Enforce first and last data point are turning points */
#endif /*!RFC_MINIMAL*/
    RFC_FLAGS_COUNT_ALL             =  RFC_FLAGS_COUNT_RFM          /**< Count all */
                                    |  RFC_FLAGS_COUNT_DAMAGE
#if RFC_DH_SUPPORT
                                    |  RFC_FLAGS_COUNT_DH
#endif /*RFC_DH_SUPPORT*/
#if !RFC_MINIMAL
                                    |  RFC_FLAGS_COUNT_RP
                                    |  RFC_FLAGS_COUNT_LC
                                    |  RFC_FLAGS_COUNT_MK,
#endif /*!RFC_MINIMAL*/
#if RFC_TP_SUPPORT
    RFC_FLAGS_TPPRUNE_PRESERVE_POS  =  1 << 8,                      /**< Preserve stream position information on pruning */
    RFC_FLAGS_TPPRUNE_PRESERVE_RES  =  1 << 9,                      /**< Preserve turning points that exist in resiude on pruning */
    RFC_FLAGS_TPAUTOPRUNE           =  1 << 10,                     /**< Automatic prune on tp */
#endif /*RFC_TP_SUPPORT*/
};


enum rfc_debug_flags
{
    RFC_FLAGS_LOG_CLOSED_CYCLES     =  1 << 0,                      /**< Log closed cycles */
};


#if !RFC_MINIMAL
/* See RFC_damage_from_rp() */
enum rfc_rp_damage_method
{
    RFC_RP_DAMAGE_CALC_METHOD_DEFAULT     = 0,
    RFC_RP_DAMAGE_CALC_METHOD_ELEMENTAR   = 1,
    RFC_RP_DAMAGE_CALC_METHOD_MODIFIED    = 2,
    RFC_RP_DAMAGE_CALC_METHOD_CONSEQUENT  = 3,
};
#endif /*!RFC_MINIMAL*/


enum rfc_state
{
    RFC_STATE_INIT0,                                                /**< Initialized with zeros */
    RFC_STATE_INIT,                                                 /**< Initialized, memory allocated */
    RFC_STATE_BUSY,                                                 /**< In counting state */
    RFC_STATE_BUSY_INTERIM,                                         /**< In counting state, having still one interim turning point (not included) */
    RFC_STATE_FINALIZE,                                             /**< Finalizing */
    RFC_STATE_FINISHED,                                             /**< Counting finished, memory still allocated */
    RFC_STATE_ERROR,                                                /**< An error occurred */
};


enum rfc_error
{
    RFC_ERROR_UNEXP                 = -1,                           /**< Unexpected error */
    RFC_ERROR_NOERROR               =  0,                           /**< No error */
    RFC_ERROR_INVARG                =  1,                           /**< Invalid arguments passed */
    RFC_ERROR_UNSUPPORTED           =  2,                           /**< Unsupported feature */
    RFC_ERROR_MEMORY                =  3,                           /**< Error on memory allocation */
#if RFC_TP_SUPPORT
    RFC_ERROR_TP                    =  4,                           /**< Error while amplitude transformation */
#endif /*RFC_TP_SUPPORT*/
#if RFC_AT_SUPPORT
    RFC_ERROR_AT                    =  5,                           /**< Error while amplitude transformation */
#endif /*RFC_AT_SUPPORT*/
#if RFC_DAMAGE_FAST
    RFC_ERROR_LUT                   =  6,                           /**< Error while accessing look up tables */
#endif /*RFC_DAMAGE_FAST*/
};


#if !RFC_MINIMAL
enum rfc_counting_method
{
    RFC_COUNTING_METHOD_DELEGATED   = -1,                           /**< Method must be implemented via delegator, see member cycle_find_fcn */
    RFC_COUNTING_METHOD_NONE        =  0,                           /**< No counting */
    RFC_COUNTING_METHOD_4PTM        =  1,                           /**< 4 point algorithm (default) */
#if RFC_HCM_SUPPORT
    RFC_COUNTING_METHOD_HCM         =  2,                           /**< 3 point algorithm, Clormann/Seeger (HCM) method */
#endif /*RFC_HCM_SUPPORT*/
    RFC_COUNTING_METHOD_COUNT                                       /**< Number of options */
};
#endif /*!RFC_MINIMAL*/


enum rfc_res_method
{
    /* Don't change order! */
    RFC_RES_NONE                    = 0,                            /**< No residual method */
    RFC_RES_IGNORE                  = 1,                            /**< Ignore residue (same as RFC_RES_NONE) */
#if !RFC_MINIMAL
    RFC_RES_DISCARD                 = 2,                            /**< Discard residue (empty residue) */
    RFC_RES_HALFCYCLES              = 3,                            /**< ASTM */
    RFC_RES_FULLCYCLES              = 4,                            /**< Count half cycles as full cycles */
    RFC_RES_CLORMANN_SEEGER         = 5,                            /**< Clormann/Seeger method */
    RFC_RES_REPEATED                = 6,                            /**< Repeat residue and count closed cycles */
    RFC_RES_RP_DIN45667             = 7,                            /**< Count residue according to range pair in DIN-45667 */
#endif /*!RFC_MINIMAL*/
    RFC_RES_COUNT                                                   /**< Number of options */
};


#if RFC_DH_SUPPORT
enum rfc_sd_method
{
    RFC_SD_NONE                     = -1,                           /**< No spread damage calculation */
    RFC_SD_HALF_23                  =  0,                           /**< Equally split damage between P2 and P3 */
    RFC_SD_RAMP_AMPLITUDE_23        =  1,                           /**< Spread damage according to amplitude over points between P2 and P3 */
    RFC_SD_RAMP_DAMAGE_23           =  2,                           /**< Spread damage linearly over points between P2 and P3 */
    RFC_SD_RAMP_AMPLITUDE_24        =  3,                           /**< Spread damage according to amplitude over points between P2 and P4 */  
    RFC_SD_RAMP_DAMAGE_24           =  4,                           /**< Spread damage linearly over points between P2 and P4 */
    RFC_SD_FULL_P2                  =  5,                           /**< Assign damage to P2 */
    RFC_SD_FULL_P3                  =  6,                           /**< Assign damage to P3 */
    RFC_SD_TRANSIENT_23             =  7,                           /**< Spread damage transient according to amplitude over points between P2 and P3 */
    RFC_SD_TRANSIENT_23c            =  8,                           /**< Spread damage transient according to amplitude over points between P2 and P4 only until cycle is closed */
    RFC_SD_COUNT                                                    /**< Number of options */
};
#endif /*RFC_DH_SUPPORT*/


/* Typedefs */
typedef                 RFC_VALUE_TYPE          rfc_value_t;                /** Input data value type */
typedef                 RFC_COUNTS_VALUE_TYPE   rfc_counts_t;               /** Type of counting values */
typedef     struct      rfc_value_tuple         rfc_value_tuple_s;          /** Tuple of value and index position */
typedef     struct      rfc_ctx                 rfc_ctx_s;                  /** Forward declaration (rainflow context) */
typedef     enum        rfc_mem_aim             rfc_mem_aim_e;              /** Memory accessing mode */
typedef     enum        rfc_flags               rfc_flags_e;                /** Flags, see RFC_FLAGS... */
typedef     enum        rfc_debug_flags         rfc_debug_flags_e;          /** Flags, see RFC_DEBUG_FLAGS... */
typedef     enum        rfc_state               rfc_state_e;                /** Counting state, see RFC_STATE... */
typedef     enum        rfc_error               rfc_error_e;                /** Recent error, see RFC_ERROR... */
typedef     enum        rfc_res_method          rfc_res_method_e;           /** Method when count residue into matrix, see RFC_RES... */
#if !RFC_MINIMAL
typedef     enum        rfc_counting_method     rfc_counting_method_e;      /** Counting method, see RFC_COUNTING... */
typedef     enum        rfc_rp_damage_method    rfc_rp_damage_method_e;     /** Method when calculating damage from range pair counting, see RFC_RP_DAMAGE_CALC_METHOD... */
typedef     enum        rfc_sd_method           rfc_sd_method_e;            /** Spread damage method, see RFC_SD... */
typedef     struct      rfc_class_param         rfc_class_param_s;          /** Class parameters (width, offset, count) */
typedef     struct      rfc_wl_param            rfc_wl_param_s;             /** Woehler curve parameters (sd, nd, k, k2, omission) */
typedef     struct      rfc_rfm_item            rfc_rfm_item_s;             /** Rainflow matrix element */
#endif /*!RFC_MINIMAL*/

/* Memory allocation functions typedef */
typedef     void *   ( *rfc_mem_alloc_fcn_t )   ( void *, size_t num, size_t size, rfc_mem_aim_e aim );     /** Memory allocation functor */

#ifdef __cplusplus
extern "C" {
#endif /*__cplusplus*/

/* Core functions */
bool    RFC_init                    (       void *ctx, unsigned class_count, rfc_value_t class_width, rfc_value_t class_offset, 
                                                       rfc_value_t hysteresis, rfc_flags_e flags );
bool    RFC_wl_init_elementary      (       void *ctx, double sx, double nx, double k );
#if !RFC_MINIMAL
bool    RFC_wl_init_original        (       void *ctx, double sd, double nd, double k );
bool    RFC_wl_init_modified        (       void *ctx, double sx, double nx, double k, double k2 );
bool    RFC_wl_init_any             (       void *ctx, const rfc_wl_param_s* wl_param );
bool    RFC_clear_counts            (       void *ctx );
#endif /*!RFC_MINIMAL*/
bool    RFC_deinit                  (       void *ctx );
bool    RFC_feed                    (       void *ctx, const rfc_value_t* data, size_t count );
#if !RFC_MINIMAL
bool    RFC_cycle_process_counts    (       void *ctx, rfc_value_t from_val, rfc_value_t to_val, rfc_flags_e flags );
bool    RFC_feed_scaled             (       void *ctx, const rfc_value_t* data, size_t count, double factor );
bool    RFC_feed_tuple              (       void *ctx, rfc_value_tuple_s *data, size_t count );
#endif /*!RFC_MINIMAL*/
bool    RFC_finalize                (       void *ctx, rfc_res_method_e residual_method );
#if !RFC_MINIMAL
/* Functions on rainflow matrix */
bool    RFC_rfm_make_symmetric      (       void *ctx );
bool    RFC_rfm_non_zeros           ( const void *ctx, unsigned *count );
bool    RFC_rfm_get                 ( const void *ctx, rfc_rfm_item_s **buffer, unsigned *count );
bool    RFC_rfm_set                 (       void *ctx, const rfc_rfm_item_s *buffer, unsigned count, bool add_only );
bool    RFC_rfm_peek                ( const void *ctx, rfc_value_t from_val, rfc_value_t to_val, rfc_counts_t *counts );
bool    RFC_rfm_poke                (       void *ctx, rfc_value_t from_val, rfc_value_t to_val, rfc_counts_t counts, bool add_only );
bool    RFC_rfm_sum                 ( const void *ctx, unsigned from_first, unsigned from_last, unsigned to_first, unsigned to_last, rfc_counts_t *count );
bool    RFC_rfm_damage              ( const void *ctx, unsigned from_first, unsigned from_last, unsigned to_first, unsigned to_last, double *damage );
bool    RFC_rfm_check               ( const void *ctx );
bool    RFC_lc_get                  ( const void *ctx, rfc_counts_t *lc, rfc_value_t *level );
bool    RFC_lc_from_rfm             ( const void *ctx, rfc_counts_t *lc, rfc_value_t *level, const rfc_counts_t *rfm, rfc_flags_e flags );
bool    RFC_lc_from_residue         ( const void *ctx, rfc_counts_t *lc, rfc_value_t *level, rfc_flags_e flags );
bool    RFC_rp_get                  ( const void *ctx, rfc_counts_t *rp, rfc_value_t *Sa );
bool    RFC_rp_from_rfm             ( const void *ctx, rfc_counts_t *rp, rfc_value_t *Sa, const rfc_counts_t *rfm );
bool    RFC_damage_from_rp          ( const void *ctx, const rfc_counts_t *counts, const rfc_value_t *Sa, double *damage, rfc_rp_damage_method_e rp_calc_type );
bool    RFC_damage_from_rfm         ( const void *ctx, const rfc_counts_t *rfm, double *damage );
bool    RFC_wl_calc_sx              ( const void *ctx, double s0, double n0, double k, double *sx, double nx, double  k2, double  sd, double nd );
bool    RFC_wl_calc_sd              ( const void *ctx, double s0, double n0, double k, double  sx, double nx, double  k2, double *sd, double nd );
bool    RFC_wl_calc_k2              ( const void *ctx, double s0, double n0, double k, double  sx, double nx, double *k2, double  sd, double nd );
bool    RFC_wl_calc_sa              ( const void *ctx, double s0, double n0, double k, double  n,  double *sa );
bool    RFC_wl_calc_n               ( const void *ctx, double s0, double n0, double k, double  sa, double *n );
bool    RFC_wl_param_set            (       void *ctx, const rfc_wl_param_s * );
bool    RFC_wl_param_get            ( const void *ctx, rfc_wl_param_s * );
bool    RFC_class_param_set         (       void *ctx, const rfc_class_param_s * );
bool    RFC_class_param_get         ( const void *ctx, rfc_class_param_s * );
<<<<<<< HEAD
bool    RFC_class_number            ( const void *ctx, rfc_value_t value, unsigned *number );
bool    RFC_class_upper             ( const void *ctx, unsigned class_number, rfc_value_t *class_upper_value );
bool    RFC_class_mean              ( const void *ctx, unsigned class_number, rfc_value_t *class_mean_value );
=======
bool    RFC_class_number            ( const void *ctx, rfc_value_t value, unsigned *class_number );
bool    RFC_class_mean              ( const void *ctx, unsigned class_number, rfc_value_t *class_mean );
bool    RFC_class_upper             ( const void *ctx, unsigned class_number, rfc_value_t *class_upper );
>>>>>>> 0aa17b0e
bool    RFC_set_flags               (       void *ctx, int flags, int stack );
bool    RFC_get_flags               ( const void *ctx, int *flags, int stack );
#endif /*!RFC_MINIMAL*/
#if RFC_TP_SUPPORT
bool    RFC_tp_init                 (       void *ctx, rfc_value_tuple_s *tp, size_t tp_cap, bool is_static );
bool    RFC_tp_init_autoprune       (       void *ctx, bool autoprune, size_t size, size_t threshold );
bool    RFC_tp_prune                (       void *ctx, size_t count, rfc_flags_e flags );
bool    RFC_tp_clear                (       void *ctx );
#endif /*RFC_TP_SUPPORT*/

#if RFC_DH_SUPPORT
bool    RFC_dh_init                 (       void *ctx, rfc_sd_method_e method, double *dh, size_t dh_cap, bool is_static );
#endif /*RFC_DH_SUPPORT*/

#if RFC_AT_SUPPORT
bool    RFC_at_init                 (       void *ctx, const double *Sa, const double *Sm, unsigned count, 
                                                       double M, double Sm_rig, double R_rig, bool R_pinned, bool symmetric );
bool    RFC_at_transform            ( const void *ctx, double Sa, double Sm, double *Sa_transformed );
#endif /*RFC_AT_SUPPORT*/

#if RFC_DEBUG_FLAGS
int     RFC_debug_fprintf           (       void *ctx, FILE *stream, const char *fmt, ... );
#endif /*RFC_DEBUG_FLAGS*/

#ifdef __cplusplus
}  // extern "C"
#endif /*__cplusplus*/

#if RFC_USE_DELEGATES
/* Delegates typedef */
typedef  void                       ( *rfc_cycle_find_fcn_t )    ( rfc_ctx_s *, rfc_flags_e flags );
typedef  bool                       ( *rfc_damage_calc_fcn_t )   ( rfc_ctx_s *, unsigned from_class, unsigned to_class, double *damage, double *Sa_ret );
typedef  bool                       ( *rfc_finalize_fcn_t )      ( rfc_ctx_s *, int residual_methods );
typedef  rfc_value_tuple_s *        ( *rfc_tp_next_fcn_t )       ( rfc_ctx_s *, const rfc_value_tuple_s * );
#if RFC_TP_SUPPORT
typedef  bool                       ( *rfc_tp_set_fcn_t )        ( rfc_ctx_s *, size_t tp_pos, rfc_value_tuple_s * );
typedef  bool                       ( *rfc_tp_get_fcn_t )        ( rfc_ctx_s *, size_t tp_pos, rfc_value_tuple_s ** );
typedef  bool                       ( *rfc_tp_inc_damage_fcn_t ) ( rfc_ctx_s *, size_t tp_pos, double damage );
#endif /*RFC_TP_SUPPORT*/
#if RFC_DH_SUPPORT
typedef  void                       ( *rfc_spread_damage_fcn_t ) ( rfc_ctx_s *, rfc_value_tuple_s *from, rfc_value_tuple_s *to, rfc_value_tuple_s *next, rfc_flags_e flags );
#endif /*RFC_DH_SUPPORT*/
#if RFC_AT_SUPPORT
typedef  bool                       ( *rfc_at_transform_fcn_t )  ( rfc_ctx_s *, double Sa, double Sm, double *Sa_transformed );
#endif /*RFC_AT_SUPPORT*/
#if RFC_DEBUG_FLAGS
typedef  int                        ( *rfc_debug_vfprintf_fcn_t )( void *, FILE *stream, const char *fmt, va_list arg );
#endif /*RFC_DEBUG_FLAGS*/
#endif /*RFC_USE_DELEGATES*/


/* Value info struct */
struct rfc_value_tuple
{
    rfc_value_t                         value;                      /**< Value. Don't change order, value field must be first! */
    unsigned                            cls;                        /**< Class number, base 0 */
    size_t                              pos;                        /**< Absolute position in input data stream, base 1 */
#if RFC_TP_SUPPORT
    size_t                              tp_pos;                     /**< Position in tp storage, base 1. Not used in tp storage itself, always 0! */
#if RFC_DH_SUPPORT
    double                              damage;                     /**< Damage accumulated to this turning point */
#endif /*RFC_DH_SUPPORT*/    
#endif /*RFC_TP_SUPPORT*/
};

#if !RFC_MINIMAL
struct rfc_class_param
{
    unsigned                            count;                      /**< Class count */
    rfc_value_t                         width;                      /**< Class width */
    rfc_value_t                         offset;                     /**< Lower bound of first class */
};

/**
 *   Woehler models
 *  
 *                                \   (S0,N0,k, any point on slope k)
 *                                 \ /
 *                                  o
 *                                   \
 *                                    \
 *                                     \
 *                                      \
 *                                       \   (SX,NX,k2)
 *                                        \ /
 *                                         o
 *                                          \    .             (SD,ND)
 *                                           \         .      /
 *                                            \              o------------------------------ (Miner original)
 *                                             \                   . 
 *                                              \                        . 
 *                                               \                             . 
 *                                                \                                  . 
 *                                                 \                                       . (No fatigue strength) 
 *                                                  (Miner elementar, k2==k)
 *  
 *  ______________________________________________________________________________________ (Omission level)
 *  
 *  s0^|k|  * n0 = sx^|k|  * nx     --->  ln(s0)*|k|  + ln(n0) = ln(sx)*|k|  + ln(nx)
 *  sd^|k2| * nd = sx^|k2| * nx     --->  ln(sd)*|k2| + ln(nd) = ln(sx)*|k2| + ln(nx)
 *  
 *     ln(s0)*|k| + ln(n0) - ln(sd)*|k2|       - ln(nd)                          = ln(sx)*|k| - ln(sx)*|k2|
 *     ln(s0)*|k| + ln(n0) - ln(sd)*|k2|       - ln(nd)                          = ln(sx)*(|k|-|k2|)
 *   ( ln(s0)*|k| + ln(n0) - ln(sd)*|k2|       - ln(nd) ) / (|k|-|k2|)           = ln(sx)
 *   ( ln(s0)*|k| + ln(n0) - ln(sx)*(|k|-|k2|) - ln(nd) ) / |k2|                 = ln(sd)
 *  |( ( ln(s0) - ln(sx) )*|k| + ln(n0)        - ln(nd) ) / ( ln(sd) - ln(sx) )| = |k2|
 */
struct rfc_wl_param
{
    double                              sd;                         /**< Fatigue strength amplitude (Miner original) */
    double                              nd;                         /**< Cycles according to wl_sd */
    double                              k;                          /**< Woehler slope, always negative */
    double                              sx;                         /**< Junction point between k and k2 */
    double                              nx;                         /**< Junction point between k and k2 */
    double                              k2;                         /**< Woehler slope between wl_sx and wl_sd, always negative */
    double                              omission;                   /**< Omission level threshold, smaller amplitudes get discarded */
    double                              q;                          /**< Parameter q based on k for "Miner consequent" approach, always positive */
    double                              q2;                         /**< Parameter q based on k2 for "Miner consequent" approach, always positive */
    double                              D;                          /**< If D > 0, parameters define Woehler curve for impaired part */
};

struct rfc_rfm_item
{
    unsigned                            from;                       /**< Start class, base 0 */
    unsigned                            to;                         /**< Ending class, base 0 */
    rfc_counts_t                        counts;                     /**< Counts */
};
#endif /*!RFC_MINIMAL*/


/**
 * Rainflow context (ctx)
 */
struct rfc_ctx
{
    size_t                              version;                    /**< Version number as sizeof(struct rfctx..), must be 1st field! */

    /* State and error information */
    rfc_state_e                         state;                      /**< Current counting state */
    rfc_error_e                         error;                      /**< Error code */

    /* Methods */
#if !RFC_MINIMAL
    rfc_counting_method_e               counting_method;            /**< Searching closed cycles method */
#endif /*!RFC_MINIMAL*/
    rfc_res_method_e                    residual_method;            /**< Used on finalizing */
#if RFC_DH_SUPPORT
    rfc_sd_method_e                     spread_damage_method;       /**< How to spread damage over turning points or time history */
#endif /*RFC_DH_SUPPORT*/

    /* Memory allocation functions */
    rfc_mem_alloc_fcn_t                 mem_alloc;                  /**< Allocate initialized memory */

    /* Counter increments */
    rfc_counts_t                        full_inc;                   /**< Increment for a full cycle */
    rfc_counts_t                        half_inc;                   /**< Increment for a half cycle, used by some residual algorithms */
    rfc_counts_t                        curr_inc;                   /**< Current increment, used by counting algorithms */

    /* Rainflow class parameters */
    unsigned                            class_count;                /**< Class count */
    rfc_value_t                         class_width;                /**< Class width */
    rfc_value_t                         class_offset;               /**< Lower bound of first class */
    rfc_value_t                         hysteresis;                 /**< Hysteresis filtering, slope must exceed hysteresis to be counted! */

    /* Woehler curve */
    double                              wl_sx;                      /**< Sa of any point on the Woehler curve */
    double                              wl_nx;                      /**< Cycles for Sa on the Woehler curve */
    double                              wl_k;                       /**< Woehler slope, always negative */
#if !RFC_MINIMAL
    double                              wl_sd;                      /**< Fatigue strength amplitude (Miner original) */
    double                              wl_nd;                      /**< Cycles according to wl_sd */
    double                              wl_k2;                      /**< Woehler gradient between wl_sx and wl_sd */
    double                              wl_omission;                /**< Omission level threshold, smaller amplitudes get discarded */
    double                              wl_q;                       /**< Parameter q based on k for "Miner consequent" approach, always positive */
    double                              wl_q2;                      /**< Parameter q based on k2 for "Miner consequent" approach, always positive */
#endif /*!RFC_MINIMAL*/

#if RFC_USE_DELEGATES
    /* Delegates (optional, may be NULL) */
    rfc_tp_next_fcn_t                   tp_next_fcn;                /**< Test for new turning point */
#if RFC_TP_SUPPORT
    rfc_tp_set_fcn_t                    tp_set_fcn;                 /**< Set new turning points */
    rfc_tp_get_fcn_t                    tp_get_fcn;                 /**< Get turning point reference */
    rfc_tp_inc_damage_fcn_t             tp_inc_damage_fcn;          /**< Increase damage for existing turning point */
#endif /*RFC_TP_SUPPORT*/
    rfc_finalize_fcn_t                  finalize_fcn;               /**< Finalizing function */
    rfc_cycle_find_fcn_t                cycle_find_fcn;             /**< Find next cycle(s) and process */
    rfc_damage_calc_fcn_t               damage_calc_fcn;            /**< Damage calculating function */
#if RFC_DH_SUPPORT
    rfc_spread_damage_fcn_t             spread_damage_fcn;          /**< Spread damage over turning points and damage history */
#endif /*RFC_DH_SUPPORT*/
#if RFC_AT_SUPPORT
    rfc_at_transform_fcn_t              at_transform_fcn;           /**< Amplitude transformation to take mean load influence into account */
#endif /*RFC_AT_SUPPORT*/
#if RFC_DEBUG_FLAGS
    rfc_debug_vfprintf_fcn_t            debug_vfprintf_fcn;         /**< Debug vfprintf() function */
#endif /*RFC_DEBUG_FLAGS*/
#endif /*RFC_USE_DELEGATES*/
    
    /* Residue */
    rfc_value_tuple_s                  *residue;                    /**< Buffer for residue */
    size_t                              residue_cap;                /**< Buffer capacity in number of elements (max. 2*class_count) */
    size_t                              residue_cnt;                /**< Number of value tuples in buffer */

    /* Non-sparse storages (optional, may be NULL) */
    rfc_counts_t                       *rfm;                        /**< Rainflow matrix, always class_count^2 elements (row-major, row=from, to=col). */
#if !RFC_MINIMAL
    rfc_counts_t                       *rp;                         /**< Range pair counts, always class_count elements */
    rfc_counts_t                       *lc;                         /**< Level crossing counts, always class_count elements. Every per .flags selected slope increments by .full_inc! */
#endif /*!RFC_MINIMAL*/

#if RFC_TP_SUPPORT
    /* Turning points storage (optional, may be NULL) */
    rfc_value_tuple_s                  *tp;                         /**< Buffer for turning points, pointer may be changed whilst memory reallocation! */
    size_t                              tp_cap;                     /**< Buffer capacity (number of elements) */
    size_t                              tp_cnt;                     /**< Number of turning points in buffer */
    int                                 tp_locked;                  /**< If tp_locked > 0, no more points can be added. RFC_tp_prune() may delete content. Field .damage is always mutable */
    size_t                              tp_prune_size;              /**< Size for autoprune */
    size_t                              tp_prune_threshold;         /**< Threshold for (auto)pruning */
#endif /*RFC_TP_SUPPORT*/

#if RFC_DH_SUPPORT
    double                             *dh;                         /**< Damage history, pointer may be changed whilst memory reallocation! */
    size_t                              dh_cap;                     /**< Capacity of dh */
    size_t                              dh_cnt;                     /**< Number of values in dh */
#endif /*RFC_DH_SUPPORT*/

    /* Damage */
#if RFC_DAMAGE_FAST
    double                             *damage_lut;                 /**< Damage look-up table */
    int                                 damage_lut_inapt;           /**< Greater 0, if values in damage_lut aren't proper to Woehler curve parameters */
#if RFC_AT_SUPPORT
    double                             *amplitude_lut;              /**< Amplitude look-up table */
#endif /*RFC_AT_SUPPORT*/
#endif /*RFC_DAMAGE_FAST*/
    double                              damage;                     /**< Cumulated damage */
    double                              damage_residue;             /**< Partial damage in .damage influenced by taking residue into account (after finalizing) */

#if RFC_AT_SUPPORT
    struct at
    {
        const double                   *Sa;
        const double                   *Sm;
        unsigned                        count;
        double                          M;
        double                          Sm_rig;
        double                          R_rig;
        bool                            R_pinned;
    }                                   
                                        at;
#endif /*RFC_AT_SUPPORT*/

    /* Internal usage */
    struct internal
    {
        int                             flags;                      /**< Flags (enum rfc_flags) */
#if RFC_DEBUG_FLAGS
        int                             debug_flags;                /**< Flags for debugging */
#endif /*RFC_DEBUG_FLAGS*/
        int                             slope;                      /**< Current signal slope */
        rfc_value_tuple_s               extrema[2];                 /**< Local or global extrema depending on RFC_GLOBAL_EXTREMA */
#if RFC_GLOBAL_EXTREMA
        bool                            extrema_changed;            /**< True if one extrema has changed */
#endif /*!RFC_GLOBAL_EXTREMA*/
        size_t                          pos;                        /**< Absolute position in data input stream, base 1 */
        size_t                          pos_offset;                 /**< Offset for pos */
        rfc_value_tuple_s               residue[3];                 /**< Static residue (if class_count is zero) */
        size_t                          residue_cap;                /**< Capacity of static residue */
        bool                            res_static;                 /**< true, if .residue refers the static residue .internal.residue */
#if !RFC_MINIMAL
        rfc_wl_param_s                  wl;                         /**< Shadowed Woehler curve parameters */
#endif /*!RFC_MINIMAL*/
#if RFC_TP_SUPPORT
        rfc_value_tuple_s               margin[2];                  /**< First and last data point */
        int                             margin_stage;               /**< 0: Init, 1: Left margin set, 2: 1st turning point safe */
        bool                            tp_static;                  /**< true, if tp is statically allocated */
#endif /*RFC_TP_SUPPORT*/
#if RFC_DH_SUPPORT
        bool                            dh_static;                  /**< true, if dh is statically allocated */
#endif /*RFC_DH_SUPPORT*/
#if RFC_HCM_SUPPORT
        struct hcm
        {
            /* Residue */
            rfc_value_tuple_s          *stack;                      /**< Stack */
            size_t                      stack_cap;                  /**< Stack capacity in number of elements (max. 2*class_count) */
            int                         IR;                         /**< Pointer to residue stack, first turning point of cycles able to close, base 1 */
            int                         IZ;                         /**< Pointer to residue stack, last turning point of cycles able to close, base 1 */
        }                               hcm;
#endif /*RFC_HCM_SUPPORT*/
#if RFC_AT_SUPPORT
        struct
        {
            double                      Sa[5];
            double                      Sm[5];
            unsigned                    count;
        }                               at_haigh;
#endif /*RFC_AT_SUPPORT*/
#if RFC_USE_DELEGATES
            void                       *obj;
#endif /*RFC_USE_DELEGATES*/
    }
                                        internal;
};

#ifdef __cplusplus
}  // namespace RFC_CPP_NAMESPACE
#endif /*__cplusplus*/

#endif /*RAINFLOW_H*/<|MERGE_RESOLUTION|>--- conflicted
+++ resolved
@@ -1,747 +1,741 @@
-/*
- *
- *   |                     .-.
- *   |                    /   \
- *   |     .-.===========/     \         .-.
- *   |    /   \         /       \       /   \
- *   |   /     \       /         \     /     \         .-.
- *   +--/-------\-----/-----------\---/-------\-------/---\
- *   | /         \   /             '-'=========\     /     \   /
- *   |/           '-'                           \   /       '-'
- *   |                                           '-'
- *          ____  ___    _____   __________    ____ _       __
- *         / __ \/   |  /  _/ | / / ____/ /   / __ \ |     / /
- *        / /_/ / /| |  / //  |/ / /_  / /   / / / / | /| / /
- *       / _, _/ ___ |_/ // /|  / __/ / /___/ /_/ /| |/ |/ /
- *      /_/ |_/_/  |_/___/_/ |_/_/   /_____/\____/ |__/|__/
- *
- *    Rainflow Counting Algorithm (4-point-method), C99 compliant
- * 
- * 
- * "Rainflow Counting" consists of four main steps:
- *    1. Hysteresis Filtering
- *    2. Peak-Valley Filtering
- *    3. Discretization
- *    4. Four Point Counting Method:
- *    
- *                     * D
- *                    / \       Closed, if min(B,C) >= min(A,D) && max(B,C) <= max(A,D)
- *             B *<--/          Slope B-C is counted and removed from residue
- *              / \ /
- *             /   * C
- *          \ /
- *           * A
- *
- * These steps are fully documented in standards such as 
- * ASTM E1049 "Standard Practices for Cycle Counting in Fatigue Analysis" [1].
- * This implementation uses the 4-point algorithm mentioned in [3,4] and the 3-point HCM method proposed in [2].
- * To take the residue into account, you may implement a custom method or use some
- * predefined functions.
- * 
- * References:
- * [1] "Standard Practices for Cycle Counting in Fatigue Analysis."
- *     ASTM Standard E 1049, 1985 (2011). 
- *     West Conshohocken, PA: ASTM International, 2011.
- * [2] "Rainflow - HCM / Ein Hysteresisschleifen-Zaehlalgorithmus auf werkstoffmechanischer Grundlage"
- *     U.H. Clormann, T. Seeger
- *     1985 TU Darmstadt, Fachgebiet Werkstoffmechanik
- * [3] "Zaehlverfahren zur Bildung von Kollektiven und Matrizen aus Zeitfunktionen"
- *     FVA-Richtlinie, 2010.
- *     [https://fva-net.de/fileadmin/content/Richtlinien/FVA-Richtlinie_Zaehlverfahren_2010.pdf]
- * [4] Siemens Product Lifecycle Management Software Inc., 2018. 
- *     [https://community.plm.automation.siemens.com/t5/Testing-Knowledge-Base/Rainflow-Counting/ta-p/383093]
- * [5] "Review and application of Rainflow residue processing techniques for accurate fatigue damage estimation"
- *     G.Marsh;
- *     International Journal of Fatigue 82 (2016) 757-765,
- *     [https://doi.org/10.1016/j.ijfatigue.2015.10.007]
- * [6] "Betriebsfestigkeit - Verfahren und Daten zur Bauteilberechnung"
- *     Haibach, Erwin; Springer Verlag
- * []  "Schaedigungsbasierte Hysteresefilter"; Hack, M, D386 (Diss Univ. Kaiserslautern), Shaker Verlag Aachen, 1998, ISBN 3-8265-3936-2
- * []  "Hysteresis and Phase Transition"
- *     Brokate, M.; Sprekels, J.; Applied Mathematical Sciences 121; Springer, New York, 1996
- * []  "Rainflow counting and energy dissipation in elastoplasticity"; Eur. J. Mech. A/Solids 15, pp. 705-737, 1996
- *     Brokate, M.; Dressler, K.; Krejci, P.
- * []  "Multivariate Density Estimation: Theory, Practice and Visualization". New York, Chichester, Wiley & Sons, 1992
- *     Scott, D.
- * []  "Werkstoffmechanik - Bauteile sicher beurteilen undWerkstoffe richtig einsetzen"; 
- *      Ralf Buergel, Hans Albert Richard, Andre Riemer; Springer FachmedienWiesbaden 2005, 2014
- * []  "Zaelverfahren und Lastannahme in der Betriebsfestigkeit";
- *     Michael Koehler, Sven Jenne / Kurt Poetter, Harald Zenner; Springer-Verlag Berlin Heidelberg 2012
- *
- *                                                                                                                                                          *
- *================================================================================
- * BSD 2-Clause License
- * 
- * Copyright (c) 2019, Andras Martin
- * All rights reserved.
- * 
- * Redistribution and use in source and binary forms, with or without
- * modification, are permitted provided that the following conditions are met:
- * 
- * * Redistributions of source code must retain the above copyright notice, this
- *   list of conditions and the following disclaimer.
- * 
- * * Redistributions in binary form must reproduce the above copyright notice,
- *   this list of conditions and the following disclaimer in the documentation
- *   and/or other materials provided with the distribution.
- * 
- * THIS SOFTWARE IS PROVIDED BY THE COPYRIGHT HOLDERS AND CONTRIBUTORS "AS IS"
- * AND ANY EXPRESS OR IMPLIED WARRANTIES, INCLUDING, BUT NOT LIMITED TO, THE
- * IMPLIED WARRANTIES OF MERCHANTABILITY AND FITNESS FOR A PARTICULAR PURPOSE ARE
- * DISCLAIMED. IN NO EVENT SHALL THE COPYRIGHT HOLDER OR CONTRIBUTORS BE LIABLE
- * FOR ANY DIRECT, INDIRECT, INCIDENTAL, SPECIAL, EXEMPLARY, OR CONSEQUENTIAL
- * DAMAGES (INCLUDING, BUT NOT LIMITED TO, PROCUREMENT OF SUBSTITUTE GOODS OR
- * SERVICES; LOSS OF USE, DATA, OR PROFITS; OR BUSINESS INTERRUPTION) HOWEVER
- * CAUSED AND ON ANY THEORY OF LIABILITY, WHETHER IN CONTRACT, STRICT LIABILITY,
- * OR TORT (INCLUDING NEGLIGENCE OR OTHERWISE) ARISING IN ANY WAY OUT OF THE USE
- * OF THIS SOFTWARE, EVEN IF ADVISED OF THE POSSIBILITY OF SUCH DAMAGE.
- *================================================================================
- */
-
-#ifndef RAINFLOW_H
-#define RAINFLOW_H
-
-#if COAN_INVOKED
-/* This version is generated via coan (http://coan2.sourceforge.net/) */
-#endif /*COAN_INVOKED*/
-
-#include "config.h"  /* Configuration */
-
-#ifndef RFC_VALUE_TYPE
-#define RFC_VALUE_TYPE double
-#endif /*RFC_VALUE_TYPE*/
-
-#ifdef RFC_USE_INTEGRAL_COUNTS
-#define RFC_COUNTS_VALUE_TYPE    unsigned long long
-#define RFC_FULL_CYCLE_INCREMENT (2)
-#define RFC_HALF_CYCLE_INCREMENT (1)
-#define RFC_COUNTS_LIMIT         (ULLONG_MAX - RFC_FULL_CYCLE_INCREMENT) /* ~18e18 (eff. ~9e18)*/
-#else /*RFC_USE_INTEGRAL_COUNTS*/
-#define RFC_COUNTS_VALUE_TYPE    double
-#define RFC_FULL_CYCLE_INCREMENT (1.0)
-#define RFC_HALF_CYCLE_INCREMENT (0.5)
-#define RFC_COUNTS_LIMIT         (4.5e15 - RFC_FULL_CYCLE_INCREMENT)
-#endif /*RFC_USE_INTEGRAL_COUNTS*/
-
-#if RFC_MINIMAL
-#undef  RFC_USE_DELEGATES
-#define RFC_USE_DELEGATES    OFF
-#undef  RFC_HCM_SUPPORT
-#define RFC_HCM_SUPPORT      OFF
-#undef  RFC_TP_SUPPORT
-#define RFC_TP_SUPPORT       OFF
-#undef  RFC_DH_SUPPORT
-#define RFC_DH_SUPPORT       OFF
-#undef  RFC_AT_SUPPORT
-#define RFC_AT_SUPPORT       OFF
-#undef  RFC_GLOBAL_EXTREMA
-#define RFC_GLOBAL_EXTREMA   OFF
-#undef  RFC_DAMAGE_FAST
-#define RFC_DAMAGE_FAST      OFF
-#else /*!RFC_MINIMAL*/
-#ifndef RFC_USE_DELEGATES
-#define RFC_USE_DELEGATES OFF
-#endif /*RFC_USE_DELEGATES*/
-#ifndef RFC_HCM_SUPPORT
-#define RFC_HCM_SUPPORT OFF
-#endif /*RFC_HCM_SUPPORT*/
-#ifndef RFC_TP_SUPPORT
-#define RFC_TP_SUPPORT ON
-#endif /*RFC_TP_SUPPORT*/
-#ifndef RFC_DH_SUPPORT
-#define RFC_DH_SUPPORT OFF
-#endif /*RFC_DH_SUPPORT*/
-#ifndef RFC_AT_SUPPORT
-#define RFC_AT_SUPPORT OFF
-#endif /*RFC_AT_SUPPORT*/
-#ifndef RFC_GLOBAL_EXTREMA
-#define RFC_GLOBAL_EXTREMA OFF
-#endif /*RFC_GLOBAL_EXTREMA*/
-#ifndef RFC_DAMAGE_FAST
-#define RFC_DAMAGE_FAST ON
-#endif /*RFC_DAMAGE_FAST*/
-#ifndef RFC_DEBUG_FLAGS
-#define RFC_DEBUG_FLAGS OFF
-#endif /*RFC_DEBUG_FLAGS*/
-#endif /*RFC_MINIMAL*/
-
-
-// Notes on mix C and C++ headers:
-// https://developers.redhat.com/blog/2016/02/29/why-cstdlib-is-more-complicated-than-you-might-think/
-// Avoid including C standard headers in a C++ namespace!
-#ifdef __cplusplus
-#include <cstdbool>  /* bool, true, false */
-#include <cstdint>   /* ULLONG_MAX */
-#include <climits>   /* ULLONG_MAX */
-#include <cstddef>   /* size_t, NULL */
-#if RFC_DEBUG_FLAGS
-#include <cstdio>
-#include <cstdarg>
-#endif /*RFC_DEBUG_FLAGS*/
-#ifndef RFC_CPP_NAMESPACE
-#define RFC_CPP_NAMESPACE rainflow_C
-#endif /*RFC_CPP_NAMESPACE*/
-namespace RFC_CPP_NAMESPACE {
-#else /*!__cplusplus*/
-#include <stdbool.h> /* bool, true, false */
-#include <stdint.h>  /* ULLONG_MAX */
-#include <limits.h>  /* ULLONG_MAX */
-#include <stddef.h>  /* size_t, NULL */
-#if RFC_DEBUG_FLAGS
-#include <stdio.h>
-#include <stdarg.h>
-#endif /*RFC_DEBUG_FLAGS*/
-#endif /*__cplusplus*/
-
-
-/* Memory allocation aim info */
-enum rfc_mem_aim
-{
-    RFC_MEM_AIM_TEMP                =  0,                           /**< Error on accessing memory for temporary storage */
-    RFC_MEM_AIM_RESIDUE             =  1,                           /**< Error on accessing memory for residue */
-    RFC_MEM_AIM_MATRIX              =  2,                           /**< Error on accessing memory for rf matrix */
-    RFC_MEM_AIM_RP                  =  3,                           /**< Error on accessing memory for range pair counting */
-    RFC_MEM_AIM_LC                  =  4,                           /**< Error on accessing memory for level crossing */
-#if RFC_TP_SUPPORT
-    RFC_MEM_AIM_TP                  =  5,                           /**< Error on accessing memory for turning points */
-#endif
-#if RFC_DAMAGE_FAST
-    RFC_MEM_AIM_DLUT                =  6,                           /**< Error on accessing memory for damage look-up table */
-#endif
-#if RFC_HCM_SUPPORT
-    RFC_MEM_AIM_HCM                 =  7,                           /**< Error on accessing memory for HCM algorithm */
-#endif
-#if RFC_DH_SUPPORT
-    RFC_MEM_AIM_DH                  =  8,                           /**< Error on accessing memory for damage history */
-#endif
-#if !RFC_MINIMAL
-    RFC_MEM_AIM_RFM_ELEMENTS        =  9,                           /**< Error on accessing memory for rf matrix elements */
-#endif /*!RFC_MINIMAL*/
-};
-
-
-/* Flags */
-enum rfc_flags
-{
-    RFC_FLAGS_DEFAULT               = -1,
-    RFC_FLAGS_COUNT_RFM             =  1 << 0,                      /**< Count into rainflow matrix */
-    RFC_FLAGS_COUNT_DAMAGE          =  1 << 1,                      /**< Count damage */
-#if !RFC_MINIMAL
-#if RFC_DH_SUPPORT
-    RFC_FLAGS_COUNT_DH              =  1 << 2,                      /**< Spread damage */
-#endif /*RFC_DH_SUPPORT*/
-    RFC_FLAGS_COUNT_RP              =  1 << 3,                      /**< Count into range pair */
-    RFC_FLAGS_COUNT_LC_UP           =  1 << 4,                      /**< Count into level crossing (only rising slopes) */
-    RFC_FLAGS_COUNT_LC_DN           =  1 << 5,                      /**< Count into level crossing (only falling slopes) */
-    RFC_FLAGS_COUNT_LC              =  RFC_FLAGS_COUNT_LC_UP        /**< Count into level crossing (all slopes) */
-                                    |  RFC_FLAGS_COUNT_LC_DN,
-    RFC_FLAGS_COUNT_MK              =  1 << 6,                      /**< Live damage counter (Miner consequent) */
-    RFC_FLAGS_ENFORCE_MARGIN        =  1  << 7,                     /**< Enforce first and last data point are turning points */
-#endif /*!RFC_MINIMAL*/
-    RFC_FLAGS_COUNT_ALL             =  RFC_FLAGS_COUNT_RFM          /**< Count all */
-                                    |  RFC_FLAGS_COUNT_DAMAGE
-#if RFC_DH_SUPPORT
-                                    |  RFC_FLAGS_COUNT_DH
-#endif /*RFC_DH_SUPPORT*/
-#if !RFC_MINIMAL
-                                    |  RFC_FLAGS_COUNT_RP
-                                    |  RFC_FLAGS_COUNT_LC
-                                    |  RFC_FLAGS_COUNT_MK,
-#endif /*!RFC_MINIMAL*/
-#if RFC_TP_SUPPORT
-    RFC_FLAGS_TPPRUNE_PRESERVE_POS  =  1 << 8,                      /**< Preserve stream position information on pruning */
-    RFC_FLAGS_TPPRUNE_PRESERVE_RES  =  1 << 9,                      /**< Preserve turning points that exist in resiude on pruning */
-    RFC_FLAGS_TPAUTOPRUNE           =  1 << 10,                     /**< Automatic prune on tp */
-#endif /*RFC_TP_SUPPORT*/
-};
-
-
-enum rfc_debug_flags
-{
-    RFC_FLAGS_LOG_CLOSED_CYCLES     =  1 << 0,                      /**< Log closed cycles */
-};
-
-
-#if !RFC_MINIMAL
-/* See RFC_damage_from_rp() */
-enum rfc_rp_damage_method
-{
-    RFC_RP_DAMAGE_CALC_METHOD_DEFAULT     = 0,
-    RFC_RP_DAMAGE_CALC_METHOD_ELEMENTAR   = 1,
-    RFC_RP_DAMAGE_CALC_METHOD_MODIFIED    = 2,
-    RFC_RP_DAMAGE_CALC_METHOD_CONSEQUENT  = 3,
-};
-#endif /*!RFC_MINIMAL*/
-
-
-enum rfc_state
-{
-    RFC_STATE_INIT0,                                                /**< Initialized with zeros */
-    RFC_STATE_INIT,                                                 /**< Initialized, memory allocated */
-    RFC_STATE_BUSY,                                                 /**< In counting state */
-    RFC_STATE_BUSY_INTERIM,                                         /**< In counting state, having still one interim turning point (not included) */
-    RFC_STATE_FINALIZE,                                             /**< Finalizing */
-    RFC_STATE_FINISHED,                                             /**< Counting finished, memory still allocated */
-    RFC_STATE_ERROR,                                                /**< An error occurred */
-};
-
-
-enum rfc_error
-{
-    RFC_ERROR_UNEXP                 = -1,                           /**< Unexpected error */
-    RFC_ERROR_NOERROR               =  0,                           /**< No error */
-    RFC_ERROR_INVARG                =  1,                           /**< Invalid arguments passed */
-    RFC_ERROR_UNSUPPORTED           =  2,                           /**< Unsupported feature */
-    RFC_ERROR_MEMORY                =  3,                           /**< Error on memory allocation */
-#if RFC_TP_SUPPORT
-    RFC_ERROR_TP                    =  4,                           /**< Error while amplitude transformation */
-#endif /*RFC_TP_SUPPORT*/
-#if RFC_AT_SUPPORT
-    RFC_ERROR_AT                    =  5,                           /**< Error while amplitude transformation */
-#endif /*RFC_AT_SUPPORT*/
-#if RFC_DAMAGE_FAST
-    RFC_ERROR_LUT                   =  6,                           /**< Error while accessing look up tables */
-#endif /*RFC_DAMAGE_FAST*/
-};
-
-
-#if !RFC_MINIMAL
-enum rfc_counting_method
-{
-    RFC_COUNTING_METHOD_DELEGATED   = -1,                           /**< Method must be implemented via delegator, see member cycle_find_fcn */
-    RFC_COUNTING_METHOD_NONE        =  0,                           /**< No counting */
-    RFC_COUNTING_METHOD_4PTM        =  1,                           /**< 4 point algorithm (default) */
-#if RFC_HCM_SUPPORT
-    RFC_COUNTING_METHOD_HCM         =  2,                           /**< 3 point algorithm, Clormann/Seeger (HCM) method */
-#endif /*RFC_HCM_SUPPORT*/
-    RFC_COUNTING_METHOD_COUNT                                       /**< Number of options */
-};
-#endif /*!RFC_MINIMAL*/
-
-
-enum rfc_res_method
-{
-    /* Don't change order! */
-    RFC_RES_NONE                    = 0,                            /**< No residual method */
-    RFC_RES_IGNORE                  = 1,                            /**< Ignore residue (same as RFC_RES_NONE) */
-#if !RFC_MINIMAL
-    RFC_RES_DISCARD                 = 2,                            /**< Discard residue (empty residue) */
-    RFC_RES_HALFCYCLES              = 3,                            /**< ASTM */
-    RFC_RES_FULLCYCLES              = 4,                            /**< Count half cycles as full cycles */
-    RFC_RES_CLORMANN_SEEGER         = 5,                            /**< Clormann/Seeger method */
-    RFC_RES_REPEATED                = 6,                            /**< Repeat residue and count closed cycles */
-    RFC_RES_RP_DIN45667             = 7,                            /**< Count residue according to range pair in DIN-45667 */
-#endif /*!RFC_MINIMAL*/
-    RFC_RES_COUNT                                                   /**< Number of options */
-};
-
-
-#if RFC_DH_SUPPORT
-enum rfc_sd_method
-{
-    RFC_SD_NONE                     = -1,                           /**< No spread damage calculation */
-    RFC_SD_HALF_23                  =  0,                           /**< Equally split damage between P2 and P3 */
-    RFC_SD_RAMP_AMPLITUDE_23        =  1,                           /**< Spread damage according to amplitude over points between P2 and P3 */
-    RFC_SD_RAMP_DAMAGE_23           =  2,                           /**< Spread damage linearly over points between P2 and P3 */
-    RFC_SD_RAMP_AMPLITUDE_24        =  3,                           /**< Spread damage according to amplitude over points between P2 and P4 */  
-    RFC_SD_RAMP_DAMAGE_24           =  4,                           /**< Spread damage linearly over points between P2 and P4 */
-    RFC_SD_FULL_P2                  =  5,                           /**< Assign damage to P2 */
-    RFC_SD_FULL_P3                  =  6,                           /**< Assign damage to P3 */
-    RFC_SD_TRANSIENT_23             =  7,                           /**< Spread damage transient according to amplitude over points between P2 and P3 */
-    RFC_SD_TRANSIENT_23c            =  8,                           /**< Spread damage transient according to amplitude over points between P2 and P4 only until cycle is closed */
-    RFC_SD_COUNT                                                    /**< Number of options */
-};
-#endif /*RFC_DH_SUPPORT*/
-
-
-/* Typedefs */
-typedef                 RFC_VALUE_TYPE          rfc_value_t;                /** Input data value type */
-typedef                 RFC_COUNTS_VALUE_TYPE   rfc_counts_t;               /** Type of counting values */
-typedef     struct      rfc_value_tuple         rfc_value_tuple_s;          /** Tuple of value and index position */
-typedef     struct      rfc_ctx                 rfc_ctx_s;                  /** Forward declaration (rainflow context) */
-typedef     enum        rfc_mem_aim             rfc_mem_aim_e;              /** Memory accessing mode */
-typedef     enum        rfc_flags               rfc_flags_e;                /** Flags, see RFC_FLAGS... */
-typedef     enum        rfc_debug_flags         rfc_debug_flags_e;          /** Flags, see RFC_DEBUG_FLAGS... */
-typedef     enum        rfc_state               rfc_state_e;                /** Counting state, see RFC_STATE... */
-typedef     enum        rfc_error               rfc_error_e;                /** Recent error, see RFC_ERROR... */
-typedef     enum        rfc_res_method          rfc_res_method_e;           /** Method when count residue into matrix, see RFC_RES... */
-#if !RFC_MINIMAL
-typedef     enum        rfc_counting_method     rfc_counting_method_e;      /** Counting method, see RFC_COUNTING... */
-typedef     enum        rfc_rp_damage_method    rfc_rp_damage_method_e;     /** Method when calculating damage from range pair counting, see RFC_RP_DAMAGE_CALC_METHOD... */
-typedef     enum        rfc_sd_method           rfc_sd_method_e;            /** Spread damage method, see RFC_SD... */
-typedef     struct      rfc_class_param         rfc_class_param_s;          /** Class parameters (width, offset, count) */
-typedef     struct      rfc_wl_param            rfc_wl_param_s;             /** Woehler curve parameters (sd, nd, k, k2, omission) */
-typedef     struct      rfc_rfm_item            rfc_rfm_item_s;             /** Rainflow matrix element */
-#endif /*!RFC_MINIMAL*/
-
-/* Memory allocation functions typedef */
-typedef     void *   ( *rfc_mem_alloc_fcn_t )   ( void *, size_t num, size_t size, rfc_mem_aim_e aim );     /** Memory allocation functor */
-
-#ifdef __cplusplus
-extern "C" {
-#endif /*__cplusplus*/
-
-/* Core functions */
-bool    RFC_init                    (       void *ctx, unsigned class_count, rfc_value_t class_width, rfc_value_t class_offset, 
-                                                       rfc_value_t hysteresis, rfc_flags_e flags );
-bool    RFC_wl_init_elementary      (       void *ctx, double sx, double nx, double k );
-#if !RFC_MINIMAL
-bool    RFC_wl_init_original        (       void *ctx, double sd, double nd, double k );
-bool    RFC_wl_init_modified        (       void *ctx, double sx, double nx, double k, double k2 );
-bool    RFC_wl_init_any             (       void *ctx, const rfc_wl_param_s* wl_param );
-bool    RFC_clear_counts            (       void *ctx );
-#endif /*!RFC_MINIMAL*/
-bool    RFC_deinit                  (       void *ctx );
-bool    RFC_feed                    (       void *ctx, const rfc_value_t* data, size_t count );
-#if !RFC_MINIMAL
-bool    RFC_cycle_process_counts    (       void *ctx, rfc_value_t from_val, rfc_value_t to_val, rfc_flags_e flags );
-bool    RFC_feed_scaled             (       void *ctx, const rfc_value_t* data, size_t count, double factor );
-bool    RFC_feed_tuple              (       void *ctx, rfc_value_tuple_s *data, size_t count );
-#endif /*!RFC_MINIMAL*/
-bool    RFC_finalize                (       void *ctx, rfc_res_method_e residual_method );
-#if !RFC_MINIMAL
-/* Functions on rainflow matrix */
-bool    RFC_rfm_make_symmetric      (       void *ctx );
-bool    RFC_rfm_non_zeros           ( const void *ctx, unsigned *count );
-bool    RFC_rfm_get                 ( const void *ctx, rfc_rfm_item_s **buffer, unsigned *count );
-bool    RFC_rfm_set                 (       void *ctx, const rfc_rfm_item_s *buffer, unsigned count, bool add_only );
-bool    RFC_rfm_peek                ( const void *ctx, rfc_value_t from_val, rfc_value_t to_val, rfc_counts_t *counts );
-bool    RFC_rfm_poke                (       void *ctx, rfc_value_t from_val, rfc_value_t to_val, rfc_counts_t counts, bool add_only );
-bool    RFC_rfm_sum                 ( const void *ctx, unsigned from_first, unsigned from_last, unsigned to_first, unsigned to_last, rfc_counts_t *count );
-bool    RFC_rfm_damage              ( const void *ctx, unsigned from_first, unsigned from_last, unsigned to_first, unsigned to_last, double *damage );
-bool    RFC_rfm_check               ( const void *ctx );
-bool    RFC_lc_get                  ( const void *ctx, rfc_counts_t *lc, rfc_value_t *level );
-bool    RFC_lc_from_rfm             ( const void *ctx, rfc_counts_t *lc, rfc_value_t *level, const rfc_counts_t *rfm, rfc_flags_e flags );
-bool    RFC_lc_from_residue         ( const void *ctx, rfc_counts_t *lc, rfc_value_t *level, rfc_flags_e flags );
-bool    RFC_rp_get                  ( const void *ctx, rfc_counts_t *rp, rfc_value_t *Sa );
-bool    RFC_rp_from_rfm             ( const void *ctx, rfc_counts_t *rp, rfc_value_t *Sa, const rfc_counts_t *rfm );
-bool    RFC_damage_from_rp          ( const void *ctx, const rfc_counts_t *counts, const rfc_value_t *Sa, double *damage, rfc_rp_damage_method_e rp_calc_type );
-bool    RFC_damage_from_rfm         ( const void *ctx, const rfc_counts_t *rfm, double *damage );
-bool    RFC_wl_calc_sx              ( const void *ctx, double s0, double n0, double k, double *sx, double nx, double  k2, double  sd, double nd );
-bool    RFC_wl_calc_sd              ( const void *ctx, double s0, double n0, double k, double  sx, double nx, double  k2, double *sd, double nd );
-bool    RFC_wl_calc_k2              ( const void *ctx, double s0, double n0, double k, double  sx, double nx, double *k2, double  sd, double nd );
-bool    RFC_wl_calc_sa              ( const void *ctx, double s0, double n0, double k, double  n,  double *sa );
-bool    RFC_wl_calc_n               ( const void *ctx, double s0, double n0, double k, double  sa, double *n );
-bool    RFC_wl_param_set            (       void *ctx, const rfc_wl_param_s * );
-bool    RFC_wl_param_get            ( const void *ctx, rfc_wl_param_s * );
-bool    RFC_class_param_set         (       void *ctx, const rfc_class_param_s * );
-bool    RFC_class_param_get         ( const void *ctx, rfc_class_param_s * );
-<<<<<<< HEAD
-bool    RFC_class_number            ( const void *ctx, rfc_value_t value, unsigned *number );
-bool    RFC_class_upper             ( const void *ctx, unsigned class_number, rfc_value_t *class_upper_value );
-bool    RFC_class_mean              ( const void *ctx, unsigned class_number, rfc_value_t *class_mean_value );
-=======
-bool    RFC_class_number            ( const void *ctx, rfc_value_t value, unsigned *class_number );
-bool    RFC_class_mean              ( const void *ctx, unsigned class_number, rfc_value_t *class_mean );
-bool    RFC_class_upper             ( const void *ctx, unsigned class_number, rfc_value_t *class_upper );
->>>>>>> 0aa17b0e
-bool    RFC_set_flags               (       void *ctx, int flags, int stack );
-bool    RFC_get_flags               ( const void *ctx, int *flags, int stack );
-#endif /*!RFC_MINIMAL*/
-#if RFC_TP_SUPPORT
-bool    RFC_tp_init                 (       void *ctx, rfc_value_tuple_s *tp, size_t tp_cap, bool is_static );
-bool    RFC_tp_init_autoprune       (       void *ctx, bool autoprune, size_t size, size_t threshold );
-bool    RFC_tp_prune                (       void *ctx, size_t count, rfc_flags_e flags );
-bool    RFC_tp_clear                (       void *ctx );
-#endif /*RFC_TP_SUPPORT*/
-
-#if RFC_DH_SUPPORT
-bool    RFC_dh_init                 (       void *ctx, rfc_sd_method_e method, double *dh, size_t dh_cap, bool is_static );
-#endif /*RFC_DH_SUPPORT*/
-
-#if RFC_AT_SUPPORT
-bool    RFC_at_init                 (       void *ctx, const double *Sa, const double *Sm, unsigned count, 
-                                                       double M, double Sm_rig, double R_rig, bool R_pinned, bool symmetric );
-bool    RFC_at_transform            ( const void *ctx, double Sa, double Sm, double *Sa_transformed );
-#endif /*RFC_AT_SUPPORT*/
-
-#if RFC_DEBUG_FLAGS
-int     RFC_debug_fprintf           (       void *ctx, FILE *stream, const char *fmt, ... );
-#endif /*RFC_DEBUG_FLAGS*/
-
-#ifdef __cplusplus
-}  // extern "C"
-#endif /*__cplusplus*/
-
-#if RFC_USE_DELEGATES
-/* Delegates typedef */
-typedef  void                       ( *rfc_cycle_find_fcn_t )    ( rfc_ctx_s *, rfc_flags_e flags );
-typedef  bool                       ( *rfc_damage_calc_fcn_t )   ( rfc_ctx_s *, unsigned from_class, unsigned to_class, double *damage, double *Sa_ret );
-typedef  bool                       ( *rfc_finalize_fcn_t )      ( rfc_ctx_s *, int residual_methods );
-typedef  rfc_value_tuple_s *        ( *rfc_tp_next_fcn_t )       ( rfc_ctx_s *, const rfc_value_tuple_s * );
-#if RFC_TP_SUPPORT
-typedef  bool                       ( *rfc_tp_set_fcn_t )        ( rfc_ctx_s *, size_t tp_pos, rfc_value_tuple_s * );
-typedef  bool                       ( *rfc_tp_get_fcn_t )        ( rfc_ctx_s *, size_t tp_pos, rfc_value_tuple_s ** );
-typedef  bool                       ( *rfc_tp_inc_damage_fcn_t ) ( rfc_ctx_s *, size_t tp_pos, double damage );
-#endif /*RFC_TP_SUPPORT*/
-#if RFC_DH_SUPPORT
-typedef  void                       ( *rfc_spread_damage_fcn_t ) ( rfc_ctx_s *, rfc_value_tuple_s *from, rfc_value_tuple_s *to, rfc_value_tuple_s *next, rfc_flags_e flags );
-#endif /*RFC_DH_SUPPORT*/
-#if RFC_AT_SUPPORT
-typedef  bool                       ( *rfc_at_transform_fcn_t )  ( rfc_ctx_s *, double Sa, double Sm, double *Sa_transformed );
-#endif /*RFC_AT_SUPPORT*/
-#if RFC_DEBUG_FLAGS
-typedef  int                        ( *rfc_debug_vfprintf_fcn_t )( void *, FILE *stream, const char *fmt, va_list arg );
-#endif /*RFC_DEBUG_FLAGS*/
-#endif /*RFC_USE_DELEGATES*/
-
-
-/* Value info struct */
-struct rfc_value_tuple
-{
-    rfc_value_t                         value;                      /**< Value. Don't change order, value field must be first! */
-    unsigned                            cls;                        /**< Class number, base 0 */
-    size_t                              pos;                        /**< Absolute position in input data stream, base 1 */
-#if RFC_TP_SUPPORT
-    size_t                              tp_pos;                     /**< Position in tp storage, base 1. Not used in tp storage itself, always 0! */
-#if RFC_DH_SUPPORT
-    double                              damage;                     /**< Damage accumulated to this turning point */
-#endif /*RFC_DH_SUPPORT*/    
-#endif /*RFC_TP_SUPPORT*/
-};
-
-#if !RFC_MINIMAL
-struct rfc_class_param
-{
-    unsigned                            count;                      /**< Class count */
-    rfc_value_t                         width;                      /**< Class width */
-    rfc_value_t                         offset;                     /**< Lower bound of first class */
-};
-
-/**
- *   Woehler models
- *  
- *                                \   (S0,N0,k, any point on slope k)
- *                                 \ /
- *                                  o
- *                                   \
- *                                    \
- *                                     \
- *                                      \
- *                                       \   (SX,NX,k2)
- *                                        \ /
- *                                         o
- *                                          \    .             (SD,ND)
- *                                           \         .      /
- *                                            \              o------------------------------ (Miner original)
- *                                             \                   . 
- *                                              \                        . 
- *                                               \                             . 
- *                                                \                                  . 
- *                                                 \                                       . (No fatigue strength) 
- *                                                  (Miner elementar, k2==k)
- *  
- *  ______________________________________________________________________________________ (Omission level)
- *  
- *  s0^|k|  * n0 = sx^|k|  * nx     --->  ln(s0)*|k|  + ln(n0) = ln(sx)*|k|  + ln(nx)
- *  sd^|k2| * nd = sx^|k2| * nx     --->  ln(sd)*|k2| + ln(nd) = ln(sx)*|k2| + ln(nx)
- *  
- *     ln(s0)*|k| + ln(n0) - ln(sd)*|k2|       - ln(nd)                          = ln(sx)*|k| - ln(sx)*|k2|
- *     ln(s0)*|k| + ln(n0) - ln(sd)*|k2|       - ln(nd)                          = ln(sx)*(|k|-|k2|)
- *   ( ln(s0)*|k| + ln(n0) - ln(sd)*|k2|       - ln(nd) ) / (|k|-|k2|)           = ln(sx)
- *   ( ln(s0)*|k| + ln(n0) - ln(sx)*(|k|-|k2|) - ln(nd) ) / |k2|                 = ln(sd)
- *  |( ( ln(s0) - ln(sx) )*|k| + ln(n0)        - ln(nd) ) / ( ln(sd) - ln(sx) )| = |k2|
- */
-struct rfc_wl_param
-{
-    double                              sd;                         /**< Fatigue strength amplitude (Miner original) */
-    double                              nd;                         /**< Cycles according to wl_sd */
-    double                              k;                          /**< Woehler slope, always negative */
-    double                              sx;                         /**< Junction point between k and k2 */
-    double                              nx;                         /**< Junction point between k and k2 */
-    double                              k2;                         /**< Woehler slope between wl_sx and wl_sd, always negative */
-    double                              omission;                   /**< Omission level threshold, smaller amplitudes get discarded */
-    double                              q;                          /**< Parameter q based on k for "Miner consequent" approach, always positive */
-    double                              q2;                         /**< Parameter q based on k2 for "Miner consequent" approach, always positive */
-    double                              D;                          /**< If D > 0, parameters define Woehler curve for impaired part */
-};
-
-struct rfc_rfm_item
-{
-    unsigned                            from;                       /**< Start class, base 0 */
-    unsigned                            to;                         /**< Ending class, base 0 */
-    rfc_counts_t                        counts;                     /**< Counts */
-};
-#endif /*!RFC_MINIMAL*/
-
-
-/**
- * Rainflow context (ctx)
- */
-struct rfc_ctx
-{
-    size_t                              version;                    /**< Version number as sizeof(struct rfctx..), must be 1st field! */
-
-    /* State and error information */
-    rfc_state_e                         state;                      /**< Current counting state */
-    rfc_error_e                         error;                      /**< Error code */
-
-    /* Methods */
-#if !RFC_MINIMAL
-    rfc_counting_method_e               counting_method;            /**< Searching closed cycles method */
-#endif /*!RFC_MINIMAL*/
-    rfc_res_method_e                    residual_method;            /**< Used on finalizing */
-#if RFC_DH_SUPPORT
-    rfc_sd_method_e                     spread_damage_method;       /**< How to spread damage over turning points or time history */
-#endif /*RFC_DH_SUPPORT*/
-
-    /* Memory allocation functions */
-    rfc_mem_alloc_fcn_t                 mem_alloc;                  /**< Allocate initialized memory */
-
-    /* Counter increments */
-    rfc_counts_t                        full_inc;                   /**< Increment for a full cycle */
-    rfc_counts_t                        half_inc;                   /**< Increment for a half cycle, used by some residual algorithms */
-    rfc_counts_t                        curr_inc;                   /**< Current increment, used by counting algorithms */
-
-    /* Rainflow class parameters */
-    unsigned                            class_count;                /**< Class count */
-    rfc_value_t                         class_width;                /**< Class width */
-    rfc_value_t                         class_offset;               /**< Lower bound of first class */
-    rfc_value_t                         hysteresis;                 /**< Hysteresis filtering, slope must exceed hysteresis to be counted! */
-
-    /* Woehler curve */
-    double                              wl_sx;                      /**< Sa of any point on the Woehler curve */
-    double                              wl_nx;                      /**< Cycles for Sa on the Woehler curve */
-    double                              wl_k;                       /**< Woehler slope, always negative */
-#if !RFC_MINIMAL
-    double                              wl_sd;                      /**< Fatigue strength amplitude (Miner original) */
-    double                              wl_nd;                      /**< Cycles according to wl_sd */
-    double                              wl_k2;                      /**< Woehler gradient between wl_sx and wl_sd */
-    double                              wl_omission;                /**< Omission level threshold, smaller amplitudes get discarded */
-    double                              wl_q;                       /**< Parameter q based on k for "Miner consequent" approach, always positive */
-    double                              wl_q2;                      /**< Parameter q based on k2 for "Miner consequent" approach, always positive */
-#endif /*!RFC_MINIMAL*/
-
-#if RFC_USE_DELEGATES
-    /* Delegates (optional, may be NULL) */
-    rfc_tp_next_fcn_t                   tp_next_fcn;                /**< Test for new turning point */
-#if RFC_TP_SUPPORT
-    rfc_tp_set_fcn_t                    tp_set_fcn;                 /**< Set new turning points */
-    rfc_tp_get_fcn_t                    tp_get_fcn;                 /**< Get turning point reference */
-    rfc_tp_inc_damage_fcn_t             tp_inc_damage_fcn;          /**< Increase damage for existing turning point */
-#endif /*RFC_TP_SUPPORT*/
-    rfc_finalize_fcn_t                  finalize_fcn;               /**< Finalizing function */
-    rfc_cycle_find_fcn_t                cycle_find_fcn;             /**< Find next cycle(s) and process */
-    rfc_damage_calc_fcn_t               damage_calc_fcn;            /**< Damage calculating function */
-#if RFC_DH_SUPPORT
-    rfc_spread_damage_fcn_t             spread_damage_fcn;          /**< Spread damage over turning points and damage history */
-#endif /*RFC_DH_SUPPORT*/
-#if RFC_AT_SUPPORT
-    rfc_at_transform_fcn_t              at_transform_fcn;           /**< Amplitude transformation to take mean load influence into account */
-#endif /*RFC_AT_SUPPORT*/
-#if RFC_DEBUG_FLAGS
-    rfc_debug_vfprintf_fcn_t            debug_vfprintf_fcn;         /**< Debug vfprintf() function */
-#endif /*RFC_DEBUG_FLAGS*/
-#endif /*RFC_USE_DELEGATES*/
-    
-    /* Residue */
-    rfc_value_tuple_s                  *residue;                    /**< Buffer for residue */
-    size_t                              residue_cap;                /**< Buffer capacity in number of elements (max. 2*class_count) */
-    size_t                              residue_cnt;                /**< Number of value tuples in buffer */
-
-    /* Non-sparse storages (optional, may be NULL) */
-    rfc_counts_t                       *rfm;                        /**< Rainflow matrix, always class_count^2 elements (row-major, row=from, to=col). */
-#if !RFC_MINIMAL
-    rfc_counts_t                       *rp;                         /**< Range pair counts, always class_count elements */
-    rfc_counts_t                       *lc;                         /**< Level crossing counts, always class_count elements. Every per .flags selected slope increments by .full_inc! */
-#endif /*!RFC_MINIMAL*/
-
-#if RFC_TP_SUPPORT
-    /* Turning points storage (optional, may be NULL) */
-    rfc_value_tuple_s                  *tp;                         /**< Buffer for turning points, pointer may be changed whilst memory reallocation! */
-    size_t                              tp_cap;                     /**< Buffer capacity (number of elements) */
-    size_t                              tp_cnt;                     /**< Number of turning points in buffer */
-    int                                 tp_locked;                  /**< If tp_locked > 0, no more points can be added. RFC_tp_prune() may delete content. Field .damage is always mutable */
-    size_t                              tp_prune_size;              /**< Size for autoprune */
-    size_t                              tp_prune_threshold;         /**< Threshold for (auto)pruning */
-#endif /*RFC_TP_SUPPORT*/
-
-#if RFC_DH_SUPPORT
-    double                             *dh;                         /**< Damage history, pointer may be changed whilst memory reallocation! */
-    size_t                              dh_cap;                     /**< Capacity of dh */
-    size_t                              dh_cnt;                     /**< Number of values in dh */
-#endif /*RFC_DH_SUPPORT*/
-
-    /* Damage */
-#if RFC_DAMAGE_FAST
-    double                             *damage_lut;                 /**< Damage look-up table */
-    int                                 damage_lut_inapt;           /**< Greater 0, if values in damage_lut aren't proper to Woehler curve parameters */
-#if RFC_AT_SUPPORT
-    double                             *amplitude_lut;              /**< Amplitude look-up table */
-#endif /*RFC_AT_SUPPORT*/
-#endif /*RFC_DAMAGE_FAST*/
-    double                              damage;                     /**< Cumulated damage */
-    double                              damage_residue;             /**< Partial damage in .damage influenced by taking residue into account (after finalizing) */
-
-#if RFC_AT_SUPPORT
-    struct at
-    {
-        const double                   *Sa;
-        const double                   *Sm;
-        unsigned                        count;
-        double                          M;
-        double                          Sm_rig;
-        double                          R_rig;
-        bool                            R_pinned;
-    }                                   
-                                        at;
-#endif /*RFC_AT_SUPPORT*/
-
-    /* Internal usage */
-    struct internal
-    {
-        int                             flags;                      /**< Flags (enum rfc_flags) */
-#if RFC_DEBUG_FLAGS
-        int                             debug_flags;                /**< Flags for debugging */
-#endif /*RFC_DEBUG_FLAGS*/
-        int                             slope;                      /**< Current signal slope */
-        rfc_value_tuple_s               extrema[2];                 /**< Local or global extrema depending on RFC_GLOBAL_EXTREMA */
-#if RFC_GLOBAL_EXTREMA
-        bool                            extrema_changed;            /**< True if one extrema has changed */
-#endif /*!RFC_GLOBAL_EXTREMA*/
-        size_t                          pos;                        /**< Absolute position in data input stream, base 1 */
-        size_t                          pos_offset;                 /**< Offset for pos */
-        rfc_value_tuple_s               residue[3];                 /**< Static residue (if class_count is zero) */
-        size_t                          residue_cap;                /**< Capacity of static residue */
-        bool                            res_static;                 /**< true, if .residue refers the static residue .internal.residue */
-#if !RFC_MINIMAL
-        rfc_wl_param_s                  wl;                         /**< Shadowed Woehler curve parameters */
-#endif /*!RFC_MINIMAL*/
-#if RFC_TP_SUPPORT
-        rfc_value_tuple_s               margin[2];                  /**< First and last data point */
-        int                             margin_stage;               /**< 0: Init, 1: Left margin set, 2: 1st turning point safe */
-        bool                            tp_static;                  /**< true, if tp is statically allocated */
-#endif /*RFC_TP_SUPPORT*/
-#if RFC_DH_SUPPORT
-        bool                            dh_static;                  /**< true, if dh is statically allocated */
-#endif /*RFC_DH_SUPPORT*/
-#if RFC_HCM_SUPPORT
-        struct hcm
-        {
-            /* Residue */
-            rfc_value_tuple_s          *stack;                      /**< Stack */
-            size_t                      stack_cap;                  /**< Stack capacity in number of elements (max. 2*class_count) */
-            int                         IR;                         /**< Pointer to residue stack, first turning point of cycles able to close, base 1 */
-            int                         IZ;                         /**< Pointer to residue stack, last turning point of cycles able to close, base 1 */
-        }                               hcm;
-#endif /*RFC_HCM_SUPPORT*/
-#if RFC_AT_SUPPORT
-        struct
-        {
-            double                      Sa[5];
-            double                      Sm[5];
-            unsigned                    count;
-        }                               at_haigh;
-#endif /*RFC_AT_SUPPORT*/
-#if RFC_USE_DELEGATES
-            void                       *obj;
-#endif /*RFC_USE_DELEGATES*/
-    }
-                                        internal;
-};
-
-#ifdef __cplusplus
-}  // namespace RFC_CPP_NAMESPACE
-#endif /*__cplusplus*/
-
+/*
+ *
+ *   |                     .-.
+ *   |                    /   \
+ *   |     .-.===========/     \         .-.
+ *   |    /   \         /       \       /   \
+ *   |   /     \       /         \     /     \         .-.
+ *   +--/-------\-----/-----------\---/-------\-------/---\
+ *   | /         \   /             '-'=========\     /     \   /
+ *   |/           '-'                           \   /       '-'
+ *   |                                           '-'
+ *          ____  ___    _____   __________    ____ _       __
+ *         / __ \/   |  /  _/ | / / ____/ /   / __ \ |     / /
+ *        / /_/ / /| |  / //  |/ / /_  / /   / / / / | /| / /
+ *       / _, _/ ___ |_/ // /|  / __/ / /___/ /_/ /| |/ |/ /
+ *      /_/ |_/_/  |_/___/_/ |_/_/   /_____/\____/ |__/|__/
+ *
+ *    Rainflow Counting Algorithm (4-point-method), C99 compliant
+ * 
+ * 
+ * "Rainflow Counting" consists of four main steps:
+ *    1. Hysteresis Filtering
+ *    2. Peak-Valley Filtering
+ *    3. Discretization
+ *    4. Four Point Counting Method:
+ *    
+ *                     * D
+ *                    / \       Closed, if min(B,C) >= min(A,D) && max(B,C) <= max(A,D)
+ *             B *<--/          Slope B-C is counted and removed from residue
+ *              / \ /
+ *             /   * C
+ *          \ /
+ *           * A
+ *
+ * These steps are fully documented in standards such as 
+ * ASTM E1049 "Standard Practices for Cycle Counting in Fatigue Analysis" [1].
+ * This implementation uses the 4-point algorithm mentioned in [3,4] and the 3-point HCM method proposed in [2].
+ * To take the residue into account, you may implement a custom method or use some
+ * predefined functions.
+ * 
+ * References:
+ * [1] "Standard Practices for Cycle Counting in Fatigue Analysis."
+ *     ASTM Standard E 1049, 1985 (2011). 
+ *     West Conshohocken, PA: ASTM International, 2011.
+ * [2] "Rainflow - HCM / Ein Hysteresisschleifen-Zaehlalgorithmus auf werkstoffmechanischer Grundlage"
+ *     U.H. Clormann, T. Seeger
+ *     1985 TU Darmstadt, Fachgebiet Werkstoffmechanik
+ * [3] "Zaehlverfahren zur Bildung von Kollektiven und Matrizen aus Zeitfunktionen"
+ *     FVA-Richtlinie, 2010.
+ *     [https://fva-net.de/fileadmin/content/Richtlinien/FVA-Richtlinie_Zaehlverfahren_2010.pdf]
+ * [4] Siemens Product Lifecycle Management Software Inc., 2018. 
+ *     [https://community.plm.automation.siemens.com/t5/Testing-Knowledge-Base/Rainflow-Counting/ta-p/383093]
+ * [5] "Review and application of Rainflow residue processing techniques for accurate fatigue damage estimation"
+ *     G.Marsh;
+ *     International Journal of Fatigue 82 (2016) 757-765,
+ *     [https://doi.org/10.1016/j.ijfatigue.2015.10.007]
+ * [6] "Betriebsfestigkeit - Verfahren und Daten zur Bauteilberechnung"
+ *     Haibach, Erwin; Springer Verlag
+ * []  "Schaedigungsbasierte Hysteresefilter"; Hack, M, D386 (Diss Univ. Kaiserslautern), Shaker Verlag Aachen, 1998, ISBN 3-8265-3936-2
+ * []  "Hysteresis and Phase Transition"
+ *     Brokate, M.; Sprekels, J.; Applied Mathematical Sciences 121; Springer, New York, 1996
+ * []  "Rainflow counting and energy dissipation in elastoplasticity"; Eur. J. Mech. A/Solids 15, pp. 705-737, 1996
+ *     Brokate, M.; Dressler, K.; Krejci, P.
+ * []  "Multivariate Density Estimation: Theory, Practice and Visualization". New York, Chichester, Wiley & Sons, 1992
+ *     Scott, D.
+ * []  "Werkstoffmechanik - Bauteile sicher beurteilen undWerkstoffe richtig einsetzen"; 
+ *      Ralf Buergel, Hans Albert Richard, Andre Riemer; Springer FachmedienWiesbaden 2005, 2014
+ * []  "Zaelverfahren und Lastannahme in der Betriebsfestigkeit";
+ *     Michael Koehler, Sven Jenne / Kurt Poetter, Harald Zenner; Springer-Verlag Berlin Heidelberg 2012
+ *
+ *                                                                                                                                                          *
+ *================================================================================
+ * BSD 2-Clause License
+ * 
+ * Copyright (c) 2019, Andras Martin
+ * All rights reserved.
+ * 
+ * Redistribution and use in source and binary forms, with or without
+ * modification, are permitted provided that the following conditions are met:
+ * 
+ * * Redistributions of source code must retain the above copyright notice, this
+ *   list of conditions and the following disclaimer.
+ * 
+ * * Redistributions in binary form must reproduce the above copyright notice,
+ *   this list of conditions and the following disclaimer in the documentation
+ *   and/or other materials provided with the distribution.
+ * 
+ * THIS SOFTWARE IS PROVIDED BY THE COPYRIGHT HOLDERS AND CONTRIBUTORS "AS IS"
+ * AND ANY EXPRESS OR IMPLIED WARRANTIES, INCLUDING, BUT NOT LIMITED TO, THE
+ * IMPLIED WARRANTIES OF MERCHANTABILITY AND FITNESS FOR A PARTICULAR PURPOSE ARE
+ * DISCLAIMED. IN NO EVENT SHALL THE COPYRIGHT HOLDER OR CONTRIBUTORS BE LIABLE
+ * FOR ANY DIRECT, INDIRECT, INCIDENTAL, SPECIAL, EXEMPLARY, OR CONSEQUENTIAL
+ * DAMAGES (INCLUDING, BUT NOT LIMITED TO, PROCUREMENT OF SUBSTITUTE GOODS OR
+ * SERVICES; LOSS OF USE, DATA, OR PROFITS; OR BUSINESS INTERRUPTION) HOWEVER
+ * CAUSED AND ON ANY THEORY OF LIABILITY, WHETHER IN CONTRACT, STRICT LIABILITY,
+ * OR TORT (INCLUDING NEGLIGENCE OR OTHERWISE) ARISING IN ANY WAY OUT OF THE USE
+ * OF THIS SOFTWARE, EVEN IF ADVISED OF THE POSSIBILITY OF SUCH DAMAGE.
+ *================================================================================
+ */
+
+#ifndef RAINFLOW_H
+#define RAINFLOW_H
+
+#if COAN_INVOKED
+/* This version is generated via coan (http://coan2.sourceforge.net/) */
+#endif /*COAN_INVOKED*/
+
+#include "config.h"  /* Configuration */
+
+#ifndef RFC_VALUE_TYPE
+#define RFC_VALUE_TYPE double
+#endif /*RFC_VALUE_TYPE*/
+
+#ifdef RFC_USE_INTEGRAL_COUNTS
+#define RFC_COUNTS_VALUE_TYPE    unsigned long long
+#define RFC_FULL_CYCLE_INCREMENT (2)
+#define RFC_HALF_CYCLE_INCREMENT (1)
+#define RFC_COUNTS_LIMIT         (ULLONG_MAX - RFC_FULL_CYCLE_INCREMENT) /* ~18e18 (eff. ~9e18)*/
+#else /*RFC_USE_INTEGRAL_COUNTS*/
+#define RFC_COUNTS_VALUE_TYPE    double
+#define RFC_FULL_CYCLE_INCREMENT (1.0)
+#define RFC_HALF_CYCLE_INCREMENT (0.5)
+#define RFC_COUNTS_LIMIT         (4.5e15 - RFC_FULL_CYCLE_INCREMENT)
+#endif /*RFC_USE_INTEGRAL_COUNTS*/
+
+#if RFC_MINIMAL
+#undef  RFC_USE_DELEGATES
+#define RFC_USE_DELEGATES    OFF
+#undef  RFC_HCM_SUPPORT
+#define RFC_HCM_SUPPORT      OFF
+#undef  RFC_TP_SUPPORT
+#define RFC_TP_SUPPORT       OFF
+#undef  RFC_DH_SUPPORT
+#define RFC_DH_SUPPORT       OFF
+#undef  RFC_AT_SUPPORT
+#define RFC_AT_SUPPORT       OFF
+#undef  RFC_GLOBAL_EXTREMA
+#define RFC_GLOBAL_EXTREMA   OFF
+#undef  RFC_DAMAGE_FAST
+#define RFC_DAMAGE_FAST      OFF
+#else /*!RFC_MINIMAL*/
+#ifndef RFC_USE_DELEGATES
+#define RFC_USE_DELEGATES OFF
+#endif /*RFC_USE_DELEGATES*/
+#ifndef RFC_HCM_SUPPORT
+#define RFC_HCM_SUPPORT OFF
+#endif /*RFC_HCM_SUPPORT*/
+#ifndef RFC_TP_SUPPORT
+#define RFC_TP_SUPPORT ON
+#endif /*RFC_TP_SUPPORT*/
+#ifndef RFC_DH_SUPPORT
+#define RFC_DH_SUPPORT OFF
+#endif /*RFC_DH_SUPPORT*/
+#ifndef RFC_AT_SUPPORT
+#define RFC_AT_SUPPORT OFF
+#endif /*RFC_AT_SUPPORT*/
+#ifndef RFC_GLOBAL_EXTREMA
+#define RFC_GLOBAL_EXTREMA OFF
+#endif /*RFC_GLOBAL_EXTREMA*/
+#ifndef RFC_DAMAGE_FAST
+#define RFC_DAMAGE_FAST ON
+#endif /*RFC_DAMAGE_FAST*/
+#ifndef RFC_DEBUG_FLAGS
+#define RFC_DEBUG_FLAGS OFF
+#endif /*RFC_DEBUG_FLAGS*/
+#endif /*RFC_MINIMAL*/
+
+
+// Notes on mix C and C++ headers:
+// https://developers.redhat.com/blog/2016/02/29/why-cstdlib-is-more-complicated-than-you-might-think/
+// Avoid including C standard headers in a C++ namespace!
+#ifdef __cplusplus
+#include <cstdbool>  /* bool, true, false */
+#include <cstdint>   /* ULLONG_MAX */
+#include <climits>   /* ULLONG_MAX */
+#include <cstddef>   /* size_t, NULL */
+#if RFC_DEBUG_FLAGS
+#include <cstdio>
+#include <cstdarg>
+#endif /*RFC_DEBUG_FLAGS*/
+#ifndef RFC_CPP_NAMESPACE
+#define RFC_CPP_NAMESPACE rainflow_C
+#endif /*RFC_CPP_NAMESPACE*/
+namespace RFC_CPP_NAMESPACE {
+#else /*!__cplusplus*/
+#include <stdbool.h> /* bool, true, false */
+#include <stdint.h>  /* ULLONG_MAX */
+#include <limits.h>  /* ULLONG_MAX */
+#include <stddef.h>  /* size_t, NULL */
+#if RFC_DEBUG_FLAGS
+#include <stdio.h>
+#include <stdarg.h>
+#endif /*RFC_DEBUG_FLAGS*/
+#endif /*__cplusplus*/
+
+
+/* Memory allocation aim info */
+enum rfc_mem_aim
+{
+    RFC_MEM_AIM_TEMP                =  0,                           /**< Error on accessing memory for temporary storage */
+    RFC_MEM_AIM_RESIDUE             =  1,                           /**< Error on accessing memory for residue */
+    RFC_MEM_AIM_MATRIX              =  2,                           /**< Error on accessing memory for rf matrix */
+    RFC_MEM_AIM_RP                  =  3,                           /**< Error on accessing memory for range pair counting */
+    RFC_MEM_AIM_LC                  =  4,                           /**< Error on accessing memory for level crossing */
+#if RFC_TP_SUPPORT
+    RFC_MEM_AIM_TP                  =  5,                           /**< Error on accessing memory for turning points */
+#endif
+#if RFC_DAMAGE_FAST
+    RFC_MEM_AIM_DLUT                =  6,                           /**< Error on accessing memory for damage look-up table */
+#endif
+#if RFC_HCM_SUPPORT
+    RFC_MEM_AIM_HCM                 =  7,                           /**< Error on accessing memory for HCM algorithm */
+#endif
+#if RFC_DH_SUPPORT
+    RFC_MEM_AIM_DH                  =  8,                           /**< Error on accessing memory for damage history */
+#endif
+#if !RFC_MINIMAL
+    RFC_MEM_AIM_RFM_ELEMENTS        =  9,                           /**< Error on accessing memory for rf matrix elements */
+#endif /*!RFC_MINIMAL*/
+};
+
+
+/* Flags */
+enum rfc_flags
+{
+    RFC_FLAGS_DEFAULT               = -1,
+    RFC_FLAGS_COUNT_RFM             =  1 << 0,                      /**< Count into rainflow matrix */
+    RFC_FLAGS_COUNT_DAMAGE          =  1 << 1,                      /**< Count damage */
+#if !RFC_MINIMAL
+#if RFC_DH_SUPPORT
+    RFC_FLAGS_COUNT_DH              =  1 << 2,                      /**< Spread damage */
+#endif /*RFC_DH_SUPPORT*/
+    RFC_FLAGS_COUNT_RP              =  1 << 3,                      /**< Count into range pair */
+    RFC_FLAGS_COUNT_LC_UP           =  1 << 4,                      /**< Count into level crossing (only rising slopes) */
+    RFC_FLAGS_COUNT_LC_DN           =  1 << 5,                      /**< Count into level crossing (only falling slopes) */
+    RFC_FLAGS_COUNT_LC              =  RFC_FLAGS_COUNT_LC_UP        /**< Count into level crossing (all slopes) */
+                                    |  RFC_FLAGS_COUNT_LC_DN,
+    RFC_FLAGS_COUNT_MK              =  1 << 6,                      /**< Live damage counter (Miner consequent) */
+    RFC_FLAGS_ENFORCE_MARGIN        =  1  << 7,                     /**< Enforce first and last data point are turning points */
+#endif /*!RFC_MINIMAL*/
+    RFC_FLAGS_COUNT_ALL             =  RFC_FLAGS_COUNT_RFM          /**< Count all */
+                                    |  RFC_FLAGS_COUNT_DAMAGE
+#if RFC_DH_SUPPORT
+                                    |  RFC_FLAGS_COUNT_DH
+#endif /*RFC_DH_SUPPORT*/
+#if !RFC_MINIMAL
+                                    |  RFC_FLAGS_COUNT_RP
+                                    |  RFC_FLAGS_COUNT_LC
+                                    |  RFC_FLAGS_COUNT_MK,
+#endif /*!RFC_MINIMAL*/
+#if RFC_TP_SUPPORT
+    RFC_FLAGS_TPPRUNE_PRESERVE_POS  =  1 << 8,                      /**< Preserve stream position information on pruning */
+    RFC_FLAGS_TPPRUNE_PRESERVE_RES  =  1 << 9,                      /**< Preserve turning points that exist in resiude on pruning */
+    RFC_FLAGS_TPAUTOPRUNE           =  1 << 10,                     /**< Automatic prune on tp */
+#endif /*RFC_TP_SUPPORT*/
+};
+
+
+enum rfc_debug_flags
+{
+    RFC_FLAGS_LOG_CLOSED_CYCLES     =  1 << 0,                      /**< Log closed cycles */
+};
+
+
+#if !RFC_MINIMAL
+/* See RFC_damage_from_rp() */
+enum rfc_rp_damage_method
+{
+    RFC_RP_DAMAGE_CALC_METHOD_DEFAULT     = 0,
+    RFC_RP_DAMAGE_CALC_METHOD_ELEMENTAR   = 1,
+    RFC_RP_DAMAGE_CALC_METHOD_MODIFIED    = 2,
+    RFC_RP_DAMAGE_CALC_METHOD_CONSEQUENT  = 3,
+};
+#endif /*!RFC_MINIMAL*/
+
+
+enum rfc_state
+{
+    RFC_STATE_INIT0,                                                /**< Initialized with zeros */
+    RFC_STATE_INIT,                                                 /**< Initialized, memory allocated */
+    RFC_STATE_BUSY,                                                 /**< In counting state */
+    RFC_STATE_BUSY_INTERIM,                                         /**< In counting state, having still one interim turning point (not included) */
+    RFC_STATE_FINALIZE,                                             /**< Finalizing */
+    RFC_STATE_FINISHED,                                             /**< Counting finished, memory still allocated */
+    RFC_STATE_ERROR,                                                /**< An error occurred */
+};
+
+
+enum rfc_error
+{
+    RFC_ERROR_UNEXP                 = -1,                           /**< Unexpected error */
+    RFC_ERROR_NOERROR               =  0,                           /**< No error */
+    RFC_ERROR_INVARG                =  1,                           /**< Invalid arguments passed */
+    RFC_ERROR_UNSUPPORTED           =  2,                           /**< Unsupported feature */
+    RFC_ERROR_MEMORY                =  3,                           /**< Error on memory allocation */
+#if RFC_TP_SUPPORT
+    RFC_ERROR_TP                    =  4,                           /**< Error while amplitude transformation */
+#endif /*RFC_TP_SUPPORT*/
+#if RFC_AT_SUPPORT
+    RFC_ERROR_AT                    =  5,                           /**< Error while amplitude transformation */
+#endif /*RFC_AT_SUPPORT*/
+#if RFC_DAMAGE_FAST
+    RFC_ERROR_LUT                   =  6,                           /**< Error while accessing look up tables */
+#endif /*RFC_DAMAGE_FAST*/
+};
+
+
+#if !RFC_MINIMAL
+enum rfc_counting_method
+{
+    RFC_COUNTING_METHOD_DELEGATED   = -1,                           /**< Method must be implemented via delegator, see member cycle_find_fcn */
+    RFC_COUNTING_METHOD_NONE        =  0,                           /**< No counting */
+    RFC_COUNTING_METHOD_4PTM        =  1,                           /**< 4 point algorithm (default) */
+#if RFC_HCM_SUPPORT
+    RFC_COUNTING_METHOD_HCM         =  2,                           /**< 3 point algorithm, Clormann/Seeger (HCM) method */
+#endif /*RFC_HCM_SUPPORT*/
+    RFC_COUNTING_METHOD_COUNT                                       /**< Number of options */
+};
+#endif /*!RFC_MINIMAL*/
+
+
+enum rfc_res_method
+{
+    /* Don't change order! */
+    RFC_RES_NONE                    = 0,                            /**< No residual method */
+    RFC_RES_IGNORE                  = 1,                            /**< Ignore residue (same as RFC_RES_NONE) */
+#if !RFC_MINIMAL
+    RFC_RES_DISCARD                 = 2,                            /**< Discard residue (empty residue) */
+    RFC_RES_HALFCYCLES              = 3,                            /**< ASTM */
+    RFC_RES_FULLCYCLES              = 4,                            /**< Count half cycles as full cycles */
+    RFC_RES_CLORMANN_SEEGER         = 5,                            /**< Clormann/Seeger method */
+    RFC_RES_REPEATED                = 6,                            /**< Repeat residue and count closed cycles */
+    RFC_RES_RP_DIN45667             = 7,                            /**< Count residue according to range pair in DIN-45667 */
+#endif /*!RFC_MINIMAL*/
+    RFC_RES_COUNT                                                   /**< Number of options */
+};
+
+
+#if RFC_DH_SUPPORT
+enum rfc_sd_method
+{
+    RFC_SD_NONE                     = -1,                           /**< No spread damage calculation */
+    RFC_SD_HALF_23                  =  0,                           /**< Equally split damage between P2 and P3 */
+    RFC_SD_RAMP_AMPLITUDE_23        =  1,                           /**< Spread damage according to amplitude over points between P2 and P3 */
+    RFC_SD_RAMP_DAMAGE_23           =  2,                           /**< Spread damage linearly over points between P2 and P3 */
+    RFC_SD_RAMP_AMPLITUDE_24        =  3,                           /**< Spread damage according to amplitude over points between P2 and P4 */  
+    RFC_SD_RAMP_DAMAGE_24           =  4,                           /**< Spread damage linearly over points between P2 and P4 */
+    RFC_SD_FULL_P2                  =  5,                           /**< Assign damage to P2 */
+    RFC_SD_FULL_P3                  =  6,                           /**< Assign damage to P3 */
+    RFC_SD_TRANSIENT_23             =  7,                           /**< Spread damage transient according to amplitude over points between P2 and P3 */
+    RFC_SD_TRANSIENT_23c            =  8,                           /**< Spread damage transient according to amplitude over points between P2 and P4 only until cycle is closed */
+    RFC_SD_COUNT                                                    /**< Number of options */
+};
+#endif /*RFC_DH_SUPPORT*/
+
+
+/* Typedefs */
+typedef                 RFC_VALUE_TYPE          rfc_value_t;                /** Input data value type */
+typedef                 RFC_COUNTS_VALUE_TYPE   rfc_counts_t;               /** Type of counting values */
+typedef     struct      rfc_value_tuple         rfc_value_tuple_s;          /** Tuple of value and index position */
+typedef     struct      rfc_ctx                 rfc_ctx_s;                  /** Forward declaration (rainflow context) */
+typedef     enum        rfc_mem_aim             rfc_mem_aim_e;              /** Memory accessing mode */
+typedef     enum        rfc_flags               rfc_flags_e;                /** Flags, see RFC_FLAGS... */
+typedef     enum        rfc_debug_flags         rfc_debug_flags_e;          /** Flags, see RFC_DEBUG_FLAGS... */
+typedef     enum        rfc_state               rfc_state_e;                /** Counting state, see RFC_STATE... */
+typedef     enum        rfc_error               rfc_error_e;                /** Recent error, see RFC_ERROR... */
+typedef     enum        rfc_res_method          rfc_res_method_e;           /** Method when count residue into matrix, see RFC_RES... */
+#if !RFC_MINIMAL
+typedef     enum        rfc_counting_method     rfc_counting_method_e;      /** Counting method, see RFC_COUNTING... */
+typedef     enum        rfc_rp_damage_method    rfc_rp_damage_method_e;     /** Method when calculating damage from range pair counting, see RFC_RP_DAMAGE_CALC_METHOD... */
+typedef     enum        rfc_sd_method           rfc_sd_method_e;            /** Spread damage method, see RFC_SD... */
+typedef     struct      rfc_class_param         rfc_class_param_s;          /** Class parameters (width, offset, count) */
+typedef     struct      rfc_wl_param            rfc_wl_param_s;             /** Woehler curve parameters (sd, nd, k, k2, omission) */
+typedef     struct      rfc_rfm_item            rfc_rfm_item_s;             /** Rainflow matrix element */
+#endif /*!RFC_MINIMAL*/
+
+/* Memory allocation functions typedef */
+typedef     void *   ( *rfc_mem_alloc_fcn_t )   ( void *, size_t num, size_t size, rfc_mem_aim_e aim );     /** Memory allocation functor */
+
+#ifdef __cplusplus
+extern "C" {
+#endif /*__cplusplus*/
+
+/* Core functions */
+bool    RFC_init                    (       void *ctx, unsigned class_count, rfc_value_t class_width, rfc_value_t class_offset, 
+                                                       rfc_value_t hysteresis, rfc_flags_e flags );
+bool    RFC_wl_init_elementary      (       void *ctx, double sx, double nx, double k );
+#if !RFC_MINIMAL
+bool    RFC_wl_init_original        (       void *ctx, double sd, double nd, double k );
+bool    RFC_wl_init_modified        (       void *ctx, double sx, double nx, double k, double k2 );
+bool    RFC_wl_init_any             (       void *ctx, const rfc_wl_param_s* wl_param );
+bool    RFC_clear_counts            (       void *ctx );
+#endif /*!RFC_MINIMAL*/
+bool    RFC_deinit                  (       void *ctx );
+bool    RFC_feed                    (       void *ctx, const rfc_value_t* data, size_t count );
+#if !RFC_MINIMAL
+bool    RFC_cycle_process_counts    (       void *ctx, rfc_value_t from_val, rfc_value_t to_val, rfc_flags_e flags );
+bool    RFC_feed_scaled             (       void *ctx, const rfc_value_t* data, size_t count, double factor );
+bool    RFC_feed_tuple              (       void *ctx, rfc_value_tuple_s *data, size_t count );
+#endif /*!RFC_MINIMAL*/
+bool    RFC_finalize                (       void *ctx, rfc_res_method_e residual_method );
+#if !RFC_MINIMAL
+/* Functions on rainflow matrix */
+bool    RFC_rfm_make_symmetric      (       void *ctx );
+bool    RFC_rfm_non_zeros           ( const void *ctx, unsigned *count );
+bool    RFC_rfm_get                 ( const void *ctx, rfc_rfm_item_s **buffer, unsigned *count );
+bool    RFC_rfm_set                 (       void *ctx, const rfc_rfm_item_s *buffer, unsigned count, bool add_only );
+bool    RFC_rfm_peek                ( const void *ctx, rfc_value_t from_val, rfc_value_t to_val, rfc_counts_t *counts );
+bool    RFC_rfm_poke                (       void *ctx, rfc_value_t from_val, rfc_value_t to_val, rfc_counts_t counts, bool add_only );
+bool    RFC_rfm_sum                 ( const void *ctx, unsigned from_first, unsigned from_last, unsigned to_first, unsigned to_last, rfc_counts_t *count );
+bool    RFC_rfm_damage              ( const void *ctx, unsigned from_first, unsigned from_last, unsigned to_first, unsigned to_last, double *damage );
+bool    RFC_rfm_check               ( const void *ctx );
+bool    RFC_lc_get                  ( const void *ctx, rfc_counts_t *lc, rfc_value_t *level );
+bool    RFC_lc_from_rfm             ( const void *ctx, rfc_counts_t *lc, rfc_value_t *level, const rfc_counts_t *rfm, rfc_flags_e flags );
+bool    RFC_lc_from_residue         ( const void *ctx, rfc_counts_t *lc, rfc_value_t *level, rfc_flags_e flags );
+bool    RFC_rp_get                  ( const void *ctx, rfc_counts_t *rp, rfc_value_t *Sa );
+bool    RFC_rp_from_rfm             ( const void *ctx, rfc_counts_t *rp, rfc_value_t *Sa, const rfc_counts_t *rfm );
+bool    RFC_damage_from_rp          ( const void *ctx, const rfc_counts_t *counts, const rfc_value_t *Sa, double *damage, rfc_rp_damage_method_e rp_calc_type );
+bool    RFC_damage_from_rfm         ( const void *ctx, const rfc_counts_t *rfm, double *damage );
+bool    RFC_wl_calc_sx              ( const void *ctx, double s0, double n0, double k, double *sx, double nx, double  k2, double  sd, double nd );
+bool    RFC_wl_calc_sd              ( const void *ctx, double s0, double n0, double k, double  sx, double nx, double  k2, double *sd, double nd );
+bool    RFC_wl_calc_k2              ( const void *ctx, double s0, double n0, double k, double  sx, double nx, double *k2, double  sd, double nd );
+bool    RFC_wl_calc_sa              ( const void *ctx, double s0, double n0, double k, double  n,  double *sa );
+bool    RFC_wl_calc_n               ( const void *ctx, double s0, double n0, double k, double  sa, double *n );
+bool    RFC_wl_param_set            (       void *ctx, const rfc_wl_param_s * );
+bool    RFC_wl_param_get            ( const void *ctx, rfc_wl_param_s * );
+bool    RFC_class_param_set         (       void *ctx, const rfc_class_param_s * );
+bool    RFC_class_param_get         ( const void *ctx, rfc_class_param_s * );
+bool    RFC_class_number            ( const void *ctx, rfc_value_t value, unsigned *class_number );
+bool    RFC_class_mean              ( const void *ctx, unsigned class_number, rfc_value_t *class_mean );
+bool    RFC_class_upper             ( const void *ctx, unsigned class_number, rfc_value_t *class_upper );
+bool    RFC_set_flags               (       void *ctx, int flags, int stack );
+bool    RFC_get_flags               ( const void *ctx, int *flags, int stack );
+#endif /*!RFC_MINIMAL*/
+#if RFC_TP_SUPPORT
+bool    RFC_tp_init                 (       void *ctx, rfc_value_tuple_s *tp, size_t tp_cap, bool is_static );
+bool    RFC_tp_init_autoprune       (       void *ctx, bool autoprune, size_t size, size_t threshold );
+bool    RFC_tp_prune                (       void *ctx, size_t count, rfc_flags_e flags );
+bool    RFC_tp_clear                (       void *ctx );
+#endif /*RFC_TP_SUPPORT*/
+
+#if RFC_DH_SUPPORT
+bool    RFC_dh_init                 (       void *ctx, rfc_sd_method_e method, double *dh, size_t dh_cap, bool is_static );
+#endif /*RFC_DH_SUPPORT*/
+
+#if RFC_AT_SUPPORT
+bool    RFC_at_init                 (       void *ctx, const double *Sa, const double *Sm, unsigned count, 
+                                                       double M, double Sm_rig, double R_rig, bool R_pinned, bool symmetric );
+bool    RFC_at_transform            ( const void *ctx, double Sa, double Sm, double *Sa_transformed );
+#endif /*RFC_AT_SUPPORT*/
+
+#if RFC_DEBUG_FLAGS
+int     RFC_debug_fprintf           (       void *ctx, FILE *stream, const char *fmt, ... );
+#endif /*RFC_DEBUG_FLAGS*/
+
+#ifdef __cplusplus
+}  // extern "C"
+#endif /*__cplusplus*/
+
+#if RFC_USE_DELEGATES
+/* Delegates typedef */
+typedef  void                       ( *rfc_cycle_find_fcn_t )    ( rfc_ctx_s *, rfc_flags_e flags );
+typedef  bool                       ( *rfc_damage_calc_fcn_t )   ( rfc_ctx_s *, unsigned from_class, unsigned to_class, double *damage, double *Sa_ret );
+typedef  bool                       ( *rfc_finalize_fcn_t )      ( rfc_ctx_s *, int residual_methods );
+typedef  rfc_value_tuple_s *        ( *rfc_tp_next_fcn_t )       ( rfc_ctx_s *, const rfc_value_tuple_s * );
+#if RFC_TP_SUPPORT
+typedef  bool                       ( *rfc_tp_set_fcn_t )        ( rfc_ctx_s *, size_t tp_pos, rfc_value_tuple_s * );
+typedef  bool                       ( *rfc_tp_get_fcn_t )        ( rfc_ctx_s *, size_t tp_pos, rfc_value_tuple_s ** );
+typedef  bool                       ( *rfc_tp_inc_damage_fcn_t ) ( rfc_ctx_s *, size_t tp_pos, double damage );
+#endif /*RFC_TP_SUPPORT*/
+#if RFC_DH_SUPPORT
+typedef  void                       ( *rfc_spread_damage_fcn_t ) ( rfc_ctx_s *, rfc_value_tuple_s *from, rfc_value_tuple_s *to, rfc_value_tuple_s *next, rfc_flags_e flags );
+#endif /*RFC_DH_SUPPORT*/
+#if RFC_AT_SUPPORT
+typedef  bool                       ( *rfc_at_transform_fcn_t )  ( rfc_ctx_s *, double Sa, double Sm, double *Sa_transformed );
+#endif /*RFC_AT_SUPPORT*/
+#if RFC_DEBUG_FLAGS
+typedef  int                        ( *rfc_debug_vfprintf_fcn_t )( void *, FILE *stream, const char *fmt, va_list arg );
+#endif /*RFC_DEBUG_FLAGS*/
+#endif /*RFC_USE_DELEGATES*/
+
+
+/* Value info struct */
+struct rfc_value_tuple
+{
+    rfc_value_t                         value;                      /**< Value. Don't change order, value field must be first! */
+    unsigned                            cls;                        /**< Class number, base 0 */
+    size_t                              pos;                        /**< Absolute position in input data stream, base 1 */
+#if RFC_TP_SUPPORT
+    size_t                              tp_pos;                     /**< Position in tp storage, base 1. Not used in tp storage itself, always 0! */
+#if RFC_DH_SUPPORT
+    double                              damage;                     /**< Damage accumulated to this turning point */
+#endif /*RFC_DH_SUPPORT*/    
+#endif /*RFC_TP_SUPPORT*/
+};
+
+#if !RFC_MINIMAL
+struct rfc_class_param
+{
+    unsigned                            count;                      /**< Class count */
+    rfc_value_t                         width;                      /**< Class width */
+    rfc_value_t                         offset;                     /**< Lower bound of first class */
+};
+
+/**
+ *   Woehler models
+ *  
+ *                                \   (S0,N0,k, any point on slope k)
+ *                                 \ /
+ *                                  o
+ *                                   \
+ *                                    \
+ *                                     \
+ *                                      \
+ *                                       \   (SX,NX,k2)
+ *                                        \ /
+ *                                         o
+ *                                          \    .             (SD,ND)
+ *                                           \         .      /
+ *                                            \              o------------------------------ (Miner original)
+ *                                             \                   . 
+ *                                              \                        . 
+ *                                               \                             . 
+ *                                                \                                  . 
+ *                                                 \                                       . (No fatigue strength) 
+ *                                                  (Miner elementar, k2==k)
+ *  
+ *  ______________________________________________________________________________________ (Omission level)
+ *  
+ *  s0^|k|  * n0 = sx^|k|  * nx     --->  ln(s0)*|k|  + ln(n0) = ln(sx)*|k|  + ln(nx)
+ *  sd^|k2| * nd = sx^|k2| * nx     --->  ln(sd)*|k2| + ln(nd) = ln(sx)*|k2| + ln(nx)
+ *  
+ *     ln(s0)*|k| + ln(n0) - ln(sd)*|k2|       - ln(nd)                          = ln(sx)*|k| - ln(sx)*|k2|
+ *     ln(s0)*|k| + ln(n0) - ln(sd)*|k2|       - ln(nd)                          = ln(sx)*(|k|-|k2|)
+ *   ( ln(s0)*|k| + ln(n0) - ln(sd)*|k2|       - ln(nd) ) / (|k|-|k2|)           = ln(sx)
+ *   ( ln(s0)*|k| + ln(n0) - ln(sx)*(|k|-|k2|) - ln(nd) ) / |k2|                 = ln(sd)
+ *  |( ( ln(s0) - ln(sx) )*|k| + ln(n0)        - ln(nd) ) / ( ln(sd) - ln(sx) )| = |k2|
+ */
+struct rfc_wl_param
+{
+    double                              sd;                         /**< Fatigue strength amplitude (Miner original) */
+    double                              nd;                         /**< Cycles according to wl_sd */
+    double                              k;                          /**< Woehler slope, always negative */
+    double                              sx;                         /**< Junction point between k and k2 */
+    double                              nx;                         /**< Junction point between k and k2 */
+    double                              k2;                         /**< Woehler slope between wl_sx and wl_sd, always negative */
+    double                              omission;                   /**< Omission level threshold, smaller amplitudes get discarded */
+    double                              q;                          /**< Parameter q based on k for "Miner consequent" approach, always positive */
+    double                              q2;                         /**< Parameter q based on k2 for "Miner consequent" approach, always positive */
+    double                              D;                          /**< If D > 0, parameters define Woehler curve for impaired part */
+};
+
+struct rfc_rfm_item
+{
+    unsigned                            from;                       /**< Start class, base 0 */
+    unsigned                            to;                         /**< Ending class, base 0 */
+    rfc_counts_t                        counts;                     /**< Counts */
+};
+#endif /*!RFC_MINIMAL*/
+
+
+/**
+ * Rainflow context (ctx)
+ */
+struct rfc_ctx
+{
+    size_t                              version;                    /**< Version number as sizeof(struct rfctx..), must be 1st field! */
+
+    /* State and error information */
+    rfc_state_e                         state;                      /**< Current counting state */
+    rfc_error_e                         error;                      /**< Error code */
+
+    /* Methods */
+#if !RFC_MINIMAL
+    rfc_counting_method_e               counting_method;            /**< Searching closed cycles method */
+#endif /*!RFC_MINIMAL*/
+    rfc_res_method_e                    residual_method;            /**< Used on finalizing */
+#if RFC_DH_SUPPORT
+    rfc_sd_method_e                     spread_damage_method;       /**< How to spread damage over turning points or time history */
+#endif /*RFC_DH_SUPPORT*/
+
+    /* Memory allocation functions */
+    rfc_mem_alloc_fcn_t                 mem_alloc;                  /**< Allocate initialized memory */
+
+    /* Counter increments */
+    rfc_counts_t                        full_inc;                   /**< Increment for a full cycle */
+    rfc_counts_t                        half_inc;                   /**< Increment for a half cycle, used by some residual algorithms */
+    rfc_counts_t                        curr_inc;                   /**< Current increment, used by counting algorithms */
+
+    /* Rainflow class parameters */
+    unsigned                            class_count;                /**< Class count */
+    rfc_value_t                         class_width;                /**< Class width */
+    rfc_value_t                         class_offset;               /**< Lower bound of first class */
+    rfc_value_t                         hysteresis;                 /**< Hysteresis filtering, slope must exceed hysteresis to be counted! */
+
+    /* Woehler curve */
+    double                              wl_sx;                      /**< Sa of any point on the Woehler curve */
+    double                              wl_nx;                      /**< Cycles for Sa on the Woehler curve */
+    double                              wl_k;                       /**< Woehler slope, always negative */
+#if !RFC_MINIMAL
+    double                              wl_sd;                      /**< Fatigue strength amplitude (Miner original) */
+    double                              wl_nd;                      /**< Cycles according to wl_sd */
+    double                              wl_k2;                      /**< Woehler gradient between wl_sx and wl_sd */
+    double                              wl_omission;                /**< Omission level threshold, smaller amplitudes get discarded */
+    double                              wl_q;                       /**< Parameter q based on k for "Miner consequent" approach, always positive */
+    double                              wl_q2;                      /**< Parameter q based on k2 for "Miner consequent" approach, always positive */
+#endif /*!RFC_MINIMAL*/
+
+#if RFC_USE_DELEGATES
+    /* Delegates (optional, may be NULL) */
+    rfc_tp_next_fcn_t                   tp_next_fcn;                /**< Test for new turning point */
+#if RFC_TP_SUPPORT
+    rfc_tp_set_fcn_t                    tp_set_fcn;                 /**< Set new turning points */
+    rfc_tp_get_fcn_t                    tp_get_fcn;                 /**< Get turning point reference */
+    rfc_tp_inc_damage_fcn_t             tp_inc_damage_fcn;          /**< Increase damage for existing turning point */
+#endif /*RFC_TP_SUPPORT*/
+    rfc_finalize_fcn_t                  finalize_fcn;               /**< Finalizing function */
+    rfc_cycle_find_fcn_t                cycle_find_fcn;             /**< Find next cycle(s) and process */
+    rfc_damage_calc_fcn_t               damage_calc_fcn;            /**< Damage calculating function */
+#if RFC_DH_SUPPORT
+    rfc_spread_damage_fcn_t             spread_damage_fcn;          /**< Spread damage over turning points and damage history */
+#endif /*RFC_DH_SUPPORT*/
+#if RFC_AT_SUPPORT
+    rfc_at_transform_fcn_t              at_transform_fcn;           /**< Amplitude transformation to take mean load influence into account */
+#endif /*RFC_AT_SUPPORT*/
+#if RFC_DEBUG_FLAGS
+    rfc_debug_vfprintf_fcn_t            debug_vfprintf_fcn;         /**< Debug vfprintf() function */
+#endif /*RFC_DEBUG_FLAGS*/
+#endif /*RFC_USE_DELEGATES*/
+    
+    /* Residue */
+    rfc_value_tuple_s                  *residue;                    /**< Buffer for residue */
+    size_t                              residue_cap;                /**< Buffer capacity in number of elements (max. 2*class_count) */
+    size_t                              residue_cnt;                /**< Number of value tuples in buffer */
+
+    /* Non-sparse storages (optional, may be NULL) */
+    rfc_counts_t                       *rfm;                        /**< Rainflow matrix, always class_count^2 elements (row-major, row=from, to=col). */
+#if !RFC_MINIMAL
+    rfc_counts_t                       *rp;                         /**< Range pair counts, always class_count elements */
+    rfc_counts_t                       *lc;                         /**< Level crossing counts, always class_count elements. Every per .flags selected slope increments by .full_inc! */
+#endif /*!RFC_MINIMAL*/
+
+#if RFC_TP_SUPPORT
+    /* Turning points storage (optional, may be NULL) */
+    rfc_value_tuple_s                  *tp;                         /**< Buffer for turning points, pointer may be changed whilst memory reallocation! */
+    size_t                              tp_cap;                     /**< Buffer capacity (number of elements) */
+    size_t                              tp_cnt;                     /**< Number of turning points in buffer */
+    int                                 tp_locked;                  /**< If tp_locked > 0, no more points can be added. RFC_tp_prune() may delete content. Field .damage is always mutable */
+    size_t                              tp_prune_size;              /**< Size for autoprune */
+    size_t                              tp_prune_threshold;         /**< Threshold for (auto)pruning */
+#endif /*RFC_TP_SUPPORT*/
+
+#if RFC_DH_SUPPORT
+    double                             *dh;                         /**< Damage history, pointer may be changed whilst memory reallocation! */
+    size_t                              dh_cap;                     /**< Capacity of dh */
+    size_t                              dh_cnt;                     /**< Number of values in dh */
+#endif /*RFC_DH_SUPPORT*/
+
+    /* Damage */
+#if RFC_DAMAGE_FAST
+    double                             *damage_lut;                 /**< Damage look-up table */
+    int                                 damage_lut_inapt;           /**< Greater 0, if values in damage_lut aren't proper to Woehler curve parameters */
+#if RFC_AT_SUPPORT
+    double                             *amplitude_lut;              /**< Amplitude look-up table */
+#endif /*RFC_AT_SUPPORT*/
+#endif /*RFC_DAMAGE_FAST*/
+    double                              damage;                     /**< Cumulated damage */
+    double                              damage_residue;             /**< Partial damage in .damage influenced by taking residue into account (after finalizing) */
+
+#if RFC_AT_SUPPORT
+    struct at
+    {
+        const double                   *Sa;
+        const double                   *Sm;
+        unsigned                        count;
+        double                          M;
+        double                          Sm_rig;
+        double                          R_rig;
+        bool                            R_pinned;
+    }                                   
+                                        at;
+#endif /*RFC_AT_SUPPORT*/
+
+    /* Internal usage */
+    struct internal
+    {
+        int                             flags;                      /**< Flags (enum rfc_flags) */
+#if RFC_DEBUG_FLAGS
+        int                             debug_flags;                /**< Flags for debugging */
+#endif /*RFC_DEBUG_FLAGS*/
+        int                             slope;                      /**< Current signal slope */
+        rfc_value_tuple_s               extrema[2];                 /**< Local or global extrema depending on RFC_GLOBAL_EXTREMA */
+#if RFC_GLOBAL_EXTREMA
+        bool                            extrema_changed;            /**< True if one extrema has changed */
+#endif /*!RFC_GLOBAL_EXTREMA*/
+        size_t                          pos;                        /**< Absolute position in data input stream, base 1 */
+        size_t                          pos_offset;                 /**< Offset for pos */
+        rfc_value_tuple_s               residue[3];                 /**< Static residue (if class_count is zero) */
+        size_t                          residue_cap;                /**< Capacity of static residue */
+        bool                            res_static;                 /**< true, if .residue refers the static residue .internal.residue */
+#if !RFC_MINIMAL
+        rfc_wl_param_s                  wl;                         /**< Shadowed Woehler curve parameters */
+#endif /*!RFC_MINIMAL*/
+#if RFC_TP_SUPPORT
+        rfc_value_tuple_s               margin[2];                  /**< First and last data point */
+        int                             margin_stage;               /**< 0: Init, 1: Left margin set, 2: 1st turning point safe */
+        bool                            tp_static;                  /**< true, if tp is statically allocated */
+#endif /*RFC_TP_SUPPORT*/
+#if RFC_DH_SUPPORT
+        bool                            dh_static;                  /**< true, if dh is statically allocated */
+#endif /*RFC_DH_SUPPORT*/
+#if RFC_HCM_SUPPORT
+        struct hcm
+        {
+            /* Residue */
+            rfc_value_tuple_s          *stack;                      /**< Stack */
+            size_t                      stack_cap;                  /**< Stack capacity in number of elements (max. 2*class_count) */
+            int                         IR;                         /**< Pointer to residue stack, first turning point of cycles able to close, base 1 */
+            int                         IZ;                         /**< Pointer to residue stack, last turning point of cycles able to close, base 1 */
+        }                               hcm;
+#endif /*RFC_HCM_SUPPORT*/
+#if RFC_AT_SUPPORT
+        struct
+        {
+            double                      Sa[5];
+            double                      Sm[5];
+            unsigned                    count;
+        }                               at_haigh;
+#endif /*RFC_AT_SUPPORT*/
+#if RFC_USE_DELEGATES
+            void                       *obj;
+#endif /*RFC_USE_DELEGATES*/
+    }
+                                        internal;
+};
+
+#ifdef __cplusplus
+}  // namespace RFC_CPP_NAMESPACE
+#endif /*__cplusplus*/
+
 #endif /*RAINFLOW_H*/