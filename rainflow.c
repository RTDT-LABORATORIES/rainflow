/*
 *
 *   |                     .-.
 *   |                    /   \
 *   |     .-.===========/     \         .-.
 *   |    /   \         /       \       /   \
 *   |   /     \       /         \     /     \         .-.
 *   +--/-------\-----/-----------\---/-------\-------/---\
 *   | /         \   /             '-'=========\     /     \   /
 *   |/           '-'                           \   /       '-'
 *   |                                           '-'
 *          ____  ___    _____   __________    ____ _       __
 *         / __ \/   |  /  _/ | / / ____/ /   / __ \ |     / /
 *        / /_/ / /| |  / //  |/ / /_  / /   / / / / | /| / /
 *       / _, _/ ___ |_/ // /|  / __/ / /___/ /_/ /| |/ |/ /
 *      /_/ |_/_/  |_/___/_/ |_/_/   /_____/\____/ |__/|__/
 *
 *    Rainflow Counting Algorithm (4-point-method), C99 compliant
 * 
 * 
 * "Rainflow Counting" consists of four main steps:
 *    1. Hysteresis Filtering
 *    2. Peak-Valley Filtering
 *    3. Discretization
 *    4. Four Point Counting Method:
 *    
 *                     * D
 *                    / \       Closed, if min(B,C) >= min(A,D) && max(B,C) <= max(A,D)
 *             B *<--/          Slope B-C is counted and removed from residue
 *              / \ /
 *             /   * C
 *          \ /
 *           * A
 *
 * These steps are fully documented in standards such as 
 * ASTM E1049 "Standard Practices for Cycle Counting in Fatigue Analysis" [1].
 * This implementation uses the 4-point algorithm mentioned in [3,4] and the 3-point HCM method proposed in [2].
 * To take the residue into account, you may implement a custom method or use some
 * predefined functions.
 * 
 * References:
 * [1] "Standard Practices for Cycle Counting in Fatigue Analysis."
 *     ASTM Standard E 1049, 1985 (2011). 
 *     West Conshohocken, PA: ASTM International, 2011.
 * [2] "Rainflow - HCM / Ein Hysteresisschleifen-Zaehlalgorithmus auf werkstoffmechanischer Grundlage"
 *     U.H. Clormann, T. Seeger
 *     1985 TU Darmstadt, Fachgebiet Werkstoffmechanik
 * [3] "Zaehlverfahren zur Bildung von Kollektiven und Matrizen aus Zeitfunktionen"
 *     FVA-Richtlinie, 2010.
 *     [https://fva-net.de/fileadmin/content/Richtlinien/FVA-Richtlinie_Zaehlverfahren_2010.pdf]
 * [4] Siemens Product Lifecycle Management Software Inc., 2018. 
 *     [https://community.plm.automation.siemens.com/t5/Testing-Knowledge-Base/Rainflow-Counting/ta-p/383093]
 * [5] "Review and application of Rainflow residue processing techniques for accurate fatigue damage estimation"
 *     G.Marsh;
 *     International Journal of Fatigue 82 (2016) 757-765,
 *     [https://doi.org/10.1016/j.ijfatigue.2015.10.007]
 * [6] "Betriebsfestigkeit - Verfahren und Daten zur Bauteilberechnung"
 *     Haibach, Erwin; Springer Verlag
 * []  "Schaedigungsbasierte Hysteresefilter"; Hack, M, D386 (Diss Univ. Kaiserslautern), Shaker Verlag Aachen, 1998, ISBN 3-8265-3936-2
 * []  "Hysteresis and Phase Transition"
 *     Brokate, M.; Sprekels, J.; Applied Mathematical Sciences 121; Springer, New York, 1996
 * []  "Rainflow counting and energy dissipation in elastoplasticity"; Eur. J. Mech. A/Solids 15, pp. 705-737, 1996
 *     Brokate, M.; Dressler, K.; Krejci, P.
 * []  "Multivariate Density Estimation: Theory, Practice and Visualization". New York, Chichester, Wiley & Sons, 1992
 *     Scott, D.
 * []  "Werkstoffmechanik - Bauteile sicher beurteilen undWerkstoffe richtig einsetzen"; 
 *      Ralf Buergel, Hans Albert Richard, Andre Riemer; Springer FachmedienWiesbaden 2005, 2014
 * []  "Zaelverfahren und Lastannahme in der Betriebsfestigkeit";
 *     Michael Koehler, Sven Jenne / Kurt Poetter, Harald Zenner; Springer-Verlag Berlin Heidelberg 2012
 *
 *
 *================================================================================
 * BSD 2-Clause License
 * 
 * Copyright (c) 2019, Andras Martin
 * All rights reserved.
 * 
 * Redistribution and use in source and binary forms, with or without
 * modification, are permitted provided that the following conditions are met:
 * 
 * * Redistributions of source code must retain the above copyright notice, this
 *   list of conditions and the following disclaimer.
 * 
 * * Redistributions in binary form must reproduce the above copyright notice,
 *   this list of conditions and the following disclaimer in the documentation
 *   and/or other materials provided with the distribution.
 * 
 * THIS SOFTWARE IS PROVIDED BY THE COPYRIGHT HOLDERS AND CONTRIBUTORS "AS IS"
 * AND ANY EXPRESS OR IMPLIED WARRANTIES, INCLUDING, BUT NOT LIMITED TO, THE
 * IMPLIED WARRANTIES OF MERCHANTABILITY AND FITNESS FOR A PARTICULAR PURPOSE ARE
 * DISCLAIMED. IN NO EVENT SHALL THE COPYRIGHT HOLDER OR CONTRIBUTORS BE LIABLE
 * FOR ANY DIRECT, INDIRECT, INCIDENTAL, SPECIAL, EXEMPLARY, OR CONSEQUENTIAL
 * DAMAGES (INCLUDING, BUT NOT LIMITED TO, PROCUREMENT OF SUBSTITUTE GOODS OR
 * SERVICES; LOSS OF USE, DATA, OR PROFITS; OR BUSINESS INTERRUPTION) HOWEVER
 * CAUSED AND ON ANY THEORY OF LIABILITY, WHETHER IN CONTRACT, STRICT LIABILITY,
 * OR TORT (INCLUDING NEGLIGENCE OR OTHERWISE) ARISING IN ANY WAY OUT OF THE USE
 * OF THIS SOFTWARE, EVEN IF ADVISED OF THE POSSIBILITY OF SUCH DAMAGE.
 *================================================================================
 */

#if COAN_INVOKED
/* This version is generated via coan (http://coan2.sourceforge.net/) */
#endif /*COAN_INVOKED*/


#include "rainflow.h"

#include <assert.h>  /* assert() */
#include <math.h>    /* exp(), log(), fabs() */
#include <stdlib.h>  /* calloc(), free(), abs() */
#include <string.h>  /* memset() */
#include <float.h>   /* DBL_MAX */


#if MATLAB_MEX_FILE
#if !RFC_MINIMAL
#define RFC_MEX_USAGE \
"\nUsage:\n"\
"[pd,re,rm,rp,lc,tp] = rfc( 'rfc', data, class_count, class_width, class_offset, hysteresis, residual_method, enfore_margin, use_hcm )\n"\
"    pd = Pseudo damage\n"\
"    re = Residue\n"\
"    rm = Rainflow matrix (from/to)\n"\
"    rp = Range pair counts\n"\
"    lc = Level crossings\n"\
"    tp = Turning points\n"\
"\n"\
"[Sa] = rfc( 'amptransform', Sa, Sm, M, target, R_pinned )\n"\
"             Sa = Amplitude\n"\
"             Sm = Mean load\n"\
"              M = Mean load sensitivity\n"\
"         target = Mean load or mean load ratio (R)\n"\
"    target_is_R = true, if target is R (otherwise target is test rig mean load)\n"
#else /*RFC_MINIMAL*/
#define RFC_MEX_USAGE \
"\nUsage:\n"\
"[pd,re,rm] = rfc( data, class_count, class_width, class_offset, hysteresis )\n"\
"    pd = Pseudo damage\n"\
"    re = Residue\n"\
"    rm = Rainflow matrix (from/to)\n"
#endif /*!RFC_MINIMAL*/
#pragma message(RFC_MEX_USAGE)
#include <ctype.h>
#include <string.h>
#include <mex.h>
#endif /*MATLAB_MEX_FILE*/

/* Core functions */
#if !RFC_MINIMAL
#if RFC_AT_SUPPORT
static void                 clear_at                        (       rfc_ctx_s * );
#endif /*RFC_AT_SUPPORT*/
#if RFC_DAMAGE_FAST
static void                 clear_lut                       (       rfc_ctx_s * );
#endif /*RFC_DAMAGE_FAST*/
static void                 cycle_find                      (       rfc_ctx_s *, rfc_flags_e flags );
#else /*RFC_MINIMAL*/
#define cycle_find          cycle_find_4ptm
#endif /*!RFC_MINIMAL*/
static bool                 feed_once                       (       rfc_ctx_s *, const rfc_value_tuple_s* tp, rfc_flags_e flags );
#if RFC_DH_SUPPORT
static bool                 feed_once_dh                    (       rfc_ctx_s *, const rfc_value_tuple_s* pt );
#endif /*RFC_DH_SUPPORT*/
#if RFC_TP_SUPPORT
static bool                 feed_once_tp_check_margin       (       rfc_ctx_s *, const rfc_value_tuple_s* pt, rfc_value_tuple_s** tp_residue );
#endif /*RFC_TP_SUPPORT*/
static bool                 feed_finalize                   (       rfc_ctx_s * );
#if RFC_TP_SUPPORT
static bool                 feed_finalize_tp                (       rfc_ctx_s *, rfc_value_tuple_s *tp_interim, rfc_flags_e flags );
#endif /*RFC_TP_SUPPORT*/
#if RFC_HCM_SUPPORT
static bool                 feed_finalize_hcm               (       rfc_ctx_s *, rfc_flags_e flags );
#endif /*!RFC_HCM_SUPPORT*/
static rfc_value_tuple_s *  feed_filter_pt                  (       rfc_ctx_s *, const rfc_value_tuple_s *pt );
static void                 cycle_find_4ptm                 (       rfc_ctx_s *, rfc_flags_e flags );
#if RFC_HCM_SUPPORT
static void                 cycle_find_hcm                  (       rfc_ctx_s *, rfc_flags_e flags );
#endif /*RFC_HCM_SUPPORT*/
#if !RFC_MINIMAL
static void                 cycle_process_lc                (       rfc_ctx_s *, rfc_flags_e flags );
#endif /*!RFC_MINIMAL*/
static void                 cycle_process_counts            (       rfc_ctx_s *, rfc_value_tuple_s *from, rfc_value_tuple_s *to, rfc_value_tuple_s *next, rfc_flags_e flags );
/* Methods on residue */
static bool                 finalize_res_ignore             (       rfc_ctx_s *, rfc_flags_e flags );
#if !RFC_MINIMAL
static bool                 finalize_res_discard            (       rfc_ctx_s *, rfc_flags_e flags );
static bool                 finalize_res_weight_cycles      (       rfc_ctx_s *, rfc_counts_t weight, rfc_flags_e flags );
static bool                 finalize_res_clormann_seeger    (       rfc_ctx_s *, rfc_flags_e flags );
static bool                 RFC_finalize_res_rp_DIN45667    (       rfc_ctx_s *, rfc_flags_e flags );
static bool                 finalize_res_repeated           (       rfc_ctx_s *, rfc_flags_e flags );
static bool                 residue_exchange                (       rfc_ctx_s *, rfc_value_tuple_s **residue, size_t *residue_cap, size_t *residue_cnt, bool restore );
#endif /*!RFC_MINIMAL*/
static void                 residue_remove_item             (       rfc_ctx_s *, size_t index, size_t count );
/* Memory allocator */
static void *               mem_alloc                       ( void *ptr, size_t num, size_t size, rfc_mem_aim_e aim );
#if RFC_TP_SUPPORT
/* Methods on turning points history */
static bool                 tp_set                          (       rfc_ctx_s *, size_t tp_pos, rfc_value_tuple_s *pt );
static bool                 tp_get                          (       rfc_ctx_s *, size_t tp_pos, rfc_value_tuple_s **pt );
static bool                 tp_inc_damage                   (       rfc_ctx_s *, size_t tp_pos, double damage );
static void                 tp_lock                         (       rfc_ctx_s *, bool do_lock );
static bool                 tp_refeed                       (       rfc_ctx_s *, rfc_value_t new_hysteresis, const rfc_class_param_s *new_class_param );
#endif /*RFC_TP_SUPPORT*/
#if RFC_DH_SUPPORT
static bool                 spread_damage                   (       rfc_ctx_s *, rfc_value_tuple_s *from, rfc_value_tuple_s *to, rfc_value_tuple_s *next, rfc_flags_e flags );
#endif /*RFC_DH_SUPPORT*/
#if RFC_AT_SUPPORT
static bool                 at_R_to_Sm_norm                 (       rfc_ctx_s *, double R, double *Sm_norm );
static bool                 at_alleviation                  (       rfc_ctx_s *, double Sm_norm, double *alleviation );
#endif /*RFC_AT_SUPPORT*/
/* Other */
static bool                 damage_calc_amplitude           (       rfc_ctx_s *, double Sa, double *damage );
static bool                 damage_calc                     (       rfc_ctx_s *, unsigned class_from, unsigned class_to, double *damage, double *Sa_ret );
#if RFC_DAMAGE_FAST
static void                 damage_lut_init                 (       rfc_ctx_s * );
static bool                 damage_calc_fast                (       rfc_ctx_s *, unsigned class_from, unsigned class_to, double *damage, double *Sa_ret );
#endif /*RFC_DAMAGE_FAST*/
static bool                 error_raise                     (       rfc_ctx_s *, rfc_error_e );
static rfc_value_t          value_delta                     (       rfc_value_t from_val, rfc_value_t to, int *sign_ptr );


#define QUANTIZE( r, v )    ( (unsigned)( ((v) - (r)->class_offset) / (r)->class_width ) )
#define AMPLITUDE( r, i )   ( (double)(r)->class_width * (i) / 2 )
#define CLASS_MEAN( r, c )  ( (double)(r)->class_width * (0.5 + (c)) + (r)->class_offset )
#define CLASS_UPPER( r, c ) ( (double)(r)->class_width * (1.0 + (c)) + (r)->class_offset )
#define NUMEL( x )          ( sizeof(x) / sizeof(*(x)) )

#define RFC_CTX_CHECK_AND_ASSIGN                                                    \
    rfc_ctx_s *rfc_ctx = (rfc_ctx_s*)ctx;                                           \
                                                                                    \
    if( !rfc_ctx || rfc_ctx->version != sizeof(rfc_ctx_s) )                         \
    {                                                                               \
        return error_raise( rfc_ctx, RFC_ERROR_INVARG );                            \
    }                                                                               \



#if !RFC_TP_SUPPORT
/**
 * @brief      Initialization (rainflow context).
 *
 * @param      ctx           The rainflow context
 * @param      class_count   The class count
 * @param      class_width   The class width
 * @param      class_offset  The class offset
 * @param      hysteresis    The hysteresis 
 * @param      flags         The flags
 *
 * @return     true on success
 */
#else /*RFC_TP_SUPPORT*/
/**
 * @brief      Initialization (rainflow context).
 *
 * @param      ctx           The rainflow context
 * @param      class_count   The class count
 * @param      class_width   The class width
 * @param      class_offset  The class offset
 * @param      hysteresis    The hysteresis 
 * @param      flags         The flags
 * @param      tp            Pointer to turning points buffer
 * @param      tp_cap        Number of turning points in buffer 
 *
 * @return     true on success
 */
#endif /*!RFC_TP_SUPPORT*/
bool RFC_init( void *ctx, unsigned class_count, rfc_value_t class_width, rfc_value_t class_offset, 
                          rfc_value_t hysteresis, rfc_flags_e flags )
{
    rfc_value_tuple_s  nil     = { 0.0 };  /* All other members are zero-initialized, see ISO/IEC 9899:TC3, 6.7.8 (21) */
    RFC_CTX_CHECK_AND_ASSIGN

    if( rfc_ctx->state != RFC_STATE_INIT0 )
    {
        return false;
    }

    /* Flags */
    if( flags == RFC_FLAGS_DEFAULT )
    {
#if !RFC_MINIMAL
        flags                               = RFC_FLAGS_COUNT_ALL            | 
#if _DEBUG
                                              RFC_FLAGS_LOG_CLOSED_CYCLES    |
#endif /*_DEBUG*/
#if RFC_TP_SUPPORT  
                                              RFC_FLAGS_TPPRUNE_PRESERVE_POS | 
                                              RFC_FLAGS_TPPRUNE_PRESERVE_RES |
#endif /*RFC_TP_SUPPORT*/
                                              0;
#else /*RFC_MINIMAL*/
        flags                               = RFC_FLAGS_COUNT_RFM            | 
                                              RFC_FLAGS_COUNT_DAMAGE;
#endif /*!RFC_MINIMAL*/
    }
    rfc_ctx->internal.flags                 = flags;

    /* Counter increments */
    rfc_ctx->full_inc                       = RFC_FULL_CYCLE_INCREMENT;
    rfc_ctx->half_inc                       = RFC_HALF_CYCLE_INCREMENT;
    rfc_ctx->curr_inc                       = RFC_FULL_CYCLE_INCREMENT;

    if( class_count )
    {
        if( class_count > 512 || class_width <= 0.0 )
        {
            return error_raise( rfc_ctx, RFC_ERROR_INVARG );
        }
    }

    /* Rainflow class parameters */
    rfc_ctx->class_count                    = class_count;
    rfc_ctx->class_width                    = class_width;
    rfc_ctx->class_offset                   = class_offset;
    rfc_ctx->hysteresis                     = hysteresis;

    /* Values for a "pseudo Woehler curve" */
    rfc_ctx->state = RFC_STATE_INIT;   /* Bypass sanity check for state in wl_init() */
    RFC_wl_init_elementary( rfc_ctx, 1e3 /*sx*/, 1e7 /*nx*/, -5.0 /*k*/ );
    rfc_ctx->state = RFC_STATE_INIT0;  /* Reset state */

    /* Memory allocator */
    if( !rfc_ctx->mem_alloc )
    {
        rfc_ctx->mem_alloc = mem_alloc;
    }
    
#if RFC_USE_DELEGATES
    /* Delegates (optional, set to NULL for standard or to your own functions! ) */
#if RFC_TP_SUPPORT
    rfc_ctx->tp_next_fcn                    = NULL;
    rfc_ctx->tp_set_fcn                     = NULL;
    rfc_ctx->tp_get_fcn                     = NULL;
    rfc_ctx->tp_inc_damage_fcn              = NULL;
#endif /*RFC_TP_SUPPORT*/
    rfc_ctx->cycle_find_fcn                 = NULL;
    rfc_ctx->finalize_fcn                   = NULL;
    rfc_ctx->damage_calc_fcn                = NULL;
#endif /*RFC_USE_DELEGATES*/

#if !RFC_MINIMAL
    /* Rainflow counting method */
    rfc_ctx->counting_method                = RFC_COUNTING_METHOD_4PTM;
#endif /*!RFC_MINIMAL*/

    /* Residue */
    rfc_ctx->internal.residue_cap           = NUMEL( rfc_ctx->internal.residue );
    rfc_ctx->residue_cnt                    = 0;
    rfc_ctx->residue_cap                    = 2 * rfc_ctx->class_count; /* max size is 2*n-1 plus interim point = 2*n */

    if( rfc_ctx->residue_cap <= rfc_ctx->internal.residue_cap )
    {
        rfc_ctx->residue_cap                = rfc_ctx->internal.residue_cap; /* At least 3 elements are needed (two to define a slope and one as interim point) */
        rfc_ctx->residue                    = rfc_ctx->internal.residue;
        rfc_ctx->internal.res_static        = true;
    }
    else
    {
        rfc_ctx->residue                    = (rfc_value_tuple_s*)rfc_ctx->mem_alloc( NULL, rfc_ctx->residue_cap, 
                                                                                      sizeof(rfc_value_tuple_s), RFC_MEM_AIM_RESIDUE );
        rfc_ctx->internal.res_static        = false;
    }

    if( rfc_ctx->class_count )
    {
        int ok = rfc_ctx->residue != NULL;

        if( ok && ( flags & RFC_FLAGS_COUNT_RFM ) )
        {
            /* Non-sparse storages (optional, may be NULL) */
            rfc_ctx->rfm                    = (rfc_counts_t*)rfc_ctx->mem_alloc( NULL, class_count * class_count, 
                                                                                 sizeof(rfc_counts_t), RFC_MEM_AIM_MATRIX );
            if( !rfc_ctx->rfm ) ok = false;
        }
#if !RFC_MINIMAL
        if( ok && ( flags & RFC_FLAGS_COUNT_RP ) )
        {
            rfc_ctx->rp                     = (rfc_counts_t*)rfc_ctx->mem_alloc( NULL, class_count,
                                                                                 sizeof(rfc_counts_t), RFC_MEM_AIM_RP );
            if( !rfc_ctx->rp ) ok = false;
        }

        if( ok && ( flags & RFC_FLAGS_COUNT_LC ) )
        {
            rfc_ctx->lc                     = (rfc_counts_t*)rfc_ctx->mem_alloc( NULL, class_count,
                                                                                 sizeof(rfc_counts_t), RFC_MEM_AIM_LC );
            if( !rfc_ctx->lc ) ok = false;
        }
#endif /*!RFC_MINIMAL*/
        if( !ok )
        {
            RFC_deinit( rfc_ctx );
            return error_raise( rfc_ctx, RFC_ERROR_INVARG );
        }
    }

    /* Damage */
    rfc_ctx->damage                         = 0.0;
    rfc_ctx->damage_residue                 = 0.0;

    /* Internals */
    rfc_ctx->internal.slope                 = 0;
    rfc_ctx->internal.extrema[0]            = nil;  /* local minimum */
    rfc_ctx->internal.extrema[1]            = nil;  /* local maximum */
#if RFC_GLOBAL_EXTREMA    
    rfc_ctx->internal.extrema_changed       = false;
#endif /*RFC_GLOBAL_EXTREMA*/
#if !RFC_MINIMAL
    /* Make a shadow copy of the Woehler curve parameters */
    rfc_ctx->state = RFC_STATE_INIT;   /* Bypass sanity check for state in wl_init() */
    RFC_wl_param_get( rfc_ctx, &rfc_ctx->internal.wl );
    rfc_ctx->state = RFC_STATE_INIT0;  /* Reset state */
#endif /*!RFC_MINIMAL*/
#if RFC_TP_SUPPORT
    rfc_ctx->internal.margin[0]             = nil;  /* left  margin */
    rfc_ctx->internal.margin[1]             = nil;  /* right margin */
    rfc_ctx->internal.margin_stage          = 0;
    /* Turning points storage (optional, may be NULL) */
    rfc_ctx->tp                             = NULL;
    rfc_ctx->tp_cap                         = 0;
    rfc_ctx->tp_cnt                         = 0;
    rfc_ctx->tp_locked                      = 0;
    rfc_ctx->tp_prune_threshold             = (size_t)-1;
    rfc_ctx->tp_prune_size                  = (size_t)-1;
#endif /*RFC_TP_SUPPORT*/


#if RFC_HCM_SUPPORT
    if( rfc_ctx->class_count )
    {
        /* HCM method initialization */
        rfc_ctx->internal.hcm.IZ            = 0;
        rfc_ctx->internal.hcm.IR            = 1;
        /* Residue */
        rfc_ctx->internal.hcm.stack_cap     = 2 * rfc_ctx->class_count; /* max size is 2*n-1 plus interim point = 2*n */
        rfc_ctx->internal.hcm.stack         = (rfc_value_tuple_s*)rfc_ctx->mem_alloc( NULL, rfc_ctx->internal.hcm.stack_cap, 
                                                                                      sizeof(rfc_value_tuple_s), RFC_MEM_AIM_HCM );
    }
#endif /*RFC_HCM_SUPPORT*/

#if RFC_AT_SUPPORT
    rfc_ctx->at.Sa                          = NULL;
    rfc_ctx->at.Sm                          = NULL;
    rfc_ctx->at.count                       = 0;
    rfc_ctx->at.M                           = 0.0;
    rfc_ctx->at.Sm_rig                      = 0.0;
    rfc_ctx->at.R_rig                       = 0.0;
    rfc_ctx->at.R_pinned                    = false;

    rfc_ctx->internal.at_haigh.count        = 0;
#endif /*RFC_AT_SUPPORT*/

    rfc_ctx->state = RFC_STATE_INIT;

#if RFC_DAMAGE_FAST
    if( rfc_ctx->class_count )
    {
        rfc_ctx->damage_lut                 = (double*)rfc_ctx->mem_alloc( rfc_ctx->damage_lut,    class_count * class_count, 
                                                                           sizeof(double), RFC_MEM_AIM_DLUT );
        rfc_ctx->damage_lut_inapt           = 1;
#if RFC_AT_SUPPORT
        rfc_ctx->amplitude_lut              = (double*)rfc_ctx->mem_alloc( rfc_ctx->amplitude_lut, class_count * class_count, 
                                                                           sizeof(double), RFC_MEM_AIM_DLUT );
#endif /*RFC_AT_SUPPORT*/
        damage_lut_init( rfc_ctx );
    }
#endif /*RFC_DAMAGE_FAST*/

    return true;
}


/**
 * @brief      Initialize Woehler parameters to Miners' elementary rule
 *
 * @param      ctx   The rfc context
 * @param      sx    The amplitude "SA"
 * @param      nx    The cycles "N" according to Sa
 * @param      k     The slope "k"
 *
 * @return     true on success
 */
bool RFC_wl_init_elementary( void *ctx, double sx, double nx, double k )
{
    RFC_CTX_CHECK_AND_ASSIGN

    if( rfc_ctx->state != RFC_STATE_INIT )
    {
        return false;
    }

#if RFC_DAMAGE_FAST
    if( rfc_ctx->damage_lut )
    {
        rfc_ctx->damage_lut_inapt++;
    }
#endif /*RFC_DAMAGE_FAST*/

/* Woehler curve */
    rfc_ctx->wl_sx        =  sx;
    rfc_ctx->wl_nx        =  nx;
    rfc_ctx->wl_k         = -fabs(k);
#if !RFC_MINIMAL
    rfc_ctx->wl_sd        =  0.0;            /* No fatigue strength */
    rfc_ctx->wl_nd        =  DBL_MAX;
    rfc_ctx->wl_k2        =  rfc_ctx->wl_k;
    rfc_ctx->wl_q         =  fabs(k) - 1;    /* Default value for fatigue strength depression */
    rfc_ctx->wl_q2        =  rfc_ctx->wl_q;  /* Default value for fatigue strength depression */
    rfc_ctx->wl_omission  =  0.0;            /* No omission per default */

    /* Make a shadow copy of the Woehler parameters */
    RFC_wl_param_get( rfc_ctx, &rfc_ctx->internal.wl );
#endif /*!RFC_MINIMAL*/

#if RFC_DAMAGE_FAST
    if( rfc_ctx->damage_lut )
    {
        damage_lut_init( rfc_ctx );
    }
#endif /*RFC_DAMAGE_FAST*/

    return true;
}


#if !RFC_MINIMAL
/**
 * @brief      Initialize Woehler parameters to Miners' original rule
 *
 * @param      ctx   The rfc context
 * @param      sd    The amplitude "SD"
 * @param      nd    The cycles "ND"
 * @param      k     The slope "k"
 *
 * @return     true on success
 */
bool RFC_wl_init_original( void *ctx, double sd, double nd, double k )
{
    rfc_ctx_s *rfc_ctx = (rfc_ctx_s*)ctx;

    if( !RFC_wl_init_elementary( ctx, sd, nd, k ) )
    {
        return false;
    }

#if RFC_DAMAGE_FAST
    if( rfc_ctx->damage_lut )
    {
        rfc_ctx->damage_lut_inapt++;
    }
#endif /*RFC_DAMAGE_FAST*/

/* Woehler curve */
    rfc_ctx->wl_sd = sd;             /* Points sx/nx and sd/nd coincide */
    rfc_ctx->wl_nd = nd;

    /* Make a shadow copy of the Woehler parameters */
    RFC_wl_param_get( rfc_ctx, &rfc_ctx->internal.wl );

#if RFC_DAMAGE_FAST
    if( rfc_ctx->damage_lut )
    {
        damage_lut_init( rfc_ctx );
    }
#endif /*RFC_DAMAGE_FAST*/

    return true;
}


/**
 * @brief      Initialize Woehler parameters to Miners' modified rule
 *
 * @param      ctx   The rfc context
 * @param      sx    The amplitude "Sa"
 * @param      nx    The cycles "N" according to Sa
 * @param      k     The slope before sx/nx
 * @param      k2    The slope after sx/nx
 *
 * @return     true on success
 */
bool RFC_wl_init_modified( void *ctx, double sx, double nx, double k, double k2 )
{
    rfc_ctx_s *rfc_ctx = (rfc_ctx_s*)ctx;

    if( !RFC_wl_init_elementary( ctx, sx, nx, k ) )
    {
        return false;
    }

#if RFC_DAMAGE_FAST
    if( rfc_ctx->damage_lut )
    {
        rfc_ctx->damage_lut_inapt++;
    }
#endif /*RFC_DAMAGE_FAST*/

/* Woehler curve */
    rfc_ctx->wl_k2 =  rfc_ctx->wl_k2;   /* Woehler slope after sx/nx */
    rfc_ctx->wl_q2 =  fabs(k2) - 1;     /* Default value for fatigue strength depression */

    /* Make a shadow copy of the Woehler parameters */
    RFC_wl_param_get( rfc_ctx, &rfc_ctx->internal.wl );

#if RFC_DAMAGE_FAST
    if( rfc_ctx->damage_lut )
    {
        damage_lut_init( rfc_ctx );
    }
#endif /*RFC_DAMAGE_FAST*/

    return true;
}


/**
 * @brief      Initialize Woehler curve
 *
 * @param      ctx       The rainflow context
 * @param[in]  wl_param  The parameter set
 *
 * @return     true on success
 */
bool RFC_wl_init_any( void *ctx, const rfc_wl_param_s* wl_param )
{
    rfc_ctx_s *rfc_ctx = (rfc_ctx_s*)ctx;

    if( !wl_param || !RFC_wl_init_elementary( ctx, wl_param->sx, wl_param->nx, wl_param->k ) )
    {
        return false;
    }

#if RFC_DAMAGE_FAST
    if( rfc_ctx->damage_lut )
    {
        rfc_ctx->damage_lut_inapt++;
    }
#endif /*RFC_DAMAGE_FAST*/

/* Woehler curve */
    rfc_ctx->wl_sd       =  wl_param->sd;
    rfc_ctx->wl_nd       =  wl_param->nd;
    rfc_ctx->wl_k2       = -fabs( wl_param->k2 );      /* "Miner elementary", if k == k2 */
    rfc_ctx->wl_q2       =  fabs( wl_param->k2 ) - 1;
    rfc_ctx->wl_omission =  wl_param->omission;

    /* Make a shadow copy of the Woehler parameters */
    RFC_wl_param_get( rfc_ctx, &rfc_ctx->internal.wl );

#if RFC_DAMAGE_FAST
    if( rfc_ctx->damage_lut )
    {
        damage_lut_init( rfc_ctx );
    }
#endif /*RFC_DAMAGE_FAST*/

    return true;
}
#endif /*!RFC_MINIMAL*/


#if RFC_TP_SUPPORT
/**
 * @brief      Initialize tp buffer
 *
 * @param      ctx        The rainflow context
 * @param      tp         The buffer for tp
 * @param      tp_cap     The tp capability
 * @param      is_static  Indicates if tp is static
 *
 * @return     true on success
 */
bool RFC_tp_init( void *ctx, rfc_value_tuple_s *tp, size_t tp_cap, bool is_static )
{
    RFC_CTX_CHECK_AND_ASSIGN

    if( !tp )
    {
        return error_raise( rfc_ctx, RFC_ERROR_INVARG );
    }

    if( rfc_ctx->state != RFC_STATE_INIT )
    {
        return false;
    }

    rfc_ctx->tp     = tp;
    rfc_ctx->tp_cap = tp_cap;
    rfc_ctx->tp_cnt = 0;
    
    rfc_ctx->internal.tp_static = is_static;

    return true;
}


/**
 * @brief      Initialize autoprune parameters
 *
 * @param      ctx        The rainflow context
 * @param      autoprune  The flag for autopruning
 * @param      size       The size to prune to
 * @param      threshold  The threshold when to prune
 *
 * @return     true on success
 */
bool RFC_tp_init_autoprune( void *ctx, bool autoprune, size_t size, size_t threshold )
{
    RFC_CTX_CHECK_AND_ASSIGN

    if( rfc_ctx->state != RFC_STATE_INIT )
    {
        return false;
    }

    rfc_ctx->internal.flags      = rfc_ctx->internal.flags & ~RFC_FLAGS_TPAUTOPRUNE | (autoprune ? RFC_FLAGS_TPAUTOPRUNE : 0);
    rfc_ctx->tp_prune_threshold  = threshold;
    rfc_ctx->tp_prune_size       = size;

    return true;
}


/**
 * @brief      Drop turning points from storage, to avoid memory excess
 *
 * @param      ctx    The rainflow context
 * @param      limit  The excepted number of points left in turning points
 *                    storage (May be more, if residuals aren't neglected)
 * @param      flags  The flags (see RFC_FLAGS_TPPRUNE_...)
 *
 * @return     true on success
 */
bool RFC_tp_prune( void *ctx, size_t limit, rfc_flags_e flags )
{
    RFC_CTX_CHECK_AND_ASSIGN

    if( rfc_ctx->tp_cnt > limit )
    {
        rfc_value_tuple_s   *src_beg_it,    /* Source (begin) (tp) */
                            *src_end_it,    /* Source (end) (tp) */
                            *src_it,        /* Source iterator (tp) */
                            *dst_it,        /* Destination iterator (tp) */
                            *res_it;        /* Residue iterator (res) */
        size_t               src_i,         /* Source, position in tp base 0 */
                             dst_i,         /* New turning points, index base 0 (tp) */
                             res_i;         /* Residue, index base 0 (res) */

        size_t               removal;       /* Number of turning points to remove */
        size_t               pos_offset;    /* First position (stream) in tp and dh, base 0 */
        bool                 preserve_pos;  /* Don't justify position */
        bool                 preserve_res;  /* Don't remove turning points, if referenced by residue */

        removal     = rfc_ctx->tp_cnt - limit;
        dst_it      = rfc_ctx->tp;
        dst_i       = 0;
        src_beg_it  = rfc_ctx->tp + removal;
        src_end_it  = rfc_ctx->tp + rfc_ctx->tp_cnt
                      + ( ( rfc_ctx->state == RFC_STATE_BUSY_INTERIM ) ? 1 : 0 );
        src_it      = src_beg_it;
        src_i       = removal;
        res_it      = rfc_ctx->residue;
        res_i       = 0;
        pos_offset  = 0;

        preserve_pos = ( flags & RFC_FLAGS_TPPRUNE_PRESERVE_POS ) > 0;  /* Preserve (stream) position */
        preserve_res = ( flags & RFC_FLAGS_TPPRUNE_PRESERVE_RES ) > 0;  /* Preserve residual turning points */

        /* Move turning points ahead */
        while( src_it < src_end_it || res_i < rfc_ctx->residue_cnt )
        {
            /* Check if there are still residual points to consider */
            while( res_i < rfc_ctx->residue_cnt && res_it->tp_pos <= src_i + 1 )
            {
                /* Check if residue refers a turning point from removal area */

                /* First new turning point delivers new offset */
                if( !res_i && !preserve_pos )
                {
                    pos_offset = res_it->pos;  // pos is base 1
                    assert( pos_offset );
                    pos_offset--;
                }

                /* Residual point refers current source position? */
                if( res_it->tp_pos == src_i + 1 )
                {
                    /* Turning will be processed in this inner loop */
                    src_it++;
                    src_i++;
                }

                if( preserve_res )
                {
                    /* Adjust residue reference information */
                    res_it->pos -= pos_offset;

                    /* Set residual turning point */
                    if( !tp_set( rfc_ctx, dst_i + 1, res_it ) )
                    {
                        return error_raise( rfc_ctx, RFC_ERROR_TP );
                    }

                    dst_it++;
                    dst_i++;
                    res_it++;
                    res_i++;
                }
                else
                {
                    /* Residual turning point refers first point now */
                    res_it->tp_pos  = 0;  /* Index 0 => "none" */
                    res_it->pos    -= pos_offset;
                    res_it++;
                    res_i++;
                }
            }

            if( src_it < src_end_it )
            {
                rfc_value_tuple_s *cpy;

                /* First new turning point delivers new offset */
                if( !dst_i && !preserve_pos )
                {
                    pos_offset = src_it->pos;
                    assert( pos_offset );
                    pos_offset--;
                }

                /* Copy turning point from source */
                if( !tp_get( rfc_ctx, src_i + 1, &cpy ) )
                {
                    return error_raise( rfc_ctx, RFC_ERROR_TP );
                }

                /* Adjust stream position */
                cpy->pos -= pos_offset;

                /* Move turning point in tp stack */
                if( !tp_set( rfc_ctx, dst_i + 1, cpy ) )
                {
                    return error_raise( rfc_ctx, RFC_ERROR_TP );
                }

                dst_it++;
                dst_i++;
                src_it++;
                src_i++;
            }
        }

        rfc_ctx->tp_cnt                  = dst_i;
        rfc_ctx->internal.pos           -= pos_offset;
        rfc_ctx->internal.pos_offset    += pos_offset;

#if RFC_DH_SUPPORT
        /* Shift damage history */
        if( rfc_ctx->dh && pos_offset )
        {
            assert( rfc_ctx->dh_cnt >= pos_offset );
            memcpy( rfc_ctx->dh, rfc_ctx->dh + pos_offset, rfc_ctx->dh_cnt - pos_offset );
            rfc_ctx->dh_cnt -= pos_offset;
        }
#endif /*RFC_DH_SUPPORT*/
    }
    
    return true;
}


/**
 * @brief      Clear turning point storage
 *
 * @param      ctx   The rainflow context
 *
 * @return     true on success
 */
bool RFC_tp_clear( void *ctx )
{
    size_t i;

    RFC_CTX_CHECK_AND_ASSIGN

    if( rfc_ctx->state < RFC_STATE_INIT )
    {
        return false;
    }

    rfc_ctx->tp_cnt = 0;

    for( i = 0; i < rfc_ctx->residue_cnt; i++ )
    {
        rfc_ctx->residue[i].tp_pos = 0;
    }

    return true;
}

#endif /*RFC_TP_SUPPORT*/


#if RFC_DH_SUPPORT
/**
 * @brief      Initialize damage history storage
 *
 * @param      ctx        The rainflow context
 * @param[in]  method     The mode, how to spread (RFC_SD_...)
 * @param      dh         The storage buffer
 * @param      dh_cap     The capacity of dh
 * @param      is_static  true, if dh is static and should not be freed
 *
 * @return     true on success
 */
bool RFC_dh_init( void *ctx, rfc_sd_method_e method, double *dh, size_t dh_cap, bool is_static )
{
    RFC_CTX_CHECK_AND_ASSIGN

    if( rfc_ctx->state != RFC_STATE_INIT )
    {
        return false;
    }

    rfc_ctx->spread_damage_method = method;
    rfc_ctx->dh                   = dh;
    rfc_ctx->dh_cap               = dh_cap;
    rfc_ctx->dh_cnt               = 0;

    rfc_ctx->internal.dh_static   = is_static;

    return true;
}
#endif /*RFC_DH_SUPPORT*/


#if RFC_AT_SUPPORT
/**
 * @brief      Initialize amplitude transformation
 *
 * @param      ctx        The rainflow context
 * @param      Sa         The reference curve vector, amplitude part
 * @param      Sm         The reference curve vector, mean load part. If Sa and
 *                        Sm_norm are NULL, the standard (FKM) is applied
 * @param      count      The capacity of Sa and Sm
 * @param      M          The mean stress sensitivity
 * @param      Sm_rig     The mean load applied on the test rig
 * @param      R_rig      The mean load ratio applied on the test rig
 * @param      R_pinned   true, if R is constant on test rig (R_rig is used).
 *                        false if Sm is constant on test rig (Sm_rig is used)
 * @param      symmetric  true if Haigh diagram is symmetric at Sa(R=-1)
 *
 * @return     true on success
 */
bool RFC_at_init( void *ctx, const double *Sa, const double *Sm, unsigned count, 
                             double M, double Sm_rig, double R_rig, bool R_pinned, bool symmetric )
{
    RFC_CTX_CHECK_AND_ASSIGN

    if( M < 0.0 )
    {
        return error_raise( rfc_ctx, RFC_ERROR_INVARG );
    }

    if( rfc_ctx->state != RFC_STATE_INIT )
    {
        return false;
    }

    if( count )
    {
        /* Reference curve given, doing some checks */

        unsigned n;

        if( !Sa || !Sm || symmetric || count < 2 )
        {
            return error_raise( rfc_ctx, RFC_ERROR_INVARG );
        }

        /* Check for valid input */
        for( n = 0; n < count; n++ )
        {
            if( Sa[n] <= 0.0 ) break;

            if( !n ) continue;

            if( Sm[n-1] >= Sm[n] || Sm[n-1] / Sa[n-1] > Sm[n] / Sa[n] ) break;
        }

        if( n < count )
        {
            return error_raise( rfc_ctx, RFC_ERROR_INVARG );
        }

        rfc_ctx->at.Sa       = Sa;
        rfc_ctx->at.Sm       = Sm;
        rfc_ctx->at.count    = count;
        rfc_ctx->at.M        = M;
        rfc_ctx->at.Sm_rig   = Sm_rig;
        rfc_ctx->at.R_rig    = R_rig;
        rfc_ctx->at.R_pinned = R_pinned;
    }
    else
    {
        /* No reference curve given */

        double Sa_R_Inf, Sa_R_0, Sa_R_0p5;

        assert( !Sa && !Sm );

        if( M > 0.0 )
        {
            Sa_R_Inf = 1.0 / ( 1.0 - M );                      /* y = -x && y = Sa(R=-1) - Mx                  */
            Sa_R_0   = 1.0 / ( 1.0 + M );                      /* y =  x && y = Sa(R=-1) - Mx                  */
            Sa_R_0p5 = Sa_R_0 * ( 1.0 + M/3 ) / ( 1.0 + M );   /* Backtrace Sa(R=0) to Sa(R=-1) with M/3, then */
                                                               /* 3y = x && y = Sa(R=-1) - (M/3)x              */
            if( symmetric )
            {
                /* Build symmetrical reference curve */
                /* Symmetric around R=-1 (Sm=0) */

                double *Sa_ = rfc_ctx->internal.at_haigh.Sa;
                double *Sm_ = rfc_ctx->internal.at_haigh.Sm;

                assert( NUMEL( rfc_ctx->internal.at_haigh.Sa ) >= 5 );
                
                rfc_ctx->internal.at_haigh.count = 5;

                Sa_[0] = Sa_R_0p5; Sm_[0] = -Sa_R_0p5 * 3.0;
                Sa_[1] = Sa_R_0;   Sm_[1] = -Sa_R_0;
                Sa_[2] = 1.0;      Sm_[2] =  0.0;
                Sa_[3] = Sa_[1];   Sm_[3] = -Sm_[1];
                Sa_[4] = Sa_[0];   Sm_[4] = -Sm_[0];
            }
            else
            {
                /* Build non-symmetric reference curve */
                double *Sa_ = rfc_ctx->internal.at_haigh.Sa;
                double *Sm_ = rfc_ctx->internal.at_haigh.Sm;

                assert( NUMEL( rfc_ctx->internal.at_haigh.Sa ) >= 3 );
                
                rfc_ctx->internal.at_haigh.count = 3;

                Sa_[0] = Sa_R_Inf; Sm_[0] = -Sa_R_Inf;
                Sa_[1] = Sa_R_0;   Sm_[1] =  Sa_R_0;
                Sa_[2] = Sa_R_0p5; Sm_[2] =  Sa_R_0p5 * 3.0;
            }

            rfc_ctx->at.Sa       = rfc_ctx->internal.at_haigh.Sa;
            rfc_ctx->at.Sm       = rfc_ctx->internal.at_haigh.Sm;
            rfc_ctx->at.count    = rfc_ctx->internal.at_haigh.count;
        }
        else
        {
            rfc_ctx->at.Sa       = NULL;
            rfc_ctx->at.Sm       = NULL;
            rfc_ctx->at.count    = 0;
        }

        rfc_ctx->at.M        = M;
        rfc_ctx->at.Sm_rig   = Sm_rig;
        rfc_ctx->at.R_rig    = R_rig;
        rfc_ctx->at.R_pinned = R_pinned;
    }

#if RFC_DAMAGE_FAST
    damage_lut_init( rfc_ctx );
#endif /*RFC_DAMAGE_FAST*/

    return true;
}
#endif /*RFC_AT_SUPPORT*/


#if !RFC_MINIMAL
/**
 * @brief      Clear all data generated while counting
 *
 * @param      rfc_ctx  The rainflow context
 */
bool RFC_clear_counts( void *ctx )
{
    rfc_value_tuple_s  nil     = { 0.0 };  /* All other members are zero-initialized, see ISO/IEC 9899:TC3, 6.7.8 (21) */
    RFC_CTX_CHECK_AND_ASSIGN

    if( rfc_ctx->state < RFC_STATE_INIT )
    {
        return false;
    }

    if( rfc_ctx->rfm )
    {
        memset( rfc_ctx->rfm, 0, sizeof(rfc_counts_t) * rfc_ctx->class_count * rfc_ctx->class_count );
    }

    if( rfc_ctx->rp )
    {
        memset( rfc_ctx->rp, 0, sizeof(rfc_counts_t) * rfc_ctx->class_count );
    }

    if( rfc_ctx->lc )
    {
        memset( rfc_ctx->lc, 0, sizeof(rfc_counts_t) * rfc_ctx->class_count );
    }

    rfc_ctx->residue_cnt                = 0;

    rfc_ctx->internal.slope             = 0;
    rfc_ctx->internal.extrema[0]        = nil;  /* local minimum */
    rfc_ctx->internal.extrema[1]        = nil;  /* local maximum */
#if RFC_GLOBAL_EXTREMA
    rfc_ctx->internal.extrema_changed   = false;
#endif
    rfc_ctx->internal.pos               = 0;
    rfc_ctx->internal.pos_offset        = 0;
    
    rfc_ctx->damage                     = 0.0;
    rfc_ctx->damage_residue             = 0.0;

#if RFC_HCM_SUPPORT
    /* Reset stack pointers */
    rfc_ctx->internal.hcm.IR            = 1;
    rfc_ctx->internal.hcm.IZ            = 0;
#endif /*RFC_HCM_SUPPORT*/

#if RFC_TP_SUPPORT
    /* rfc_ctx->tp_cnt is set to zero, but turning points are still available */
    rfc_ctx->internal.margin[0]         = nil;  /* left margin */
    rfc_ctx->internal.margin[1]         = nil;  /* right margin */
    rfc_ctx->internal.margin_stage      = 0;
    rfc_ctx->tp_cnt                     = 0;
    rfc_ctx->tp_locked                  = 0;
#endif /*RFC_TP_SUPPORT*/

#if RFC_DH_SUPPORT
    rfc_ctx->dh_cnt                     = 0;
#endif /*RFC_DH_SUPPORT*/

    rfc_ctx->state = RFC_STATE_INIT;

    return true;
}
#endif /*!RFC_MINIMAL*/


/**
 * @brief      De-initialization (freeing memory).
 *
 * @param      ctx   The rainflow context
 *
 * @return     true on success
 */
bool RFC_deinit( void *ctx )
{
    rfc_value_tuple_s  nil     = { 0.0 };  /* All other members are zero-initialized, see ISO/IEC 9899:TC3, 6.7.8 (21) */
    RFC_CTX_CHECK_AND_ASSIGN

    if( rfc_ctx->state < RFC_STATE_INIT )
    {
        return false;
    }

    if( !rfc_ctx->internal.res_static &&
        rfc_ctx->residue )              rfc_ctx->mem_alloc( rfc_ctx->residue,       0, 0, RFC_MEM_AIM_RESIDUE );
    if( rfc_ctx->rfm )                  rfc_ctx->mem_alloc( rfc_ctx->rfm,           0, 0, RFC_MEM_AIM_MATRIX );
#if RFC_DAMAGE_FAST
    if( rfc_ctx->damage_lut )           rfc_ctx->mem_alloc( rfc_ctx->damage_lut,    0, 0, RFC_MEM_AIM_DLUT );
#if RFC_AT_SUPPORT
    if( rfc_ctx->amplitude_lut )        rfc_ctx->mem_alloc( rfc_ctx->amplitude_lut, 0, 0, RFC_MEM_AIM_DLUT );
#endif /*RFC_AT_SUPPORT*/
#endif /*RFC_DAMAGE_FAST*/
#if !RFC_MINIMAL
    if( rfc_ctx->rp )                   rfc_ctx->mem_alloc( rfc_ctx->rp,            0, 0, RFC_MEM_AIM_RP );
    if( rfc_ctx->lc )                   rfc_ctx->mem_alloc( rfc_ctx->lc,            0, 0, RFC_MEM_AIM_LC );
#endif /*!RFC_MINIMAL*/
#if RFC_TP_SUPPORT
    if( rfc_ctx->tp && !rfc_ctx->internal.tp_static )
    {
                                        rfc_ctx->mem_alloc( rfc_ctx->tp,            0, 0, RFC_MEM_AIM_TP );
    }           
#endif /*RFC_TP_SUPPORT*/
#if RFC_DH_SUPPORT
    if( rfc_ctx->dh && !rfc_ctx->internal.dh_static )
    {               
                                        rfc_ctx->mem_alloc( rfc_ctx->dh,            0, 0, RFC_MEM_AIM_DH );
    }
#endif /*RFC_DH_SUPPORT*/

#if RFC_DAMAGE_FAST
    rfc_ctx->damage_lut                 = NULL;
    rfc_ctx->damage_lut_inapt           = 1;
#if RFC_AT_SUPPORT
    rfc_ctx->amplitude_lut              = NULL;
#endif /*RFC_AT_SUPPORT*/
#endif /*RFC_DAMAGE_FAST*/

    rfc_ctx->residue                    = NULL;
    rfc_ctx->residue_cap                = 0;
    rfc_ctx->residue_cnt                = 0;

    rfc_ctx->rfm                        = NULL;
#if !RFC_MINIMAL
    rfc_ctx->rp                         = NULL;
    rfc_ctx->lc                         = NULL;
#endif /*!RFC_MINIMAL*/
    
    rfc_ctx->internal.slope             = 0;
    rfc_ctx->internal.extrema[0]        = nil;  /* local minimum */
    rfc_ctx->internal.extrema[1]        = nil;  /* local maximum */
#if RFC_GLOBAL_EXTREMA
    rfc_ctx->internal.extrema_changed   = false;
#endif /*RFC_GLOBAL_EXTREMA*/
    rfc_ctx->internal.pos               = 0;
    rfc_ctx->internal.pos_offset        = 0;
#if RFC_TP_SUPPORT
    rfc_ctx->internal.margin[0]         = nil;  /* left margin */
    rfc_ctx->internal.margin[1]         = nil;  /* right margin */
    rfc_ctx->internal.margin_stage      = 0;

    rfc_ctx->tp                         = NULL;
    rfc_ctx->tp_cap                     = 0;
    rfc_ctx->tp_cnt                     = 0;
    rfc_ctx->tp_locked                  = 0;
    rfc_ctx->internal.tp_static         = false;
#endif /*RFC_TP_SUPPORT*/

#if RFC_DH_SUPPORT
    rfc_ctx->dh                         = NULL;
    rfc_ctx->dh_cap                     = 0;
    rfc_ctx->dh_cnt                     = 0;
    rfc_ctx->internal.dh_static         = false;
#endif /*RFC_DH_SUPPORT*/

#if RFC_AT_SUPPORT
    rfc_ctx->at.Sa                      = NULL;
    rfc_ctx->at.Sm                      = NULL;
    rfc_ctx->at.count                   = 0;
    rfc_ctx->at.M                       = 0.0;
    rfc_ctx->at.Sm_rig                  = 0.0;
    rfc_ctx->at.R_rig                   = 0.0;
    rfc_ctx->at.R_pinned                = false;

    rfc_ctx->internal.at_haigh.count    = 0;
#endif /*RFC_AT_SUPPORT*/

#if RFC_HCM_SUPPORT
    /* Remove stack */
    if( rfc_ctx->internal.hcm.stack )   rfc_ctx->mem_alloc( rfc_ctx->internal.hcm.stack, 0, 0, RFC_MEM_AIM_HCM );

    rfc_ctx->internal.hcm.stack         = NULL;
    rfc_ctx->internal.hcm.stack_cap     = 0;

    /* Stack pointers */
    rfc_ctx->internal.hcm.IZ            = 0;
    rfc_ctx->internal.hcm.IR            = 1;

#endif /*RFC_HCM_SUPPORT*/

    rfc_ctx->state = RFC_STATE_INIT0;

    return true;
}


/**
 * @brief      "Feed" counting algorithm with data samples (consecutive calls
 *             allowed).
 *
 * @param      ctx         The rainflow context
 * @param[in]  data        The data
 * @param      data_count  The data count
 *
 * @return     true on success
 */
bool RFC_feed( void *ctx, const rfc_value_t * data, size_t data_count )
{
    RFC_CTX_CHECK_AND_ASSIGN

    if( data_count && !data ) return false;

    if( rfc_ctx->state < RFC_STATE_INIT || rfc_ctx->state >= RFC_STATE_FINISHED )
    {
        return false;
    }

    /* Process data */
    while( data_count-- )
    {
        rfc_value_tuple_s tp = { *data++ };  /* All other members are zero-initialized, see ISO/IEC 9899:TC3, 6.7.8 (21) */

        /* Assign class and global position (base 1) */
        tp.pos = ++rfc_ctx->internal.pos;
        tp.cls = QUANTIZE( rfc_ctx, tp.value );

        if( tp.cls >= rfc_ctx->class_count && rfc_ctx->class_count )
        {
            return error_raise( rfc_ctx, RFC_ERROR_INVARG );
        }
        
        if( !feed_once( rfc_ctx, &tp, rfc_ctx->internal.flags ) ) return false;
    }

    return true;
}


/**
 * @brief      Do countings for a given cycle
 *
 * @param      ctx       The rainflow context
 * @param[in]  from_val  The from value
 * @param[in]  to_val    The to value
 * @param[in]  flags     The flags
 *
 * @return     true on success
 */
#if !RFC_MINIMAL
bool RFC_cycle_process_counts( void *ctx, rfc_value_t from_val, rfc_value_t to_val, rfc_flags_e flags )
{
    rfc_value_tuple_s from = {from_val}, to = {to_val};
    RFC_CTX_CHECK_AND_ASSIGN

    if( rfc_ctx->state < RFC_STATE_INIT || rfc_ctx->state >= RFC_STATE_FINISHED )
    {
        return false;
    }

    from.cls = QUANTIZE( rfc_ctx, from_val );
    to.cls   = QUANTIZE( rfc_ctx, to_val );

    cycle_process_counts( rfc_ctx, &from, &to, /*next*/ NULL, flags );

    return true;
}


/**
 * @brief      "Feed" counting algorithm with data samples, scaled by a factor
 *             (consecutive calls allowed).
 *
 * @param      ctx         The rainflow context
 * @param[in]  data        The data
 * @param      data_count  The data count
 * @param      factor      The factor
 *
 * @return     true on success
 */
bool RFC_feed_scaled( void *ctx, const rfc_value_t * data, size_t data_count, double factor )
{
    RFC_CTX_CHECK_AND_ASSIGN

    if( data_count && !data ) return false;

    if( rfc_ctx->state < RFC_STATE_INIT || rfc_ctx->state >= RFC_STATE_FINISHED )
    {
        return false;
    }

    /* Process data */
    while( data_count-- )
    {
        rfc_value_tuple_s tp = { *data++ * factor };  /* All other members are zero-initialized, see ISO/IEC 9899:TC3, 6.7.8 (21) */

        /* Assign class and global position (base 1) */
        tp.cls = QUANTIZE( rfc_ctx, tp.value );
        tp.pos = ++rfc_ctx->internal.pos;

        if( tp.cls >= rfc_ctx->class_count && rfc_ctx->class_count )
        {
            return error_raise( rfc_ctx, RFC_ERROR_INVARG );
        }
        
        if( !feed_once( rfc_ctx, &tp, rfc_ctx->internal.flags ) ) return false;
    }

    return true;
}


/**
 * @brief         Feed counting algorithm with data tuples.
 *
 * @param         ctx         The rainflow context
 * @param[in,out] data        The data tuples
 * @param         data_count  The data count
 *
 * @return        true on success
 */
bool RFC_feed_tuple( void *ctx, rfc_value_tuple_s *data, size_t data_count )
{
    RFC_CTX_CHECK_AND_ASSIGN

    if( data_count && !data ) return false;

    if( rfc_ctx->state < RFC_STATE_INIT || rfc_ctx->state >= RFC_STATE_FINISHED )
    {
        return false;
    }

    /* Process data */
    while( data_count-- )
    {
        if( data->cls >= rfc_ctx->class_count && rfc_ctx->class_count )
        {
            return error_raise( rfc_ctx, RFC_ERROR_INVARG );
        }
        
        if( !feed_once( rfc_ctx, data++, rfc_ctx->internal.flags ) ) return false;
    }

    return true;
}
#endif /*!RFC_MINIMAL*/


/**
 * @brief      Finalize pending counts and turning point storage.
 *
 * @param      ctx              The rainflow context
 * @param      residual_method  The residual method (RFC_RES_...)
 *
 * @return     true on success
 */
bool RFC_finalize( void *ctx, rfc_res_method_e residual_method )
{
    double damage;
    bool ok;
    RFC_CTX_CHECK_AND_ASSIGN
    
    if( rfc_ctx->state < RFC_STATE_INIT || rfc_ctx->state >= RFC_STATE_FINISHED )
    {
        return false;
    }

    damage = rfc_ctx->damage;

#if RFC_USE_DELEGATES
    if( rfc_ctx->finalize_fcn )
    {
        ok = rfc_ctx->finalize_fcn( rfc_ctx, residual_method );
    }
    else
#endif /*RFC_USE_DELEGATES*/
    {
        int flags = rfc_ctx->internal.flags;

#if !RFC_MINIMAL
        /* Level crossing counting is already considered for residue */
        flags &= ~RFC_FLAGS_COUNT_LC;
#endif /*!RFC_MINIMAL*/

        switch( residual_method )
        {
            case RFC_RES_NONE:
                /* FALLTHROUGH */
            case RFC_RES_IGNORE:
                ok = finalize_res_ignore( rfc_ctx, flags );
                break;
#if !RFC_MINIMAL
            case RFC_RES_DISCARD:
                ok = finalize_res_discard( rfc_ctx, flags );
                break;
            case RFC_RES_HALFCYCLES:
                ok = finalize_res_weight_cycles( rfc_ctx, rfc_ctx->half_inc, flags );
                break;
            case RFC_RES_FULLCYCLES:
                ok = finalize_res_weight_cycles( rfc_ctx, rfc_ctx->full_inc, flags );
                break;
            case RFC_RES_CLORMANN_SEEGER:
                ok = finalize_res_clormann_seeger( rfc_ctx, flags );
                break;
            case RFC_RES_REPEATED:
                ok = finalize_res_repeated( rfc_ctx, flags );
                break;
            case RFC_RES_RP_DIN45667:
                ok = RFC_finalize_res_rp_DIN45667( rfc_ctx, flags );
                break;
#endif /*!RFC_MINIMAL*/
            default:
                assert( false );
                ok = error_raise( rfc_ctx, RFC_ERROR_INVARG );
        }
        assert( rfc_ctx->state == RFC_STATE_FINALIZE );
    }

#if !RFC_MINIMAL
    if( rfc_ctx->counting_method == RFC_COUNTING_METHOD_NONE || !rfc_ctx->class_count )
    {
#else /*RFC_MINIMAL*/
    if( !rfc_ctx->class_count )
    {
#endif /*!RFC_MINIMAL*/
        rfc_ctx->residue_cnt = 0;
    }

    rfc_ctx->damage_residue = rfc_ctx->damage - damage;
    rfc_ctx->state          = ok ? RFC_STATE_FINISHED : RFC_STATE_ERROR;

    return ok;
}


#if !RFC_MINIMAL
/**
 * @brief      Make rainflow matrix symmetrical
 *
 * @param      ctx   The rainflow context
 *
 * @return     true on success
 */
bool RFC_rfm_make_symmetric( void *ctx )
{
    unsigned       class_count;
    unsigned       from, to;
    rfc_counts_t  *rfm;

    RFC_CTX_CHECK_AND_ASSIGN
    
    if( rfc_ctx->state < RFC_STATE_INIT || rfc_ctx->state >= RFC_STATE_FINISHED )
    {
        return false;
    }

    rfm = rfc_ctx->rfm;

    if( !rfm )
    {
        return false;
    }

    class_count = rfc_ctx->class_count;

    /* Cumulate entries symmetric by major diagonal */
    for( from = 0; from < class_count; from++ )
    {
        for( to = from + 1; to < class_count; to++ )
        {
            // to > from, always
            rfm[ class_count * from + to   ] += rfm[ class_count * to + from ];
            rfm[ class_count * to   + from ]  = 0;
        }
    }

    return true;
}


/**
 * @brief      Returns the number of non zero entries in rainflow matrix
 *
 * @param[in]  ctx   The rainflow context
 *
 * @return     true on success
 */
bool RFC_rfm_non_zeros( const void *ctx, unsigned *count )
{
    unsigned            class_count;
    unsigned            from, to;
    rfc_counts_t       *rfm_it;

    RFC_CTX_CHECK_AND_ASSIGN

    if( !count )
    {
        return error_raise( rfc_ctx, RFC_ERROR_INVARG );
    }
    
    if( rfc_ctx->state < RFC_STATE_INIT || rfc_ctx->state > RFC_STATE_FINISHED )
    {
        return false;
    }

    class_count = rfc_ctx->class_count;

    rfm_it = rfc_ctx->rfm;

    if( !rfm_it || !class_count )
    {
        return false;
    }

    *count     = 0;
    for( from = 0; from < class_count; from++ )
    {
        for( to = 0; to < class_count; to++, rfm_it )
        {
            if( *rfm_it ) *count++;
        }
    }

    return true;
}


/**
 * @brief      Get the rainflow matrix as sparse elements
 *
 * @param      ctx     The rainflow context
 * @param[out] buffer  The elements buffer, if NULL memory will be allocated
 * @param[out] count   The number of elements in buffer
 *
 * @return     true on success
 * @note       The counts are natively returned, regardless of .full_inc!
*/
bool RFC_rfm_get( const void *ctx, rfc_rfm_item_s **buffer, unsigned *count )
{
    unsigned            class_count;
    unsigned            from, to;
    unsigned            count_old;
    rfc_counts_t       *rfm_it;
    rfc_rfm_item_s     *item;

    RFC_CTX_CHECK_AND_ASSIGN

    if( !buffer || !count )
    {
        return error_raise( rfc_ctx, RFC_ERROR_INVARG );
    }
    
    if( rfc_ctx->state < RFC_STATE_INIT || rfc_ctx->state > RFC_STATE_FINISHED )
    {
        return false;
    }

    class_count = rfc_ctx->class_count;

    rfm_it = rfc_ctx->rfm;

    if( !rfm_it || !class_count )
    {
        return false;
    }

    // *buffer = NULL;
    count_old  = *count;
    *count     = 0;
    for( from = 0; from < class_count; from++ )
    {
        for( to = 0; to < class_count; to++, rfm_it++ )
        {
            if( *rfm_it )
            {
                (*count)++;
            }
        }
    }

    if( *count > count_old )
    {
        *buffer = rfc_ctx->mem_alloc( *buffer, *count, sizeof(rfc_rfm_item_s), RFC_MEM_AIM_RFM_ELEMENTS );

        if( !*buffer )
        {
            error_raise( rfc_ctx, RFC_ERROR_MEMORY );
            return false;
        }
    }
        
    item   = *buffer;
    rfm_it = rfc_ctx->rfm;
    for( from = 0; from < class_count; from++ )
    {
        for( to = 0; to < class_count; to++, rfm_it++ )
        {
            if( *rfm_it )
            {
                item->from   = from;
                item->to     = to;
                item->counts = *rfm_it;

                item++;
            }
        }
    }

    return true;
}


/**
 * @brief      Set (or increment) rainflow matrix with given elements
 *
 * @param      ctx       The rainflow context
 * @param[in]  buffer    The elements buffer
 * @param      count     The number of elements in buffer
 * @param      add_only  Counts are added if set to true
 *
 * @return     true on success
 * @note       The counts are natively added, regardless of .full_inc!
 */
bool RFC_rfm_set( void *ctx, const rfc_rfm_item_s *buffer, unsigned count, bool add_only )
{
          unsigned           class_count, i;
    const rfc_rfm_item_s    *item;
          rfc_counts_t      *rfm;

    RFC_CTX_CHECK_AND_ASSIGN

    if( !buffer )
    {
        return error_raise( rfc_ctx, RFC_ERROR_INVARG );
    }
    
    if( rfc_ctx->state < RFC_STATE_INIT || rfc_ctx->state > RFC_STATE_FINISHED )
    {
        return false;
    }

    class_count = rfc_ctx->class_count;

    rfm = rfc_ctx->rfm;

    if( !rfm || !class_count )
    {
        return false;
    }

    if( !add_only )
    {
        memset( rfm, (rfc_counts_t)0, sizeof(rfc_rfm_item_s) * class_count * class_count );
    }

    item = buffer;
    for( i = 0; i < count; i++ )
    {
        unsigned from, to;

        assert( item->from >= rfc_ctx->class_offset );
        assert( item->to   >= rfc_ctx->class_offset );

        from = QUANTIZE( rfc_ctx, item->from );
        to   = QUANTIZE( rfc_ctx, item->to );

        if( from > class_count ) from = class_count;
        if( to   > class_count ) to   = class_count;

        rfm[ from * class_count + to ] += item->counts;
    }

    return true;
}


/**
 * @brief      Get counts of a single element from the rainflow matrix
 *
 * @param      ctx       The rainflow context
 * @param      from_val  The cycles start value
 * @param      to_val    The cycles target value
 * @param[out] counts    The corresponding count from the matrix element (not cycles!), regardless of .full_inc!
 *
 * @return     true on success
 */
bool RFC_rfm_peek( const void *ctx, rfc_value_t from_val, rfc_value_t to_val, rfc_counts_t *counts )
{
    unsigned           from, to;
    unsigned           class_count;
    rfc_counts_t      *rfm;

    RFC_CTX_CHECK_AND_ASSIGN
    
    if( rfc_ctx->state < RFC_STATE_INIT || rfc_ctx->state > RFC_STATE_FINISHED )
    {
        return false;
    }

    class_count = rfc_ctx->class_count;

    rfm = rfc_ctx->rfm;

    if( !rfm || !class_count )
    {
        return false;
    }

    assert( from_val >= rfc_ctx->class_offset );
    assert( to_val   >= rfc_ctx->class_offset );

    from = QUANTIZE( rfc_ctx, from_val );
    to   = QUANTIZE( rfc_ctx, to_val );

    if( from > class_count ) from = class_count;
    if( to   > class_count ) to   = class_count;

    if( counts )
    {
        *counts = rfm[ from * class_count + to ];
    }

    return true;
}


/**
 * @brief      Set (or increment) one matrix value of the rainflow matrix
 *
 * @param      ctx       The rainflow context
 * @param      from_val  The cycles start value
 * @param      to_val    The cycles target value
 * @param      counts    The count value for the matrix element (not cycles!), regardless of .full_inc!
 * @param      add_only  Value is added if set to true
 *
 * @return     true on success
 */
bool RFC_rfm_poke( void *ctx, rfc_value_t from_val, rfc_value_t to_val, rfc_counts_t counts, bool add_only )
{
    unsigned           from, to;
    unsigned           class_count;
    rfc_counts_t      *rfm;

    RFC_CTX_CHECK_AND_ASSIGN
    
    if( rfc_ctx->state < RFC_STATE_INIT || rfc_ctx->state > RFC_STATE_FINISHED )
    {
        return false;
    }

    class_count = rfc_ctx->class_count;

    rfm = rfc_ctx->rfm;

    if( !rfm || !class_count )
    {
        return false;
    }

    assert( from_val >= rfc_ctx->class_offset );
    assert( to_val   >= rfc_ctx->class_offset );

    from = QUANTIZE( rfc_ctx, from_val );
    to   = QUANTIZE( rfc_ctx, to_val );

    if( from > class_count ) from = class_count;
    if( to   > class_count ) to   = class_count;

    if( add_only )
    {
        rfm[ from * class_count + to ] += counts;
    }
    else
    {
        rfm[ from * class_count + to ] = counts;
    }

    return true;
}


/**
 * @brief      Sum cycles of a rainflow matrix region
 *
 * @param      ctx         The rainflow context
 * @param      from_first  The first start class (row)
 * @param      from_last   The last start class (row)
 * @param      to_first    The first target class (col)
 * @param      to_last     The last target class (col)
 * @param      count       The sum of the matrix region
 *
 * @return     true on success
 * @note       The sum is natively built, regardless of .full_inc!
 */
bool RFC_rfm_sum( const void *ctx, unsigned from_first, unsigned from_last, unsigned to_first, unsigned to_last, rfc_counts_t *count )
{
    unsigned         from, to;
    unsigned         class_count;
    rfc_counts_t    *rfm;

    RFC_CTX_CHECK_AND_ASSIGN
    
    if( rfc_ctx->state < RFC_STATE_INIT || rfc_ctx->state > RFC_STATE_FINISHED )
    {
        return false;
    }

    class_count = rfc_ctx->class_count;

    rfm = rfc_ctx->rfm;

    if( !rfm || !class_count )
    {
        return false;
    }

    assert( from_first < class_count );
    assert( from_last  < class_count );
    assert( to_first   < class_count );
    assert( to_last    < class_count );
    assert( from_first < from_last );
    assert( to_first   < to_last );

    if( count )
    {
        rfc_counts_t sum = 0;

        for( from = from_first; from <= from_last; from++ )
        {
            for( to = to_first; to < to_last; to++ )
            {
                sum += rfm[ from * class_count + to ];
            }
        }

        *count = sum;
    }

    return true;
}


/**
 * @brief      Calculates the sum of damages for a rainflow matrix
 *             region
 *
 * @param      ctx         The rainflow context
 * @param      from_first  The first start class (row)
 * @param      from_last   The last start class (row)
 * @param      to_first    The first target class (col)
 * @param      to_last     The last target class (col)
 * @param[out] damage      The result (sum)
 *
 * @return     true on success
 */
bool RFC_rfm_damage( const void *ctx, unsigned from_first, unsigned from_last, unsigned to_first, unsigned to_last, double *damage )
{
    unsigned          from, to;
    unsigned          class_count;
    rfc_counts_t     *rfm;

    RFC_CTX_CHECK_AND_ASSIGN
    
    if( rfc_ctx->state < RFC_STATE_INIT || rfc_ctx->state > RFC_STATE_FINISHED )
    {
        return false;
    }

    class_count = rfc_ctx->class_count;

    rfm = rfc_ctx->rfm;

    if( !rfm || !class_count )
    {
        return false;
    }

    assert( from_first < class_count );
    assert( from_last  < class_count );
    assert( to_first   < class_count );
    assert( to_last    < class_count );
    assert( from_first < from_last );
    assert( to_first   < to_last );

    if( damage )
    {
        double sum = 0.0;
        for( from = from_first; from <= from_last; from++ )
        {
            for( to = to_first; to < to_last; to++ )
            {
                rfc_counts_t count = rfm[ from * class_count + to ];
                double damage_i;
                
                if( !damage_calc( rfc_ctx, from, to, &damage_i, NULL /*Sa_ret*/ ) )
                {
                    return false;
                }

                sum += damage_i * count;
            }
        }

        *damage = sum / rfc_ctx->full_inc;
    }

    return true;
}


/**
 * @brief      Check the consistency of the rainflow matrix
 *
 * @param      rfc_ctx  The rfc context
 *
 * @return     true on success
 */
bool RFC_rfm_check( const void *ctx )
{
    unsigned          class_count;
    rfc_counts_t     *rfm;

    RFC_CTX_CHECK_AND_ASSIGN
    
    if( rfc_ctx->state < RFC_STATE_INIT || rfc_ctx->state > RFC_STATE_FINISHED )
    {
        return false;
    }

    class_count = rfc_ctx->class_count;

    rfm = rfc_ctx->rfm;

    if( !rfm || !class_count )
    {
        return false;
    }
    else
    {
        int i;

        for( i = 0; i < (int)rfc_ctx->class_count; i++ )
        {
            /* Matrix diagonal must be all zero */
            if( rfc_ctx->rfm[ i * rfc_ctx->class_count + i ] != 0 )
            {
                return false;
            }
        }
    }
    return true;
}


/**
 * @brief      Get level crossing histogram
 *
 * @param      ctx    The rainflow context
 * @param[out] lc     The buffer for LC histogram (counts), .full_inc represents one "count"!
 * @param[out] level  The buffer for LC upper class borders (dropped if NULL)
 *
 * @return     true on success
 */
bool RFC_lc_get( const void *ctx, rfc_counts_t *lc, rfc_value_t *level )
{
    unsigned i;
    unsigned class_count;

    RFC_CTX_CHECK_AND_ASSIGN

    if( !lc )
    {
        return error_raise( rfc_ctx, RFC_ERROR_INVARG );
    }
    
    if( rfc_ctx->state < RFC_STATE_INIT || rfc_ctx->state > RFC_STATE_FINISHED )
    {
        return false;
    }

    class_count = rfc_ctx->class_count;

    if( !rfc_ctx->lc || !lc || !class_count )
    {
        return false;
    }

    for( i = 0; i < class_count; i++ )
    {
        lc[i] = rfc_ctx->lc[i];

        if( level )
        {
            level[i] = CLASS_UPPER( rfc_ctx, i );
        }
    }

    return true;
}


/**
 * @brief      Create level crossing histogram from rainflow matrix
 *
 * @param      ctx     The rainflow context
 * @param[out] lc      The buffer for LC histogram (counts), .full_inc represents one "count"
 * @param[out] level   The buffer for LC upper class borders (dropped if NULL)
 * @param[in]  rfm     The input rainflow matrix, max be NULL
 * @param      flags   The flags
 *
 * @return     true on success
 * @note       Returned lc usually differs from .lc, when counting is finalized with any flag other than RFC_RES_NONE!
 */
bool RFC_lc_from_rfm( const void *ctx, rfc_counts_t *lc, rfc_value_t *level, const rfc_counts_t *rfm, rfc_flags_e flags )
{
    unsigned             from, to, i;
    unsigned             class_count;
    bool                 up = flags & RFC_FLAGS_COUNT_LC_UP;
    bool                 dn = flags & RFC_FLAGS_COUNT_LC_DN;

    RFC_CTX_CHECK_AND_ASSIGN

    if( !lc )
    {
        return error_raise( rfc_ctx, RFC_ERROR_INVARG );
    }
    
    if( rfc_ctx->state < RFC_STATE_INIT || rfc_ctx->state > RFC_STATE_FINISHED )
    {
        return false;
    }

    class_count = rfc_ctx->class_count;

    rfm = rfc_ctx->rfm;

    if( !rfm || !class_count )
    {
        return false;
    }

    for( i = 0; i < class_count; i++ ) 
    {
        rfc_counts_t sum = 0;

        /* First index (0) counts crossings of upper class limit of the first class */
        if( level )
        {
            level[i] = CLASS_UPPER( rfc_ctx, i );
        }
        
        for( from = 0; from <= i; from++ )
        {
            for( to = i + 1; to < class_count; to++ )
            {
                /* One closed cycle has always a rising and a falling slope */
                 
                if( up )
                {
                    /* Count rising slopes */
                    assert( sum < RFC_COUNTS_LIMIT - rfm[ from * class_count + to ] );
                    sum += rfm[ from * class_count + to ];

                    assert( sum < RFC_COUNTS_LIMIT - rfm[ from * class_count + to ] );
                    sum += rfm[ to * class_count + from ];
                }
                if( dn )
                {
                    /* Count falling slopes */
                    assert( sum < RFC_COUNTS_LIMIT - rfm[ from * class_count + to ] );
                    sum += rfm[ from * class_count + to ];

                    assert( sum < RFC_COUNTS_LIMIT - rfm[ from * class_count + to ] );
                    sum += rfm[ to * class_count + from ];
                }
            }
        }

        lc[i] = sum;
    }

    return true;
}


/**
 * Calculate level crossing counts from rainflow matrix, write results to lc
 * histogram buffer.
 *
 * @param      ctx    The rainflow context
 * @param[out] lc     The buffer for LC histogram (counts), .full_inc represents one "count"!
 * @param[out] level  The buffer for LC upper class borders (dropped if NULL)
 * @param      flags  The flags
 *
 * @return     true on success
 */
bool RFC_lc_from_residue( const void *ctx, rfc_counts_t* lc, rfc_value_t *level, rfc_flags_e flags )
{
          unsigned           i;
          unsigned           class_count;
          bool               up   = flags & RFC_FLAGS_COUNT_LC_UP;
          bool               dn   = flags & RFC_FLAGS_COUNT_LC_DN;
    const rfc_value_tuple_s *from;

    RFC_CTX_CHECK_AND_ASSIGN

    if( !lc )
    {
        return error_raise( rfc_ctx, RFC_ERROR_INVARG );
    }
    
    if( rfc_ctx->state < RFC_STATE_INIT || rfc_ctx->state > RFC_STATE_FINISHED )
    {
        return false;
    }

    class_count = rfc_ctx->class_count;

    if( !class_count )
    {
        return false;
    }

    memset( lc, 0, sizeof(rfc_counts_t) * class_count );

    if( level )
    {
        for( i = 0; i < class_count; i++ )
        {
            level[i] = CLASS_UPPER( rfc_ctx, i );
        }
    }

    from = rfc_ctx->residue;
    for( i = 1; i < rfc_ctx->residue_cnt; i++ ) 
    {
        const rfc_value_tuple_s *to         = from + 1;
              unsigned           class_from = from->cls;
              unsigned           class_to   = to->cls;

        /* Level crossing, count rising and falling slopes.
         * Level crossing histogram (vector storage)
         * Counts class upper bound crossings
         * Class upper bound value = (idx+1) * class_width + class_offset
         */
        if( class_from < class_to && up )
        {
            /* Count rising slopes */
            unsigned idx;
            for( idx = class_from; idx < class_to; idx++ )
            {
                assert( lc[idx] <= RFC_COUNTS_LIMIT );
                lc[idx] += rfc_ctx->full_inc;
            }
        }
        else if( class_to < class_from && dn )
        {
            /* Count falling slopes */
            unsigned idx;
            for( idx = class_to; idx < class_from; idx++ )
            {
                assert( lc[idx] <= RFC_COUNTS_LIMIT );
                lc[idx] += rfc_ctx->full_inc;
            }
        }

        from = to;
    }

    return true;
}


/**
 * @brief      Get range pair histogram
 *
 * @param      ctx          The rainflow context
 * @param[out] rp           The histogram (counts), .full_inc represent one "cycle"!
 * @param[out] Sa           The amplitudes (dropped if NULL)
 *
 * @return     true on success
 */
bool RFC_rp_get( const void *ctx, rfc_counts_t *rp, rfc_value_t *Sa )
{
    unsigned i;
    unsigned class_count;

    RFC_CTX_CHECK_AND_ASSIGN

    if( !rp )
    {
        return error_raise( rfc_ctx, RFC_ERROR_INVARG );
    }
    
    if( rfc_ctx->state < RFC_STATE_INIT || rfc_ctx->state > RFC_STATE_FINISHED )
    {
        return false;
    }

    class_count = rfc_ctx->class_count;

    if( !rfc_ctx->rp || !rp || !class_count )
    {
        return false;
    }

    for( i = 0; i < class_count; i++ )
    {
        rp[i] = rfc_ctx->rp[i];

        if( Sa )
        {
            Sa[i] = rfc_ctx->class_width * i / 2;  /* range / 2 */
        }
    }

    return true;
}


/**
 * @brief      Generate range pair histogram from rainflow matrix
 *
 * @param      ctx          The rainflow context
 * @param[out] rp           The buffer for range pair counts (not cycles!), .full_inc represents one "cycle"!
 * @param[out] Sa           The buffer for amplitudes (dropped if NULL)
 * @param[in]  rfm          The input rainflow matrix (may be NULL)
 *
 * @return     true on success
 */
bool RFC_rp_from_rfm( const void *ctx, rfc_counts_t *rp, rfc_value_t *Sa, const rfc_counts_t *rfm )
{
    unsigned    i, j;
    unsigned    class_count;

    RFC_CTX_CHECK_AND_ASSIGN

    if( !rp )
    {
        return error_raise( rfc_ctx, RFC_ERROR_INVARG );
    }
    
    if( rfc_ctx->state < RFC_STATE_INIT || rfc_ctx->state > RFC_STATE_FINISHED )
    {
        return false;
    }

    class_count = rfc_ctx->class_count;

    if( !rfm )
    {
        rfm = rfc_ctx->rfm;
    }

    if( !rfm || !class_count )
    {
        return false;
    }

    for( i = 0; i < class_count; i++ ) 
    {
        rfc_counts_t sum = (rfc_counts_t)0;

        if( Sa )
        {
            Sa[i] = rfc_ctx->class_width * i / 2;  /* range / 2 */
        }

        for( j = i; j < class_count; j++ ) 
        {
            /* Count rising and falling slopes */
            assert( sum < ( RFC_COUNTS_LIMIT - rfm[ j-i, j ] - rfm[ j, j-i ] ) );
            sum += rfm[ j-i, j   ];
            sum += rfm[ j,   j-i ];
        }

        rp[i] = sum;
    }

    return true;
}


/**
 * @brief      Calculate the damage from a range pair histogram
 *
 * @param      ctx             The rainflow context
 * @param[in]  rp              The range pair counts, may be NULL (Mind that
 *                             full_inc describes 1 cycle!)
 * @param[in]  Sa              The buffer for amplitudes respective rp, may be
 *                             NULL
 * @param[out] damage          The buffer for cumulated damage
 * @param      rp_calc_method  The rp calculate method
 *                             (RFC_RP_DAMAGE_CALC_METHOD_*)
 *
 * @return     true on success
 */
bool RFC_damage_from_rp( const void *ctx, const rfc_counts_t *rp, const rfc_value_t *Sa, double *damage, rfc_rp_damage_method_e rp_calc_method )
{
    const unsigned    from = 0;
          unsigned    class_count;
          double      D;             /* Cumulative damage */
          int         i, j;

    RFC_CTX_CHECK_AND_ASSIGN

    if( !damage )
    {
        return error_raise( rfc_ctx, RFC_ERROR_INVARG );
    }

    if( rfc_ctx->state < RFC_STATE_INIT || rfc_ctx->state > RFC_STATE_FINISHED )
    {
        return false;
    }

    class_count = rfc_ctx->class_count;

    if( !rp )
    {
        rp = rfc_ctx->rp;
    }

    if( !rp || !class_count )
    {
        return false;
    }

    /* Sa must be sorted in ascending order */
    for( i = 1; Sa && i < (int)class_count; i++ )
    {
        if( Sa[i] < Sa[i-1] )
        {
            return error_raise( rfc_ctx, RFC_ERROR_INVARG );
        }
    }

    D = 0.0;

    /* Calculate the "Miner Consequent" approach */
    if( rp_calc_method == RFC_RP_DAMAGE_CALC_METHOD_CONSEQUENT )
    {
        rfc_wl_param_s      wl;
        double              q     = rfc_ctx->wl_q;   /* Fatigue strength depression exponent */
        double              Sd    = rfc_ctx->wl_sd;  /* Fatigue strength SD for the unimpaired(!) part */
        double              Nd    = rfc_ctx->wl_nd;  /* Fatigue strength cycle count ND for the unimpaired(!) part */
        double              Sj    = Sd;              /* Current fatigue strength, impacted part */
        double              D_inv = 0.0;             /* The inverse damage */
        bool                ok    = true;

        /* Omission not allowed here! */
        if( rfc_ctx->wl_omission > 0.0 )
        {
            return error_raise( rfc_ctx, RFC_ERROR_INVARG );
        }

        /* Backup WL parameters */
        RFC_wl_param_get( rfc_ctx, &wl );

        /* Remove fatigue strength temporarily */
        rfc_ctx->wl_sd = 0.0;
        rfc_ctx->wl_nd = DBL_MAX;

        for( j = (int)class_count - 1; j >= -1 && ok; j-- )
        {
            double D_j = 0.0;  /* Damage for partial histogram */
            double Sa_j;       /* New fatigue strength */
            double weight;     /* Weight for partial histogram */

            /* Get the new degraded fatigue strength in Sa_j */
            if( j >= 0 )
            {
                Sa_j = Sa ? Sa[j] : AMPLITUDE( rfc_ctx, j );
            }
            else
            {
                Sa_j = 0.0;
            }

            /* Forward until amplitude is below fatigue strength SD for the unimpaired part */
            if( Sa_j >= Sd && Sd > 0.0 ) continue;

            /**
             *  The following lines of code doesn't reflect the original formula as in [6] chapter 3.2.9, formula 3.2-65.
             *  This realization resolves his approach to use partial damages instead of particular cycles from the histogram.
             *  This procedure benefits from inserting an abstraction layer, which permits to use any representation of 
             *  a Woehler curve with a given fatigue strength limit providing a damage per cycle representation. 
             *  Note that the Miner Consequent approach, in contrast to Original/Elementary/Modified, is unsuitable when using 
             *  an inappropriate Woehler curve, to estimate so called "pseudo damages".
             */

            /* Weighted damage */
            weight = pow( Sj / Sd, q ) - pow( Sa_j / Sd, q );
            Sj     = Sa_j;

            if( weight <= 0.0 ) continue;

            /* Calculate damage for partial histogram */
            for( i = (int)class_count - 1; i > j; i-- )
            {
                double Sa_i = Sa ? Sa[i] : AMPLITUDE( rfc_ctx, i );
                double D_i;
                
                if( !damage_calc_amplitude( rfc_ctx, Sa_i, &D_i ) )
                {
                    ok = false;
                    break;
                }

                D_j += D_i * rp[i];
            }

            if( D_j > 0.0 )
            {
                D_inv += weight / D_j;
            }
        }

        /* Restore WL parameters */
        RFC_wl_param_set( rfc_ctx, &wl );

        if( !ok ) return false;

        /* Get the final damage value */
        D = 1.0 / D_inv;
    }
    else if( rp_calc_method == RFC_RP_DAMAGE_CALC_METHOD_ELEMENTAR )
    {
        rfc_wl_param_s  wl;
        bool ok;

        (void)RFC_wl_param_get( rfc_ctx, &wl );

        rfc_ctx->wl_sd = 0.0;
        rfc_ctx->wl_nd = DBL_MAX;
        rfc_ctx->wl_k2 = rfc_ctx->wl_k;
        rfc_ctx->wl_q2 = rfc_ctx->wl_q2;

#if RFC_DAMAGE_FAST
        {
            rfc_ctx->damage_lut_inapt++;
            ok = RFC_damage_from_rp( rfc_ctx, rp, Sa, damage, RFC_RP_DAMAGE_CALC_METHOD_DEFAULT );
            rfc_ctx->damage_lut_inapt--;
        }
#else /*!RFC_DAMAGE_FAST*/
        ok = RFC_damage_from_rp( rfc_ctx, rp, Sa, damage, RFC_RP_DAMAGE_CALC_TYPE_DEFAULT );
#endif /*RFC_DAMAGE_FAST*/

        (void)RFC_wl_param_set( rfc_ctx, &wl );

        return ok;
    }
    else if( rp_calc_method == RFC_RP_DAMAGE_CALC_METHOD_MODIFIED)
    {
        rfc_wl_param_s wl;
        bool ok;

        (void)RFC_wl_param_get( rfc_ctx, &wl );

        rfc_ctx->wl_sd = 0.0;
        rfc_ctx->wl_nd = DBL_MAX;

#if RFC_DAMAGE_FAST
        {
            rfc_ctx->damage_lut_inapt++;
            ok = RFC_damage_from_rp( rfc_ctx, rp, Sa, damage, RFC_RP_DAMAGE_CALC_METHOD_DEFAULT );
            rfc_ctx->damage_lut_inapt--;
        }
#else /*!RFC_DAMAGE_FAST*/
        ok = RFC_damage_from_rp( rfc_ctx, rp, Sa, damage, RFC_RP_DAMAGE_CALC_TYPE_DEFAULT );
#endif /*RFC_DAMAGE_FAST*/

        (void)RFC_wl_param_set( rfc_ctx, &wl );

        return ok;
    }
    else if( rp_calc_method == RFC_RP_DAMAGE_CALC_METHOD_DEFAULT )
    {
        for( i = 0; i < (int)class_count; i++ )
        {
            if( rp[i] )
            {
                double D_i;

                if( Sa )
                {
                    if( !damage_calc_amplitude( rfc_ctx, Sa[i], &D_i ) )
                    {
                        return false;
                    }
                    D += D_i * rp[i];
                }
                else
                {
                    if( !damage_calc( rfc_ctx, from, i /*to*/, &D_i, NULL /*Sa_ret*/ ) )
                    {
                        return false;
                    }
                    D += D_i * rp[i];
                }
            }
        }
    }
    else return false;

    *damage = D / rfc_ctx->full_inc;
    return true;
}


/**
 * @brief      Calculate the damage from rainflow matrix
 *
 * @param      ctx     The rainflow context
 * @param[in]  rfm     The input rainflow matrix (may be NULL), .full_inc represents one "cycle"!
 * @param[out] damage  The buffer for cumulated damage
 *
 * @return     true on success
 */
bool RFC_damage_from_rfm( const void *ctx, const rfc_counts_t *rfm, double *damage )
{
    unsigned    from, to;
    unsigned    class_count;
    double      D;

    RFC_CTX_CHECK_AND_ASSIGN

    if( !damage )
    {
        return error_raise( rfc_ctx, RFC_ERROR_INVARG );
    }
    
    if( rfc_ctx->state < RFC_STATE_INIT || rfc_ctx->state > RFC_STATE_FINISHED )
    {
        return false;
    }

    class_count = rfc_ctx->class_count;

    if( !rfm )
    {
        rfm = rfc_ctx->rfm;
    }

    if( !rfm || !class_count )
    {
        return false;
    }

    D = 0.0;
    for( from = 0; from < class_count; from++ )
    {
        for( to = 0; to < class_count; to++ )
        {
            if( rfm[ from * class_count + to ] )
            {
                double D_i;

                if( !damage_calc( rfc_ctx, from, to, &D_i, NULL /*Sa_ret*/ ) )
                {
                    return false;
                }
                D += D_i * rfm[ from * class_count + to ];
            }
        }
    }

    *damage = D / rfc_ctx->full_inc;
    return true;
}


/**
 * @brief      Calculate junction point between k and k2 for a Woehler curve
 *
 * @param      ctx   The rainflow context
 * @param      s0    Any point on slope k
 * @param      n0    Any point on slope k
 * @param      k     Slope k
 * @param[out] sx    Junction point between k and k2
 * @param      nx    Junction point between k and k2
 * @param      k2    Slope k2
 * @param      sd    The fatigue strength
 * @param      nd    The cycle count at sd
 *
 * @return     true on success
 */
bool RFC_wl_calc_sx( const void *ctx, double s0, double n0, double k, double *sx, double nx, double k2, double sd, double nd )
{
    double nom, den;

    k  = fabs(k);
    k2 = fabs(k2);

    if(    s0 <= 0.0    ||    n0 <= 0.0    ||
        /* sx <= 0.0    || */ nx <= 0.0    ||
           sd <= 0.0    ||    nd <= 0.0    ||    !sx )
    {
        return false;
    }

    nom = log(s0)*k - log(sd)*k2 + log(n0) - log(nd);
    den = k - k2;

    if( den == 0.0 ) return false;

    *sx = exp( nom / den );

    return true;
}


/**
 * @brief      Calculate fatigue strength for a Woehler curve
 *
 * @param      ctx   The rainflow context
 * @param      s0    Any point on slope k
 * @param      n0    Any point on slope k
 * @param      k     Slope k
 * @param      sx    Junction point between k and k2
 * @param      nx    The cycle
 * @param      k2    Slope k2
 * @param[out] sd    The fatigue strength
 * @param      nd    The cycle count at sd
 *
 * @return     true on success
 */
bool RFC_wl_calc_sd( const void *ctx, double s0, double n0, double k, double sx, double nx, double k2, double *sd, double nd )
{
    double nom, den;

    k  = fabs(k);
    k2 = fabs(k2);

    if(    s0 <= 0.0    ||    n0 <= 0.0    ||
           sx <= 0.0    ||    nx <= 0.0    ||
        /* sd <= 0.0    || */ nd <= 0.0    ||    !sd )
    {
        return false;
    }

    nom = log(s0)*k - log(sx)*(k-k2) + log(n0) - log(nd);
    den = k2;

    if( den == 0.0 ) return false;

    *sd = exp( nom / den );

    return true;
}


/**
 * @brief      Calculate the slope k2 for a Woehler curve
 *
 * @param      ctx   The rainflow context
 * @param      s0    Any point on slope k
 * @param      n0    Any point on slope k
 * @param      k     Slope k
 * @param      sx    Junction point between k and k2
 * @param      nx    Junction point between k and k2
 * @param[out] k2    Slope k2
 * @param      sd    The fatigue strength
 * @param      nd    The cycle count at sd
 *
 * @return     true on success
 */
bool RFC_wl_calc_k2( const void *ctx, double s0, double n0, double k, double sx, double nx, double *k2, double sd, double nd )
{
    double nom, den;

    k  = fabs(k);

    if(    s0 <= 0.0    ||    n0 <= 0.0    ||
           sx <= 0.0    ||    nx <= 0.0    ||
           sd <= 0.0    ||    nd <= 0.0    ||    !k2 )
    {
        return false;
    }

    nom = ( log(s0) - log(sx) ) * k + log(n0) - log(nd);
    den =   log(sd) - log(sx);

    if( den == 0.0 )
    {
        *k2 = -DBL_MAX;  /* Negative infinity */
    }
    else
    {
        *k2 = -fabs( nom / den );
    }

    return true;
}

/**
 * @brief      Calculate a point on a Woehler slope
 *
 * @param      ctx   The rainflow context
 * @param      s0    Any point on the slope, Sa
 * @param      n0    Any point on the slope, N
 * @param      k     The Woehler slope
 * @param      n     Given cycles for required Sa
 * @param[out] sa    The buffer for Sa(N)
 *
 * @return     true on success
 */
bool RFC_wl_calc_sa( const void *ctx, double s0, double n0, double k, double n, double *sa )
{
    /* (s0/Sa)^-k = n0/n */
    /* (Sa/s0)^k  = n0/n */

    k  = fabs(k);

    if(    s0 <= 0.0    ||    n0 <= 0.0    ||
           n  <= 0.0    ||   !sa )
    {
        return false;
    }

    *sa = pow( n0 / n, 1.0 / k ) * s0;

    return true;
}


/**
 * @brief      Calculate a point on a Woehler slope
 *
 * @param      ctx   The rainflow context
 * @param      s0    Any point on the slope, Sa
 * @param      n0    Any point on the slope, N
 * @param      k     The Woehler slope
 * @param      sa    Given amplitude Sa for required N
 * @param[out] n     The buffer for N(Sa)
 *
 * @return     true on success
 */
bool RFC_wl_calc_n( const void *ctx, double s0, double n0, double k, double sa, double *n )
{
    /* (Sa/s0)^-k = n/n0 */
    /* (s0/Sa)^k  = n/n0 */

    k  = fabs(k);

    if(    s0 <= 0.0    ||    n0 <= 0.0    ||
           sa <= 0.0    ||   !n )
    {
        return false;
    }

    *n = pow( s0 / sa, k ) * n0;

    return true;
}


/**
 * @brief      Set class parameter.
 *
 * @param      ctx          The rainflow context
 * @param[in]  class_param  The new class parameter
 *
 * @return     true on success
 */
bool RFC_class_param_set( void *ctx, const rfc_class_param_s *class_param )
{
    RFC_CTX_CHECK_AND_ASSIGN

    if( rfc_ctx->state < RFC_STATE_INIT || rfc_ctx->state > RFC_STATE_FINISHED )
    {
        return false;
    }

    if( !class_param                          || 
         rfc_ctx->state     != RFC_STATE_INIT || 
         class_param->count <= 0              || 
         class_param->width <= 0.0            )
    {
        return error_raise( rfc_ctx, RFC_ERROR_INVARG );
    }

    rfc_ctx->class_count  = class_param->count;
    rfc_ctx->class_width  = class_param->width;
    rfc_ctx->class_offset = class_param->offset;

    return true;
}


/**
 * @brief      Get class parameter.
 *
 * @param      ctx          The rainflow context
 * @param[out] class_param  The class parameter
 *
 * @return     true on success
 */
bool RFC_class_param_get( const void *ctx, rfc_class_param_s *class_param )
{
    RFC_CTX_CHECK_AND_ASSIGN

    if( !class_param                     ||
         rfc_ctx->state < RFC_STATE_INIT )
    {
        return error_raise( rfc_ctx, RFC_ERROR_INVARG );
    }

    class_param->count  = rfc_ctx->class_count;
    class_param->width  = rfc_ctx->class_width;
    class_param->offset = rfc_ctx->class_offset;

    return true;
}


/**
<<<<<<< HEAD
 * @brief      Get the class number for one value
 *
 * @param[in]  ctx     The rainflow context
 * @param[in]  value   The value
 * @param      number  The class number (base 0)
=======
 * @brief      Get class number from value
 *
 * @param[in]  ctx           The rainflow context
 * @param[in]  value         The value
 * @param      class_number  The class number
>>>>>>> 0aa17b0e
 *
 * @return     true on success
 */
bool RFC_class_number( const void *ctx, rfc_value_t value, unsigned *class_number )
{
    RFC_CTX_CHECK_AND_ASSIGN

    if( !class_number                    ||
         rfc_ctx->state < RFC_STATE_INIT )
    {
        return error_raise( rfc_ctx, RFC_ERROR_INVARG );
    }

    *class_number = QUANTIZE( rfc_ctx, value );

    return true;
}


/**
<<<<<<< HEAD
 * @brief      Get the class upper value for one class
 *
 * @param[in]  ctx                The rainflow context
 * @param[in]  class_number       The class number (base 0)
 * @param      class_upper_value  The class upper value
 *
 * @return     true on success
 */
bool RFC_class_upper( const void *ctx, unsigned class_number, rfc_value_t *class_upper_value )
{
    RFC_CTX_CHECK_AND_ASSIGN

    if( !class_upper_value               ||
=======
 * @brief      Get class mean from class number
 *
 * @param[in]  ctx           The rainflow context
 * @param[in]  class_number  The class number
 * @param      class_mean    The class mean
 *
 * @return     true on success
 */
bool RFC_class_mean( const void *ctx, unsigned class_number, rfc_value_t *class_mean )
{
    RFC_CTX_CHECK_AND_ASSIGN

    if( !class_mean                      ||
>>>>>>> 0aa17b0e
         rfc_ctx->state < RFC_STATE_INIT )
    {
        return error_raise( rfc_ctx, RFC_ERROR_INVARG );
    }

<<<<<<< HEAD
    *class_upper_value = CLASS_UPPER( rfc_ctx, class_number );
=======
    *class_mean = CLASS_MEAN( rfc_ctx, class_number );
>>>>>>> 0aa17b0e

    return true;
}


/**
<<<<<<< HEAD
 * @brief      Get class mean value for one class
 *
 * @param[in]  ctx               The rainflow context
 * @param[in]  class_number      The class number
 * @param      class_mean_value  The class mean value
 *
 * @return     true on success
 */
bool RFC_class_mean( const void *ctx, unsigned class_number, rfc_value_t *class_mean_value )
{
    RFC_CTX_CHECK_AND_ASSIGN

    if( !class_mean_value                ||
=======
 * @brief      Get class upper value from class nummer
 *
 * @param[in]  ctx           The rainflow context
 * @param[in]  class_number  The class number
 * @param      class_upper   The class upper
 *
 * @return     true on success
 */
bool RFC_class_upper( const void *ctx, unsigned class_number, rfc_value_t *class_upper )
{
    RFC_CTX_CHECK_AND_ASSIGN

    if( !class_upper                     ||
>>>>>>> 0aa17b0e
         rfc_ctx->state < RFC_STATE_INIT )
    {
        return error_raise( rfc_ctx, RFC_ERROR_INVARG );
    }

<<<<<<< HEAD
    *class_mean_value = CLASS_MEAN( rfc_ctx, class_number );

    return true;
=======
    *class_upper = CLASS_UPPER( rfc_ctx, class_number );

    return false;
>>>>>>> 0aa17b0e
}


/**
 * @brief      Set flags
 *
 * @param      ctx    The rainflow context
 * @param[in]  flags  The flags
 * @param[in]  stack  ID of flags stack
 *
 * @return     true on success
 */
bool RFC_set_flags( void *ctx, int flags, int stack )
{
    RFC_CTX_CHECK_AND_ASSIGN

    switch( stack )
    {
        case 0:
            rfc_ctx->internal.flags = (rfc_flags_e)flags;
            break;

#if RFC_DEBUG_FLAGS
        case 1:
            rfc_ctx->internal.debug_flags = (rfc_debug_flags_e)flags;
            break;
#endif /*RFC_DEBUG_FLAGS*/

        default:
            return false;
    }

    return true;
}


/**
 * @brief      Get flags
 *
 * @param      ctx    The rainflow context
 * @param[out] flags  Flag for debugging flags
 * @param[in]  stack  ID of flags stack
 *
 * @return     true on success
 */
bool RFC_get_flags( const void *ctx, int *flags, int stack )
{
    RFC_CTX_CHECK_AND_ASSIGN

    switch( stack )
    {
        case 0:
            *flags = (int)rfc_ctx->internal.flags;
            break;

#if RFC_DEBUG_FLAGS
        case 1:
            *flags = (int)rfc_ctx->internal.debug_flags;
            break;
#endif /*RFC_DEBUG_FLAGS*/

        default:
            return false;
    }

    return true;
}


/**
 * @brief      Set Woehler curve parameters
 *
 * @param      ctx       The rainflow context
 * @param[in]  wl_param  The Woehler curve parameters
 *
 * @return     true on success
 */
bool RFC_wl_param_set( void *ctx, const rfc_wl_param_s *wl_param )
{
    RFC_CTX_CHECK_AND_ASSIGN

    if( rfc_ctx->state < RFC_STATE_INIT || rfc_ctx->state > RFC_STATE_FINISHED )
    {
        return false;
    }
    
    if( !wl_param                        ||
         rfc_ctx->state < RFC_STATE_INIT )
    {
        return error_raise( rfc_ctx, RFC_ERROR_INVARG );
    }

    rfc_ctx->wl_sx          = wl_param->sx;
    rfc_ctx->wl_nx          = wl_param->nx;
    rfc_ctx->wl_k           = wl_param->k;
    rfc_ctx->wl_q           = wl_param->q;
    rfc_ctx->wl_sd          = wl_param->sd;
    rfc_ctx->wl_nd          = wl_param->nd;
    rfc_ctx->wl_k2          = wl_param->k2;
    rfc_ctx->wl_q2          = wl_param->q2;
    rfc_ctx->wl_omission    = wl_param->omission;

    return true;
}


/**
 * @brief      Get Woehler curve parameters
 *
 * @param      ctx       The rainflow context
 * @param[out] wl_param  The Woehler curve parameters
 *
 * @return     true on success
 */
bool RFC_wl_param_get( const void *ctx, rfc_wl_param_s *wl_param )
{
    RFC_CTX_CHECK_AND_ASSIGN

    if( rfc_ctx->state < RFC_STATE_INIT || rfc_ctx->state > RFC_STATE_FINISHED )
    {
        return false;
    }
    
    if( !wl_param                        ||
         rfc_ctx->state < RFC_STATE_INIT )
    {
        return error_raise( rfc_ctx, RFC_ERROR_INVARG );
    }

    wl_param->sx            = rfc_ctx->wl_sx;
    wl_param->nx            = rfc_ctx->wl_nx;
    wl_param->k             = rfc_ctx->wl_k;
    wl_param->q             = rfc_ctx->wl_q;
    wl_param->sd            = rfc_ctx->wl_sd;
    wl_param->nd            = rfc_ctx->wl_nd;
    wl_param->q2            = rfc_ctx->wl_q2;
    wl_param->k2            = rfc_ctx->wl_k2;
    wl_param->omission      = rfc_ctx->wl_omission;
    wl_param->D             = 0.0;

    return true;
}
#endif /*!RFC_MINIMAL*/



#if RFC_AT_SUPPORT
/**
 * @brief      Amplitude transformation to take mean load influence into
 *             account.
 *
 * @param      ctx             The rainflow context
 * @param      Sa              Amplitude
 * @param      Sm              Mean load
 * @param[out] Sa_transformed  Transformed amplitude Sa
 *
 * @return     true on success
 */
bool RFC_at_transform( const void *ctx, double Sa, double Sm, double *Sa_transformed )
{
    double Sa_transform = Sa;

    RFC_CTX_CHECK_AND_ASSIGN

    if( !Sa_transformed )
    {
        return error_raise( rfc_ctx, RFC_ERROR_INVARG );
    }
    
    /* Amplitude is always positive */
    Sa = fabs( Sa );

#if RFC_USE_DELEGATES
    if( rfc_ctx->at_transform_fcn )
    {
        return rfc_ctx->at_transform_fcn( rfc_ctx, Sa, Sm, Sa_transformed );
    }
#endif

    if( !rfc_ctx->at.count )
    {
        /* No reference curve given, return original amplitude */
        *Sa_transformed = Sa;
        return true;
    }

    if( Sa == 0.0 )
    {
        /* Zero amplitude */
        Sa_transform = 0.0;
    }
    else
    {
        double Sm_norm_base;
        double Sm_norm_target;
        double alleviation_base;
        double alleviation_target;

        /* Normalize Sm (Sa=1) */
        Sm_norm_base = Sm / Sa;
        if( !at_alleviation( rfc_ctx, Sm_norm_base, &alleviation_base ) )
        {
            return false;
        }

        if( rfc_ctx->at.R_pinned )
        {
            /* Calculate intersection of R slope and M slope */
            if( !at_R_to_Sm_norm( rfc_ctx, rfc_ctx->at.R_rig, &Sm_norm_target ) )
            {
                return false;
            }

            if( !at_alleviation( rfc_ctx, Sm_norm_target, &alleviation_target ) )
            {
                return false;
            }

            Sa_transform = Sa / alleviation_base * alleviation_target;
        }
        else
        {
            /* Calculate intersection of mean load on test rig (Sm_rig) with curve taken from Haigh diagram */
            const double   *Sa_   = rfc_ctx->at.Sa;
            const double   *Sm_   = rfc_ctx->at.Sm;
                  unsigned  count = rfc_ctx->at.count;
                  unsigned  n;
                  double    Sa_lhs, Sa_rhs;
                  double    Sm_lhs, Sm_rhs;

            /* Check each segment from the reference curve */
            for( n = 0; n <= count; n++ )
            {
                if( n )
                {
                    Sa_lhs = Sa_rhs;
                    Sm_lhs = Sm_rhs;

                    if( n < count )
                    {
                        if( !at_alleviation( rfc_ctx, Sm_[n] / Sa_[n], &alleviation_target ) )
                        {
                            return false;
                        }

                        /* Next segment */
                        Sa_rhs = Sa / alleviation_base * alleviation_target;
                        Sm_rhs = Sa_rhs / Sa_[n] * Sm_[n];
                    }
                    else
                    {
                        /* Last segment */
                        assert( Sm_lhs <= rfc_ctx->at.Sm_rig );

                        Sa_transform = Sa_lhs;
                    }
                }
                else /* n == 0 */
                {
                    if( !at_alleviation( rfc_ctx, Sm_[0] / Sa_[0], &alleviation_target ) )
                    {
                        return false;
                    }

                    /* First segment */
                    Sa_rhs = Sa / alleviation_base * alleviation_target;
                    Sm_rhs = Sa_rhs / Sa_[0] * Sm_[0];

                    if( rfc_ctx->at.Sm_rig <= Sm_rhs)
                    {
                        Sa_transform = Sa_rhs;
                        break;
                    }
                    else continue;
                }

                /* Interpolate intermediate points */
                if( Sm_lhs <= rfc_ctx->at.Sm_rig && rfc_ctx->at.Sm_rig <= Sm_rhs )
                {
                    double frac, denom;

                    denom = Sm_rhs - Sm_lhs;

                    frac = ( denom < 1e-20 ) ? 1.0 : ( ( rfc_ctx->at.Sm_rig - Sm_lhs ) / denom );

                    Sa_transform = Sa_lhs * ( 1.0 - frac ) + Sa_rhs * frac;
                    break;
                }
            }
        }
    }

    *Sa_transformed = Sa_transform;

    return true;
}
#endif /*RFC_AT_SUPPORT*/

#if RFC_DEBUG_FLAGS
int RFC_debug_fprintf( void *ctx, FILE *stream, const char *fmt, ... )
{
    int result;
    va_list arg;

    RFC_CTX_CHECK_AND_ASSIGN

    va_start( arg, fmt );

#if RFC_USE_DELEGATES
    if( rfc_ctx->debug_vfprintf_fcn )
    {
        result = rfc_ctx->debug_vfprintf_fcn( rfc_ctx, stream, fmt, arg );
    }
    else
#endif /*RFC_USE_DELEGATES*/
    {
        result = vfprintf( stream, fmt, arg );
    }

    va_end( arg );

    return result;
}
#endif /*RFC_DEBUG_FLAGS*/










/*** Implementation static functions ***/

#if RFC_AT_SUPPORT
/**
 * @brief      Clear all data for amplitude transformation
 *
 * @param      rfc_ctx  The rainflow context
 */
static
void clear_at( rfc_ctx_s *rfc_ctx )
{
    assert( rfc_ctx );

    rfc_ctx->at.Sa                      = NULL;
    rfc_ctx->at.Sm                      = NULL;
    rfc_ctx->at.count                   = 0;
    rfc_ctx->at.M                       = 0.0;
    rfc_ctx->at.Sm_rig                  = 0.0;
    rfc_ctx->at.R_rig                   = 0.0;
    rfc_ctx->at.R_pinned                = false;

    rfc_ctx->internal.at_haigh.count    = 0;

}
#endif /*RFC_AT_SUPPORT*/


#if RFC_DAMAGE_FAST
static
void clear_lut( rfc_ctx_s *rfc_ctx )
{
    assert( rfc_ctx && rfc_ctx->state >= RFC_STATE_INIT );

    if( rfc_ctx->damage_lut )
    {
        memset( rfc_ctx->damage_lut, 0, sizeof(double) * rfc_ctx->class_count * rfc_ctx->class_count );
    }
    rfc_ctx->damage_lut_inapt = 1;

#if RFC_AT_SUPPORT
    if( rfc_ctx->amplitude_lut )
    {
        memset( rfc_ctx->amplitude_lut, 0, sizeof(double) * rfc_ctx->class_count * rfc_ctx->class_count );
    }
#endif /*RFC_AT_SUPPORT*/
}
#endif /*RFC_DH_SUPPORT*/


/**
 * @brief      Processing one data point. Find turning points and check for
 *             closed cycles.
 *
 * @param      rfc_ctx  The rainflow context
 * @param[in]  pt       The data tuple
 * @param      flags    The flags
 *
 * @return     true on success
 */
static
bool feed_once( rfc_ctx_s *rfc_ctx, const rfc_value_tuple_s* pt, rfc_flags_e flags )
{
    rfc_value_tuple_s *tp_residue;  /* Pointer to residue element */

    assert( rfc_ctx && pt );
    assert( rfc_ctx->state >= RFC_STATE_INIT && rfc_ctx->state < RFC_STATE_FINISHED );

#if RFC_DH_SUPPORT
    /* Resize damage history if necessary */
    if( !feed_once_dh( rfc_ctx, pt ) )
    {
        return false;
    }
#endif /*RFC_DH_SUPPORT*/

    /* Check for next turning point and update residue. tp_residue is NULL, if there is no turning point */
    /* Otherwise tp_residue refers the forelast element in member rfc_ctx->residue */
    tp_residue = feed_filter_pt( rfc_ctx, pt );

#if RFC_TP_SUPPORT
    /* Check if pt influences margins (tp_residue may be set to NULL then!) */
    if( !feed_once_tp_check_margin( rfc_ctx, pt, &tp_residue ) )
    {
        return false;
    }
#endif /*RFC_TP_SUPPORT*/

    /* Countings */

    /* Add turning point and check for closed cycles */
    if( tp_residue )
    {
#if RFC_TP_SUPPORT
        /* Add a copy of tp_residue to rfc_ctx->tp and alter tp_residue->tp_pos to its position in rfc_ctx->tp */
        if( !tp_set( rfc_ctx, 0, tp_residue ) )
        {
            return false;
        }
#endif /*RFC_TP_SUPPORT*/

#if !RFC_MINIMAL
        /* New turning point, do LC count */
        cycle_process_lc( rfc_ctx, flags & (RFC_FLAGS_COUNT_LC | RFC_FLAGS_ENFORCE_MARGIN) );
        flags &= ~RFC_FLAGS_COUNT_LC;
#endif /*!RFC_MINIMAL*/

        if( rfc_ctx->class_count )
        {
            /* Check for closed cycles and count. Modifies residue! */
            cycle_find( rfc_ctx, flags );
        }
        else
        {
            if( rfc_ctx->residue_cnt > 1 )
            {
                residue_remove_item( rfc_ctx, 0, 1 );
            }
        }
    }

    return true;
}


#if RFC_DH_SUPPORT
/**
 * @brief      Resize damage history if necessary.
 *
 * @param      rfc_ctx  The rainflow context
 * @param[in]  pt       The point
 *
 * @return     true on success
 */
static
bool feed_once_dh( rfc_ctx_s *rfc_ctx, const rfc_value_tuple_s* pt )
{
    assert( rfc_ctx );
    assert( pt );
    assert( rfc_ctx->state >= RFC_STATE_INIT && rfc_ctx->state < RFC_STATE_FINISHED );

    if( rfc_ctx->dh )
    {
        if( pt->pos > rfc_ctx->dh_cap )
        {
            size_t new_cap = (size_t)1024 * ( pt->pos / 640 + 1 ); /* + 60% + 1024 */

            rfc_ctx->dh = (double*)rfc_ctx->mem_alloc( rfc_ctx->dh, new_cap, 
                                                       sizeof(rfc_value_t), RFC_MEM_AIM_DH );

            if( !rfc_ctx->dh )
            {
                return error_raise( rfc_ctx, RFC_ERROR_MEMORY );
            }

            memset( rfc_ctx->dh + rfc_ctx->dh_cnt, 0, sizeof(rfc_value_t) * ( new_cap - rfc_ctx->dh_cap ) );
            rfc_ctx->dh_cap = new_cap;
        }

        rfc_ctx->dh_cnt = pt->pos;
    }

    return true;
}
#endif /*RFC_DH_SUPPORT*/


#if RFC_TP_SUPPORT
/**
 * @brief         Check if pt influences margins.
 *
 * @param         rfc_ctx     The rainflow context
 * @param[in]     pt          The new data point
 * @param[in,out] tp_residue  The new turning point (or NULL)
 *
 * @return        true on success
 */
bool feed_once_tp_check_margin( rfc_ctx_s *rfc_ctx, const rfc_value_tuple_s* pt, rfc_value_tuple_s** tp_residue )
{
    bool do_margin;

    assert( rfc_ctx && tp_residue );
    assert( rfc_ctx->state >= RFC_STATE_INIT && rfc_ctx->state < RFC_STATE_FINISHED );

    do_margin = rfc_ctx->internal.flags & RFC_FLAGS_ENFORCE_MARGIN;

    if( do_margin && !rfc_ctx->tp_locked )
    {
        /* Check for left and right margin */
        switch( rfc_ctx->internal.margin_stage )
        {
            case 0:
            {
                rfc_value_tuple_s pt_left = *pt;

                assert( *tp_residue == NULL );

                /* Save left margin */
                rfc_ctx->internal.margin[0]  = *pt;

                /* Enqueue left margin as turning point */
                if( !tp_set( rfc_ctx, 0, &pt_left ) ) return false;

                rfc_ctx->internal.margin_stage = 1;
                break;
            }

            case 1:
            {
                /* Save right margin so far */
                rfc_ctx->internal.margin[1] = *pt;

                /* Prevent storing 1st point twice */
                if( *tp_residue )
                {
                    /* First turning point found */
                    rfc_ctx->internal.margin_stage = 2;

                    if( (*tp_residue)->value == rfc_ctx->internal.margin[0].value )
                    {
                        assert( rfc_ctx->tp_cnt == 1 );

                        /* Left margin and first turning point are identical, set reference in residue */
                        (*tp_residue)->tp_pos = 1;
                        (*tp_residue) = 0;  /* Avoid further processing of this turning point */
                    }
                }
                break;
            }

            case 2:
                /* Save right margin so far */
                rfc_ctx->internal.margin[1] = *pt;
                break;

            default:
                assert( false );
        }
    }

    return true;
}
#endif /*RFC_TP_SUPPORT*/


/**
 * @brief      Handling interim turning point and margin. If there are still
 *             unhandled turning point left, "finalizing" takes this into
 *             account for the rainflow algorithm.
 *
 * @param      rfc_ctx  The rainflow context
 *
 * @return     true on success
 */
static
bool feed_finalize( rfc_ctx_s *rfc_ctx )
{
    rfc_value_tuple_s *tp_interim = NULL;

    assert( rfc_ctx );
    assert( rfc_ctx->state >= RFC_STATE_INIT && rfc_ctx->state < RFC_STATE_FINISHED );

    if( rfc_ctx->state < RFC_STATE_FINALIZE )
    {
        /* Adjust residue: Incorporate interim turning point */
        if( rfc_ctx->state == RFC_STATE_BUSY_INTERIM )
        {
            tp_interim = &rfc_ctx->residue[rfc_ctx->residue_cnt];
            rfc_ctx->residue_cnt++;

            rfc_ctx->state = RFC_STATE_BUSY;
        }

#if RFC_TP_SUPPORT
        /* Finalize turning point storage */
        if( !feed_finalize_tp( rfc_ctx, tp_interim, rfc_ctx->internal.flags ) )
        {
            return false;
        }
#endif /*RFC_TP_SUPPORT*/

        if( tp_interim )
        {
            int flags = rfc_ctx->internal.flags;
#if !RFC_MINIMAL
            /* New turning point, do LC count */
            cycle_process_lc( rfc_ctx, rfc_ctx->internal.flags & (RFC_FLAGS_COUNT_LC | RFC_FLAGS_ENFORCE_MARGIN) );
            flags &= ~RFC_FLAGS_COUNT_LC;
#endif /*!RFC_MINIMAL*/

            /* Check once more if a new cycle is closed now */
            cycle_find( rfc_ctx, flags );
        }

#if RFC_HCM_SUPPORT
        if( !feed_finalize_hcm( rfc_ctx, rfc_ctx->internal.flags ) )
        {
            return false;
        }
#endif /*RFC_HCM_SUPPORT*/

        rfc_ctx->state = RFC_STATE_FINALIZE;
    }

    return true;
}


#if RFC_TP_SUPPORT
/**
 * @brief         Finalize turning point storage.
 *
 * @param         rfc_ctx     The rainflow context
 * @param[in,out] tp_interim  The interim turning point (or NULL)
 * @param         flags       Only flag RFC_FLAGS_ENFORCE_MARGIN encounters
 *
 * @return        true on success
 */
static
bool feed_finalize_tp( rfc_ctx_s *rfc_ctx, rfc_value_tuple_s *tp_interim, rfc_flags_e flags )
{
    bool do_margin;

    assert( rfc_ctx );
    assert( rfc_ctx->state >= RFC_STATE_INIT && rfc_ctx->state < RFC_STATE_FINISHED );
    
    /* Finalize turning points storage */
    do_margin = rfc_ctx->internal.flags & RFC_FLAGS_ENFORCE_MARGIN;
    if( do_margin && !rfc_ctx->tp_locked )
    {
        rfc_value_tuple_s *pt_right = &rfc_ctx->internal.margin[1];

        if( tp_interim )
        {
            if( rfc_ctx->internal.margin_stage > 0 && tp_interim->value == pt_right->value )
            {
                if( !tp_set( rfc_ctx, 0, pt_right ) ) return false;
                tp_interim->tp_pos = pt_right->tp_pos;
            }
            else
            {
                if( !tp_set( rfc_ctx, 0, tp_interim ) ) return false;
                if( !tp_set( rfc_ctx, 0, pt_right ) )   return false;
            }
        }
        else if( pt_right->pos > 0 )
        {
            if( !tp_set( rfc_ctx, 0, pt_right ) )   return false;
        }
    }
    else if( tp_interim )
    {
        if( !tp_set( rfc_ctx, 0, tp_interim ) ) return false;
    }

    /* Lock turning points queue */
    tp_lock( rfc_ctx, true );
    return true;
}
#endif /*RFC_TP_SUPPORT*/


#if RFC_HCM_SUPPORT
/**
 * @brief      Finalize HCM algorithm, copy residue.
 *
 * @param      rfc_ctx  The rainflow context
 * @param      flags    The flags
 *
 * @return     true on success
 */
static
bool feed_finalize_hcm( rfc_ctx_s *rfc_ctx, rfc_flags_e flags )
{
    assert( rfc_ctx );
    assert( rfc_ctx->state >= RFC_STATE_INIT && rfc_ctx->state < RFC_STATE_FINISHED );

    /* Move HCM stack to residue */
    if( rfc_ctx->counting_method == RFC_COUNTING_METHOD_HCM )
    {
        int stack_cnt = rfc_ctx->internal.hcm.IZ; /* Number of turning points in HCM stack */

        if( stack_cnt )
        {
            /* Reallocate residue */
            rfc_ctx->residue = (rfc_value_tuple_s*)rfc_ctx->mem_alloc( rfc_ctx->residue, (size_t)stack_cnt, 
                                                                       sizeof(rfc_value_tuple_s), RFC_MEM_AIM_RESIDUE );

            if( !rfc_ctx->residue )
            {
                return error_raise( rfc_ctx, RFC_ERROR_MEMORY );
            }

            memcpy( rfc_ctx->residue, rfc_ctx->internal.hcm.stack, sizeof(rfc_value_tuple_s) * stack_cnt );

            rfc_ctx->residue_cap = stack_cnt;
            rfc_ctx->residue_cnt = stack_cnt;

            /* Make HCM stack empty */
            rfc_ctx->internal.hcm.IZ = 0;
            rfc_ctx->internal.hcm.IR = 1;
        }
    }

    return true;
}
#endif /*RFC_HCM_SUPPORT*/


/**
 * @brief      Finalize pending counts, ignore residue.
 *
 * @param      rfc_ctx  The rainflow context
 * @param      flags    The flags
 *
 * @return     true on success
 */
static
bool finalize_res_ignore( rfc_ctx_s *rfc_ctx, rfc_flags_e flags )
{
    assert( rfc_ctx );
    assert( rfc_ctx->state >= RFC_STATE_INIT && rfc_ctx->state < RFC_STATE_FINISHED );

    /* Include interim turning point */
    return feed_finalize( rfc_ctx );
}


#if !RFC_MINIMAL
/**
 * @brief      Finalize pending counts, discard residue.
 *
 * @param      rfc_ctx  The rainflow context
 * @param      flags    The flags
 *
 * @return     true on success
 */
static
bool finalize_res_discard( rfc_ctx_s *rfc_ctx, rfc_flags_e flags )
{
    assert( rfc_ctx );
    assert( rfc_ctx->state >= RFC_STATE_INIT && rfc_ctx->state < RFC_STATE_FINISHED );

    /* Include interim turning point */
    if( !feed_finalize( rfc_ctx ) )
    {
        return false;
    }

    /* Empty residue */
    rfc_ctx->residue_cnt = 0;

    return true;
}


/**
 * @brief      Finalize pending counts, weight unclosed cycles into RP,
 *             RF-matrix and damage and discard residue.
 *
 * @param      rfc_ctx  The rainflow context
 * @param      weight   The weight for closed cycles
 * @param      flags    The flags
 *
 * @return     true on success
 */
static
bool finalize_res_weight_cycles( rfc_ctx_s *rfc_ctx, rfc_counts_t weight, rfc_flags_e flags )
{
    assert( rfc_ctx );
    assert( rfc_ctx->state >= RFC_STATE_INIT && rfc_ctx->state < RFC_STATE_FINISHED );

    /* Include interim turning point */
    if( !feed_finalize( rfc_ctx ) )
    {
        return false;
    }

    /* Count every unclosed cycle with the given weight */
    if( rfc_ctx->residue && rfc_ctx->residue_cnt >= 2 )
    {
        size_t             i;
        int                flags    = rfc_ctx->internal.flags;
        rfc_value_tuple_s *from     = rfc_ctx->residue;
        rfc_counts_t       old_inc  = rfc_ctx->curr_inc;

        rfc_ctx->curr_inc = weight;

        for( i = 0; i + 1 < rfc_ctx->residue_cnt; i++ )
        {
            rfc_value_tuple_s *to   = from + 1;
            rfc_value_tuple_s *next = ( i + 2 < rfc_ctx->residue_cnt ) ? to + 1 : NULL;

            cycle_process_counts( rfc_ctx, from, to, next, flags );

            from = to;
        }

        rfc_ctx->curr_inc = old_inc;
    }

    /* Empty residue */
    rfc_ctx->residue_cnt = 0;

    return true;
}


/**
 * @brief      Finalize pending counts to fit HCM results.
 *
 * @param      rfc_ctx  The rainflow context
 * @param      flags    The flags
 *
 * @return     true on success
 */
static
bool finalize_res_clormann_seeger( rfc_ctx_s *rfc_ctx, rfc_flags_e flags )
{
    size_t i;

    assert( rfc_ctx );
    assert( rfc_ctx->state >= RFC_STATE_INIT && rfc_ctx->state < RFC_STATE_FINISHED );

    /* Include interim turning point */
    if( !feed_finalize( rfc_ctx ) )
    {
        return false;
    }

    if( rfc_ctx->counting_method == RFC_COUNTING_METHOD_4PTM )
    {
        /* Counting correction on residue */

        for( i = 0; i + 4 < rfc_ctx->residue_cnt; )
        {
            size_t idx = rfc_ctx->residue_cnt + i;

            double A = (double)rfc_ctx->residue[idx+0].value;
            double B = (double)rfc_ctx->residue[idx+1].value;
            double C = (double)rfc_ctx->residue[idx+2].value;
            double D = (double)rfc_ctx->residue[idx+3].value;

            if( B * C < 0.0 && fabs(D) >= fabs(B) && fabs(B) >= fabs(C) )
            {
                rfc_value_tuple_s *from = &rfc_ctx->residue[idx+1];
                rfc_value_tuple_s *to   = &rfc_ctx->residue[idx+2];

                cycle_process_counts( rfc_ctx, from, to, to + 1, flags );

                /* Remove two inner turning points (idx+1 and idx+2) */
                residue_remove_item( rfc_ctx, i + 1, 2 );
                rfc_ctx->residue_cnt -= 2;
            }
            else
            {
                i++;
            }
        }
    }

    return true;
}


/**
 * @brief      Finalize pending counts, DIN method.
 *
 * @param      rfc_ctx  The rainflow context
 * @param      flags    The flags
 *
 * @return     true on success
 */
static
bool RFC_finalize_res_rp_DIN45667( rfc_ctx_s *rfc_ctx, rfc_flags_e flags )
{
    assert( rfc_ctx );
    assert( rfc_ctx->state >= RFC_STATE_INIT && rfc_ctx->state < RFC_STATE_FINISHED );

    /* Include interim turning point */
    if( !feed_finalize( rfc_ctx ) )
    {
        return false;
    }

    if( flags && rfc_ctx->residue_cnt > 2 )
    {
        int i, j, k;
        int slopes_cnt = (int)rfc_ctx->residue_cnt - 1;
        struct slopes
        {
            int slope;
            rfc_value_tuple_s *lhs;
            rfc_value_tuple_s *rhs;
        } *slopes, tmp;

        slopes = (struct slopes*)rfc_ctx->mem_alloc( NULL, slopes_cnt, sizeof( slopes[0] ), RFC_MEM_AIM_TEMP );

        if( !slopes )
        {
            return error_raise( rfc_ctx, RFC_ERROR_MEMORY );
        }

        /* Evaluate slopes */
        for( i = 0; i < slopes_cnt; i++ )
        {
            slopes[i].lhs   = &rfc_ctx->residue[i];
            slopes[i].rhs   = &rfc_ctx->residue[i+1];
            slopes[i].slope = (int)slopes[i].rhs->cls - slopes[i].lhs->cls;
        }

        /* Order slopes (simple "bubble sort") */
        k = 0;
        for( i = 0; i < slopes_cnt; i++ )
        {
            /* Drag higher ranks */
            for( j = slopes_cnt - 2; j >= i; j-- )
            {
                bool do_swap = false;

                if( ( slopes[j].slope > 0 ) == ( slopes[j+1].slope > 0 ) )
                {
                    do_swap = abs( slopes[j].slope ) < abs( slopes[j+1].slope );
                }
                else
                {
                    do_swap = slopes[j].slope < 0;
                    k       = j + 1;  /* k indicates the first falling slope now */
                }

                if( do_swap )
                {
                    tmp         = slopes[j];
                    slopes[j]   = slopes[j+1];
                    slopes[j+1] = tmp;
                }
            }
        }

        assert( k > 0 );

        /* Compare positive slopes with adjacent negative slopes */
        for( i = 0; i < k && i + k < slopes_cnt; i++ )
        {
            /* Get the smaller slope of two adjacent. On equality choose the primarily in time */
            int lh_slope = slopes[i].slope;
            int rh_slope = slopes[i+k].slope;

            if( abs( lh_slope ) == abs( rh_slope ) )
            {
                j = ( slopes[i].rhs->pos < slopes[i+k].rhs->pos ) ? i : (i+k);
            }
            else
            {
                j = ( abs( lh_slope ) < abs( rh_slope ) ) ? i : (i+k);
            }

            /* Do the countings for the matching slope */
            cycle_process_counts( rfc_ctx, slopes[j].lhs, slopes[j].rhs, NULL, flags );
        }

        rfc_ctx->mem_alloc( slopes, 0, 0, RFC_MEM_AIM_TEMP );
    }

    /* Empty residue */
    rfc_ctx->residue_cnt = 0;

    return true;
}


/**
 * @brief      Finalize pending counts, repeated residue method.
 *
 * @param      rfc_ctx  The rainflow context
 * @param      flags    The flags
 *
 * @return     true on success
 */
static
bool finalize_res_repeated( rfc_ctx_s *rfc_ctx, rfc_flags_e flags )
{
#if RFC_TP_SUPPORT
    size_t tp_cnt;
#endif /*RFC_TP_SUPPORT*/

    assert( rfc_ctx );
    assert( rfc_ctx->state >= RFC_STATE_INIT && rfc_ctx->state < RFC_STATE_FINISHED );

#if RFC_TP_SUPPORT
    /* Keep number of turning points. The only scenario in which the number increases, is where
       the interim turning point gets a real turning point */
    tp_cnt = rfc_ctx->tp_cnt;
#endif /*RFC_TP_SUPPORT*/

    if( rfc_ctx->residue && rfc_ctx->residue_cnt && flags )
    {
        /* Feed again with the content of the residue itself */
        size_t              cnt     = rfc_ctx->residue_cnt;
        rfc_value_tuple_s  *residue = (rfc_value_tuple_s*)rfc_ctx->mem_alloc( NULL, cnt + 1, 
                                                                              sizeof(rfc_value_tuple_s), RFC_MEM_AIM_TEMP );

        if( rfc_ctx->state == RFC_STATE_BUSY_INTERIM )
        {
            cnt++;
        }

        if( residue )
        {
            /* Make a copy of the residue */
            bool                     ok;
            size_t                   n         = cnt; 
            int                      old_flags = rfc_ctx->internal.flags;
            const rfc_value_tuple_s *from      = rfc_ctx->residue;
                  rfc_value_tuple_s *to        = residue;

            while( n-- )
            {
                *to++ = *from++;
            }

            rfc_ctx->internal.flags = flags;
            /* Feed again with the copy, no new turning points are generated, since residue[].tp_pos */

#if RFC_TP_SUPPORT
            do
            {
                size_t tp_cnt = rfc_ctx->tp_cnt;

                ok = RFC_feed_tuple( rfc_ctx, residue, cnt - 1 );

                if( ok )
                {
                    if( rfc_ctx->tp_cnt > tp_cnt )
                    {
                        /* Interim turning point became a turning point */
                        residue[cnt-1].tp_pos = tp_cnt + 1;
                    }
                    ok = RFC_feed_tuple( rfc_ctx, residue + cnt - 1, 1 );
                }
            } while(0);
#else /*!RFC_TP_SUPPORT*/
            ok = RFC_feed_tuple( rfc_ctx, residue, cnt );
#endif /*RFC_TP_SUPPORT*/

            rfc_ctx->internal.flags = old_flags;

            /* Free temporary residue */
            rfc_ctx->mem_alloc( residue, 0, 0, RFC_MEM_AIM_TEMP );

            if( !ok )
            {
                return false;
            }
        }
        else
        {
            return error_raise( rfc_ctx, RFC_ERROR_MEMORY );
        }
    }

    /* Include interim turning point */
    if( !feed_finalize( rfc_ctx ) )
    {
        return false;
    }

    /* Empty residue */
    rfc_ctx->residue_cnt = 0;

    return true;
}


/**
 * @brief         Backup/restore of residue
 *
 * @param         rfc_ctx      The rainflow context
 * @param[in,out] residue      The copy of the current residue
 * @param[out]    residue_cap  The capacity of the given residue
 * @param[out]    residue_cnt  The number of points in the given residue
 * @param         restore      true->restore, false->backup
 *
 * @return        true on success
 */
static
bool residue_exchange( rfc_ctx_s *rfc_ctx, rfc_value_tuple_s **residue, size_t *residue_cap, size_t *residue_cnt, bool restore )
{
    assert( rfc_ctx );
    assert( rfc_ctx->state >= RFC_STATE_INIT && rfc_ctx->state < RFC_STATE_FINISHED );
    assert( residue && residue_cap && residue_cnt );
    assert( rfc_ctx->residue_cap > 0 );

    if( !restore )
    {
        /* Backup */
        *residue_cap = rfc_ctx->residue_cap;
        *residue_cnt = rfc_ctx->residue_cnt;
        *residue     = (rfc_value_tuple_s*)rfc_ctx->mem_alloc( NULL, *residue_cap, 
                                                               sizeof(rfc_value_tuple_s), RFC_MEM_AIM_TEMP );

        if( !*residue )
        {
            return error_raise( rfc_ctx, RFC_ERROR_MEMORY );
        }

        memcpy( *residue, rfc_ctx->residue, *residue_cnt * sizeof(rfc_value_tuple_s) );
    }
    else
    {
        /* Restore */

        /* Release residue */
        mem_alloc( rfc_ctx->residue, /*num*/ 0, /*size*/ 0, RFC_MEM_AIM_TEMP );

        /* Assign backup */
        rfc_ctx->residue_cap = *residue_cap;
        rfc_ctx->residue_cnt = *residue_cnt;
        rfc_ctx->residue     = *residue;
    }

    return true;
}
#endif /*!RFC_MINIMAL*/


/**
 * @brief      Remove items (points) from the residue
 *
 * @param      rfc_ctx  The rainflow context
 * @param      index    The item position in residue, base 0
 * @param      count    The number of elements to remove
 */
static
void residue_remove_item( rfc_ctx_s *rfc_ctx, size_t index, size_t count )
{
    size_t  from = index + count,
            to   = index, 
            end;

    assert( rfc_ctx );
    assert( rfc_ctx->state >= RFC_STATE_INIT && rfc_ctx->state < RFC_STATE_FINISHED );
    assert( rfc_ctx->residue && index + count <= rfc_ctx->residue_cnt );

    end = (int)rfc_ctx->residue_cnt;

    /* Example
                         |cnt(5)
                         v
               |O|O|X|O|O|
                   ^
                   |index(2)

        elements = 2    (5-2-1+0 = 2, no interim turning point)
    */

    if( rfc_ctx->state == RFC_STATE_BUSY_INTERIM )
    {
        /* Include interim turning point */
        end++;
    }

    /* Shift points */
    while( from < end )
    {
        rfc_ctx->residue[to++] = rfc_ctx->residue[from++];
    }

    rfc_ctx->residue_cnt -= count;
}


/**
 * @brief      Calculate damage for one cycle with given amplitude Sa
 *
 * @param      rfc_ctx  The rainflow context
 * @param      Sa       The amplitude
 * @param[out] damage   The damage
 *
 * @return     true on success
 */
static
bool damage_calc_amplitude( rfc_ctx_s *rfc_ctx, double Sa, double *damage )
{
    assert( rfc_ctx );
    assert( rfc_ctx->state >= RFC_STATE_INIT );

    do {
        /* Damage */
        double D = 0.0;

        if( Sa >= 0.0 )
        {
            /* D =           h /    ND   *    ( Sa /    SD)  ^ ABS(k)   */
            /* D = exp(  log(h /    ND)  + log( Sa /    SD)  * ABS(k) ) */
            /* D = exp( (log(h)-log(ND)) + (log(Sa)-log(SD)) * ABS(k) ) */
            /* D = exp(      0 -log(ND)  + (log(Sa)-log(SD)) * ABS(k) ) */

#if !RFC_MINIMAL
            if( Sa > rfc_ctx->wl_omission )
            {
                /* Constants for the Woehler curve */
                const double SX_log = log(rfc_ctx->wl_sx);
                const double NX_log = log(rfc_ctx->wl_nx);

                if( Sa > rfc_ctx->wl_sx )
                {
                    const double k = rfc_ctx->wl_k;
                    
                    /* Upper slope, finite life scope */
                    D = exp( fabs(k) * ( log(Sa) - SX_log ) - NX_log );
                }
                else if( Sa > rfc_ctx->wl_sd )
                {
                    const double k2 = rfc_ctx->wl_k2;

                    /* Lower slope, transition scope, modified Miners' rule */
                    D = exp( fabs(k2) * ( log(Sa) - SX_log ) - NX_log );
                }
                /* Amplitudes below fatigue strength have no influence */
            }
#else /*RFC_MINIMAL*/
            /* Constants for the Woehler curve */
            const double SX_log = log(rfc_ctx->wl_sx);
            const double NX_log = log(rfc_ctx->wl_nx);
            const double k      = rfc_ctx->wl_k;

            /* Miner original */
            D = exp( fabs(k)  * ( log(Sa) - SX_log ) - NX_log );
#endif /*!RFC_MINIMAL*/
        }
        else
        {
            assert( false );
            return error_raise( rfc_ctx, RFC_ERROR_INVARG );
        }

        *damage = D;
        
    } while(0);

    return true;
}


#if RFC_AT_SUPPORT
/**
 * @brief      Calculate the normalized mean load (Sa=1) for a given load ratio
 *             "R"
 *
 * @param      rfc_ctx  The rainflow context
 * @param      R        Load ratio (Su/So)
 * @param[out] Sm_norm  Normalized mean load
 *
 * @return     true on success
 */
static
bool at_R_to_Sm_norm( rfc_ctx_s *rfc_ctx, double R, double *Sm_norm )
{
    if( isinf( R ) || !Sm_norm )
    {
        return error_raise( rfc_ctx, RFC_ERROR_AT );
    }

    /* Su      = Sm - Sa */
    /* So      = Sm + Sa */
    /* R       = Su / So */
    /* Sm      = Sa * ( 1 + R ) / ( 1 - R ) */
    /* Sm_norm = Sm / Sa */

    *Sm_norm = ( 1 + R ) / ( 1 - R );

    return true;
}


/**
 * @brief      Calculate the influence of (normalized, Sa=1) mean load on
 *             fatigue strength (Haigh-diagram)
 *
 * @param      rfc_ctx      The rainflow context
 * @param      Sm_norm      Mean load, normalized (Sm/Sa)
 * @param[out] alleviation  Alleviation factor on reference curve
 *
 * @return     true on success
 */
static
bool at_alleviation( rfc_ctx_s *rfc_ctx, double Sm_norm, double *alleviation )
{
    assert( rfc_ctx );

    if( !alleviation )
    {
        return error_raise( rfc_ctx, RFC_ERROR_AT );
    }

    if( !rfc_ctx->at.count )
    {
        /* No reference curve given, no transformation */
        *alleviation = 1.0;
    }
    else
    {
        /* Reference curve */
        const double   *Sa_   = rfc_ctx->at.Sa;
        const double   *Sm_   = rfc_ctx->at.Sm;
              unsigned  count = rfc_ctx->at.count;

        assert( rfc_ctx && Sm_ && Sa_ );

        if( Sm_norm <= Sm_[0] / Sa_[0] )
        {
            /* First segment */
            *alleviation = Sa_[0];  /* Clip to first point */
        }
        else if( Sm_norm >= Sm_[count-1] / Sa_[count-1] )
        {
            /* Last segment */
            *alleviation = Sa_[count-1];  /* Clip to last point */
        }
        else
        {
            unsigned i;
            bool done = false;

            /* Select correct segment */
            for( i = 1; !done && i < count; i++ )
            {
                assert( Sa_[i-1] > 0.0 && Sa_[i] > 0.0 && Sm_[i-1] <= Sm_[i] );

                if( Sm_norm > Sm_[i-1] / Sa_[i-1] && Sm_norm <= Sm_[i] / Sa_[i] )
                {
                    /* Intersection of R slope and M slope */
                    double M_signed = ( Sa_[i] - Sa_[i-1] ) / ( Sm_[i] - Sm_[i-1] );

                    *alleviation = ( Sa_[i-1] - M_signed * Sm_[i-1] ) / ( 1.0 - M_signed * Sm_norm );
                    done = true;
                }
            }

            if( !done )
            {
                assert( false );
                return error_raise( rfc_ctx, RFC_ERROR_AT );
            }
        }
    }

    return true;
}
#endif /*RFC_AT_SUPPORT*/


/**
 * @brief      Calculate fictive damage for one closed (full) cycle.
 *
 * @param      rfc_ctx     The rainflow context
 * @param      class_from  The starting class
 * @param      class_to    The ending class
 * @param[out] damage      The damage value for the closed cycle
 * @param[out] Sa_ret      The amplitude, may be NULL
 *
 * @return     true on success
 */
static
bool damage_calc( rfc_ctx_s *rfc_ctx, unsigned class_from, unsigned class_to, double *damage, double *Sa_ret )
{
    double Sa = -1.0;  /* Negative amplitude indicates unset value */
    double D  =  0.0;

    assert( damage );
    assert( rfc_ctx );
    assert( rfc_ctx->state >= RFC_STATE_INIT );

#if RFC_DAMAGE_FAST
    if( rfc_ctx->damage_lut && !rfc_ctx->damage_lut_inapt)
    {
        if( !damage_calc_fast( rfc_ctx, class_from, class_to, &D, &Sa ) )
        {
            return false;
        }
    } else
#endif /*RFC_DAMAGE_FAST*/

#if RFC_USE_DELEGATES
    if( rfc_ctx->damage_calc_fcn )
    {
        if( !rfc_ctx->damage_calc_fcn( rfc_ctx, class_from, class_to, &D, &Sa ) )
        {
            return false;
        }
    } else
#endif /*RFC_USE_DELEGATES*/


    if( class_from != class_to )
    {
#if RFC_MINIMAL
        Sa = fabs( (int)class_from - (int)class_to ) / 2.0 * rfc_ctx->class_width;

        if( !damage_calc_amplitude( rfc_ctx, Sa, &D ) )
        {
            return false;
        }
#else /*!RFC_MINIMAL*/
        double Sa_i = fabs( (int)class_from - (int)class_to ) / 2.0 * rfc_ctx->class_width;
        double Sm_i =     ( (int)class_from + (int)class_to ) / 2.0 * rfc_ctx->class_width + rfc_ctx->class_offset;

        if( Sa_i > 0.0 )
        {
#if RFC_AT_SUPPORT
            /* Calculate transformation factor with normalized mean value */
            if( !RFC_at_transform( rfc_ctx, Sa_i, Sm_i, &Sa ) )
            {
                return false;
            }
#else /*!RFC_AT_SUPPORT*/
            Sa = Sa_i;
#endif /*RFC_AT_SUPPORT*/

            if( !damage_calc_amplitude( rfc_ctx, Sa, &D ) )
            {
                return false;
            }
        }
#endif /*RFC_MINIMAL*/
    }

    if( Sa_ret )
    {
        *Sa_ret = Sa;
    }

    *damage = D;

    return true;
}


#if RFC_DAMAGE_FAST
/**
 * @brief      Initialize a look-up table of damages for closed cycles. In this
 *             implementation the midrange doesn't matter!
 *
 * @param      rfc_ctx  The rainflow context
 */
static 
void damage_lut_init( rfc_ctx_s *rfc_ctx )
{
    double   *lut;
    unsigned  from, 
              to;
    double    Sa;

    assert( rfc_ctx );
    assert( rfc_ctx->damage_lut );
    assert( rfc_ctx->state == RFC_STATE_INIT );

    if( rfc_ctx->damage_lut )
    {
        lut = rfc_ctx->damage_lut;
        rfc_ctx->damage_lut = NULL;

        for( from = 0; from < rfc_ctx->class_count; from++ )
        {
            for( to = 0; to < rfc_ctx->class_count; to++ )
            {
                double D;

                if( !damage_calc( rfc_ctx, from, to, &D, &Sa ) )
                {
                    return;
                }
                lut[from * rfc_ctx->class_count + to] = D;
#if RFC_AT_SUPPORT
                if( rfc_ctx->amplitude_lut )
                {
                    rfc_ctx->amplitude_lut[from * rfc_ctx->class_count + to] = Sa;
                }
#endif /*RFC_AT_SUPPORT*/
            }
        }

        rfc_ctx->damage_lut       = lut;
        rfc_ctx->damage_lut_inapt = 0;
    }
}


/**
 * @brief      Calculate fictive damage for one closed (full) cycle, using
 *             look-up table.
 *
 * @param      rfc_ctx     The rainflow context
 * @param      class_from  The starting class
 * @param      class_to    The ending class
 * @param[out] damage      The damage value for the closed cycle
 * @param[out] Sa_ret      The amplitude (-1 if not available), may be NULL
 *
 * @return     true on success
 */
static
bool damage_calc_fast( rfc_ctx_s *rfc_ctx, unsigned class_from, unsigned class_to, double *damage, double *Sa_ret )
{
    double Sa = -1;    /* -1 means "uninitialized" */
    double D  =  0.0;

    assert( damage );
    assert( rfc_ctx );
    assert( rfc_ctx->state >= RFC_STATE_INIT );
    assert( class_from < rfc_ctx->class_count );
    assert( class_to   < rfc_ctx->class_count );

    if( rfc_ctx->damage_lut && !rfc_ctx->damage_lut_inapt )
    {
        D = rfc_ctx->damage_lut[class_from * rfc_ctx->class_count + class_to];

        if( Sa_ret )
        {
#if RFC_AT_SUPPORT
            if( rfc_ctx->amplitude_lut )
            {
                *Sa_ret = rfc_ctx->amplitude_lut[class_from * rfc_ctx->class_count + class_to];
            }
#else /*!RFC_AT_SUPPORT*/
            *Sa_ret = AMPLITUDE( rfc_ctx, fabs( (int)class_from - (int)class_to ) );
#endif /*RFC_AT_SUPPORT*/
        }
    }
    else
    {
        return error_raise( rfc_ctx, RFC_ERROR_LUT );
    }

    *damage = D;

    return true;
}
#endif /*RFC_DAMAGE_FAST*/


/**
 * @brief      Test data sample for a new turning point and add to the residue
 *             in that case. Update extrema.
 *             - 1. Hysteresis Filtering
 *             - 2. Peak-Valley Filtering
 *
 * @param      rfc_ctx  The rainflow context
 * @param[in]  pt       The data point, must not be NULL
 *
 * @return     Returns pointer to new turning point in residue or NULL
 */
static
rfc_value_tuple_s * feed_filter_pt( rfc_ctx_s *rfc_ctx, const rfc_value_tuple_s *pt )
{
    int                 slope;
    rfc_value_t         delta;
    rfc_value_tuple_s  *new_tp    = NULL;
    int                 do_append = 0;

    assert( rfc_ctx );
    assert( rfc_ctx->state >= RFC_STATE_INIT && rfc_ctx->state <= RFC_STATE_BUSY_INTERIM );

#if RFC_USE_DELEGATES
    if( rfc_ctx->tp_next_fcn )
    {
        return rfc_ctx->tp_next_fcn( rfc_ctx, pt );
    }
#endif /*RFC_USE_DELEGATES*/

    if( !pt ) return NULL;

    slope = rfc_ctx->internal.slope;

    /* Handle first turning point(s) */
    if( rfc_ctx->state < RFC_STATE_BUSY_INTERIM )
    {
        /* Residue is empty, still searching first turning point(s) */

        if( rfc_ctx->state == RFC_STATE_INIT )
        {
            /* Very first point, initialize local min-max search */
            rfc_ctx->internal.extrema[0] = 
            rfc_ctx->internal.extrema[1] = *pt;
            rfc_ctx->state               =  RFC_STATE_BUSY;
        }
        else
        {
            int is_falling_slope = -1;

            assert( rfc_ctx->state == RFC_STATE_BUSY );

            /* Still searching for first turning point(s) */

            /* Update local extrema */
            if( pt->value < rfc_ctx->internal.extrema[0].value )
            {
                /* Minimum */
                is_falling_slope = 1;
                rfc_ctx->internal.extrema[0] = *pt;
#if RFC_GLOBAL_EXTREMA
                rfc_ctx->internal.extrema_changed = true;
#endif /*RFC_GLOBAL_EXTREMA*/
            }
            else if( pt->value > rfc_ctx->internal.extrema[1].value )
            {
                /* Maximum */
                is_falling_slope = 0;
                rfc_ctx->internal.extrema[1] = *pt;
#if RFC_GLOBAL_EXTREMA
                rfc_ctx->internal.extrema_changed = true;
#endif /*RFC_GLOBAL_EXTREMA*/
            }

            /* Local hysteresis filtering */
            delta = value_delta( rfc_ctx->internal.extrema[0].value, rfc_ctx->internal.extrema[1].value, NULL /* sign_ptr */ );

            if( is_falling_slope >= 0 && delta > rfc_ctx->hysteresis )
            {
                /* Criteria met, new turning point found.
                 * Emit maximum on falling slope as first interim turning point, 
                 * minimum as second then (and vice versa) 
                 * 1st point: internal.extrema[ is_falling_slope]
                 * 2nd point: internal.extrema[!is_falling_slope]  ==> which is *pt also
                 */
                assert( rfc_ctx->residue_cnt < rfc_ctx->residue_cap );
                rfc_ctx->residue[rfc_ctx->residue_cnt] = rfc_ctx->internal.extrema[is_falling_slope];

                rfc_ctx->internal.slope = is_falling_slope ? -1 : 1;

                /* pt is the new interim turning point */
                rfc_ctx->state = RFC_STATE_BUSY_INTERIM;
                do_append = 1;
            }
        }
    }
    else  /* if( rfc_ctx->state < RFC_STATE_BUSY_INTERIM ) */
    {
        assert( rfc_ctx->state == RFC_STATE_BUSY_INTERIM );

        /* Consecutive search for turning points */

#if RFC_GLOBAL_EXTREMA
        /* Build global extrema */
        if( pt->value < rfc_ctx->internal.extrema[0].value )
        {
            /* Minimum */
            rfc_ctx->internal.extrema[0] = *pt;
            rfc_ctx->internal.extrema_changed = true;
        }
        else if( pt->value > rfc_ctx->internal.extrema[1].value )
        {
            /* Maximum */
            rfc_ctx->internal.extrema[1] = *pt;
            rfc_ctx->internal.extrema_changed = true;
        }
#endif /*RFC_GLOBAL_EXTREMA*/

        /* Hysteresis Filtering, check against interim turning point */
        delta = value_delta( rfc_ctx->residue[rfc_ctx->residue_cnt].value, pt->value, &slope /* sign_ptr */ );

        /* There are three scenarios possible here:
         *   1. Previous slope is continued
         *      "delta" is ignored whilst hysteresis is exceeded already.
         *      Interim turning point has just to be adjusted.
         *   2. Slope reversal, slope is greater than hysteresis
         *      Interim turning point becomes real turning point.
         *      Current point becomes new interim turning point
         *   3. Slope reversal, slope is less than or equal hysteresis
         *      Nothing to do.
         */

        /* Peak-Valley Filtering */
        /* Justify interim turning point, or add a new one (2) */
        if( slope == rfc_ctx->internal.slope )
        {
            /* Scenario (1), Continuous slope */

            /* Replace interim turning point with new extrema */
            if( rfc_ctx->residue[rfc_ctx->residue_cnt].value != pt->value )
            {
                rfc_ctx->residue[rfc_ctx->residue_cnt] = *pt;
            }
        }
        else
        {
            if( delta > rfc_ctx->hysteresis )
            {
                /* Scenario (2), Criteria met: slope != rfc_ctx->internal.slope && delta > rfc_ctx->hysteresis */

                /* Storage */
                rfc_ctx->internal.slope = slope;

                /* Handle new turning point */
                do_append = 1;
            }
            else
            {
                /* Scenario (3), Turning point found, but still in hysteresis band, nothing to do */
            }
        }
    }

    /* Handle new turning point, that is the current last point in residue */
    if( do_append )
    {
        assert( rfc_ctx->state == RFC_STATE_BUSY_INTERIM );

        /* Increment and set new interim turning point */
        assert( rfc_ctx->residue_cnt < rfc_ctx->residue_cap );
        rfc_ctx->residue[++rfc_ctx->residue_cnt] = *pt;

        /* Return new turning point */
        new_tp = &rfc_ctx->residue[rfc_ctx->residue_cnt - 1];
    }

    return new_tp;
}


# if !RFC_MINIMAL
/**
 * @brief      Rainflow counting core, assumes
 *
 * @param      rfc_ctx  The rainflow context
 * @param      flags    The flags
 */
static
void cycle_find( rfc_ctx_s *rfc_ctx, rfc_flags_e flags )
{
    assert( rfc_ctx );
    assert( rfc_ctx->state >= RFC_STATE_INIT && rfc_ctx->state < RFC_STATE_FINISHED );

#if RFC_USE_DELEGATES
    /* Check for delegates */
    if( rfc_ctx->cycle_find_fcn && rfc_ctx->counting_method == RFC_COUNTING_METHOD_DELEGATED )
    {
        rfc_ctx->cycle_find_fcn( rfc_ctx, flags );
    }
    else
#endif /*RFC_USE_DELEGATES*/
    {
        switch( rfc_ctx->counting_method )
        {
            case RFC_COUNTING_METHOD_NONE:
                break;
            case RFC_COUNTING_METHOD_4PTM:
                cycle_find_4ptm( rfc_ctx, flags );
                break;
#if RFC_HCM_SUPPORT
            case RFC_COUNTING_METHOD_HCM:
                cycle_find_hcm( rfc_ctx, flags );
                break;
#endif /*RFC_HCM_SUPPORT*/
            case RFC_COUNTING_METHOD_DELEGATED:
                /* FALLTHROUGH */
            default:
                assert( false );
                break;
        }
    }

    /* If no rainflow counting is done, just look out for turning points, discard residue */
    if( rfc_ctx->counting_method == RFC_COUNTING_METHOD_NONE || !rfc_ctx->class_count )
    {
        /* Prune residue */
        if( rfc_ctx->residue_cnt > 1 )
        {
            residue_remove_item( rfc_ctx, /*index*/ 0, rfc_ctx->residue_cnt - 1 );
        }
    }

}
#endif /*!RFC_MINIMAL*/


/**
 * @brief      Rainflow counting core (4-point-method [3]).
 *
 * @param      rfc_ctx  The rainflow context
 * @param      flags    The flags
 */
static
void cycle_find_4ptm( rfc_ctx_s *rfc_ctx, rfc_flags_e flags )
{
    assert( rfc_ctx );
    assert( rfc_ctx->state >= RFC_STATE_INIT && rfc_ctx->state < RFC_STATE_FINISHED );

    while( rfc_ctx->residue_cnt >= 4 )
    {
        size_t idx = rfc_ctx->residue_cnt - 4;

        unsigned A = rfc_ctx->residue[idx+0].cls;
        unsigned B = rfc_ctx->residue[idx+1].cls;
        unsigned C = rfc_ctx->residue[idx+2].cls;
        unsigned D = rfc_ctx->residue[idx+3].cls;

        if( B > C )
        {
            unsigned temp = B;
            B = C;
            C = temp;
        }

        if( A > D )
        {
            unsigned temp = A;
            A = D;
            D = temp;
        }

        /* Check for closed cycles [3] */
        if( A <= B && C <= D )
        {
            rfc_value_tuple_s *from = &rfc_ctx->residue[idx+1];
            rfc_value_tuple_s *to   = &rfc_ctx->residue[idx+2];

            /* Closed cycle found, process countings */
            cycle_process_counts( rfc_ctx, from, to, to + 1, flags );

            /* Remove two inner turning points (idx+1 and idx+2) */
            /* Move last turning point */
            rfc_ctx->residue[idx+1] = rfc_ctx->residue[idx+3];
            /* Move interim turning point */
            if( rfc_ctx->state == RFC_STATE_BUSY_INTERIM )
            {
                rfc_ctx->residue[idx+2] = rfc_ctx->residue[idx+4];
            }
            rfc_ctx->residue_cnt -= 2;
        }
        else break;
    }
}


#if RFC_HCM_SUPPORT
/**
 * @brief      Rainflow counting core (HCM method).
 *
 * @param      rfc_ctx  The rainflow context
 * @param      flags    The flags
 */
static
void cycle_find_hcm( rfc_ctx_s *rfc_ctx, rfc_flags_e flags )
{
    int IZ, IR;
    double eps = rfc_ctx->class_width / 100;

    assert( rfc_ctx );
    assert( rfc_ctx->state >= RFC_STATE_INIT && rfc_ctx->state < RFC_STATE_FINISHED );

    IZ = rfc_ctx->internal.hcm.IZ - 1,  /* hcm.IZ and hcm.IR are base 1! */
    IR = rfc_ctx->internal.hcm.IR - 1;

    while( rfc_ctx->residue_cnt > 0 )
    {
        rfc_value_tuple_s *I, *J, *K;

        /* Translation from "RAINFLOW.F" */
/*label_1:*/
        K = rfc_ctx->residue;  /* Recent value (turning point) */

        /* Place first turning point into stack */
        if( !IR )
        {
            rfc_ctx->internal.hcm.stack[IR++] = *K;
        }

label_2:
        if( IZ > IR )
        {
            /* There are at least 2 cycles on the stack able to close */
            I = &rfc_ctx->internal.hcm.stack[IZ-1];
            J = &rfc_ctx->internal.hcm.stack[IZ];

            if( (double)(K->value - J->value) * (double)(J->value - I->value) + eps >= 0.0 )
            {
                /* Is no turning point */
                /* This should only may happen, when RFC_FLAGS_ENFORCE_MARGIN is set, 
                   since all values from residue are turning points */
                assert( rfc_ctx->internal.flags & RFC_FLAGS_ENFORCE_MARGIN );
                IZ--;
                /* Test further closed cycles */
                goto label_2;
            }
            else
            {
                /* Is a turning point */
                if( fabs( (double)K->value - (double)J->value ) + eps >= fabs( (double)J->value - (double)I->value ) )
                {
                    /* Cycle range is greater or equal to previous, register closed cycle */
                    cycle_process_counts( rfc_ctx, I, J, NULL, flags );
                    IZ -= 2;
                    /* Test further closed cycles */
                    goto label_2;
                }
            }
        }
        else if( IZ == IR )
        {
            J = &rfc_ctx->internal.hcm.stack[IZ];

            if( ( (double)K->value - (double)J->value ) * (double)J->value + eps >= 0.0 )
            {
                /* Is no turning point */
                IZ--;
                /* Test further closed cycles */
                goto label_2;
            }
            else if( fabs( (double)K->value ) + eps > fabs( (double)J->value ) )
            {
                /* Is turning point and range is less than previous */
                IR++;
            }
        }
        else
        {
            /* IZ < IR: There is no cycle on the stack able to close */
        }

        /* Place cycle able to close */
        IZ++;
        assert( IZ < rfc_ctx->internal.hcm.stack_cap );
        rfc_ctx->internal.hcm.stack[IZ] = *K;

        /* "goto" not necessary: while loop */
        /* goto label_1; */

        /* Remove K (first element) from residue */
        residue_remove_item( rfc_ctx, /*index*/ 0, 1 );
    }

    /* hcm.IZ and hcm.IR are base 1! */
    rfc_ctx->internal.hcm.IZ = IZ + 1;
    rfc_ctx->internal.hcm.IR = IR + 1;
}
#endif /*RFC_HCM_SUPPORT*/


#if !RFC_MINIMAL
/**
 * @brief      Processes LC count (level crossing) for the last slope in residue
 *
 * @param      rfc_ctx  The rainflow context
 * @param      flags    Control flags
 */
static
void cycle_process_lc( rfc_ctx_s *rfc_ctx, rfc_flags_e flags )
{
    size_t n = rfc_ctx->residue_cnt;

    if( n > 1 && (flags & RFC_FLAGS_COUNT_LC) )
    {
        /* Do the level crossing counting */
        bool rising = rfc_ctx->residue[n-1].value > rfc_ctx->residue[n-2].value;

        if( rising )
        {
            cycle_process_counts( rfc_ctx, &rfc_ctx->residue[n-2], &rfc_ctx->residue[n-1], NULL, flags & (RFC_FLAGS_COUNT_LC_UP | RFC_FLAGS_ENFORCE_MARGIN) );
        }
        else
        {
            cycle_process_counts( rfc_ctx, &rfc_ctx->residue[n-2], &rfc_ctx->residue[n-1], NULL, flags & (RFC_FLAGS_COUNT_LC_DN | RFC_FLAGS_ENFORCE_MARGIN) );
        }
    }
}
#endif /*!RFC_MINIMAL*/


/**
 * @brief         Processes counts on a closing cycle and further modifications
 *                due to the new damage value.
 *
 * @param         rfc_ctx  The rainflow context
 * @param[in,out] from     The starting data point
 * @param[in,out] to       The ending data point
 * @param[in,out] next     The point next after "to"
 * @param         flags    Control flags
 */
static
void cycle_process_counts( rfc_ctx_s *rfc_ctx, rfc_value_tuple_s *from, rfc_value_tuple_s *to, rfc_value_tuple_s *next, rfc_flags_e flags )
{
    unsigned class_from, class_to;

    assert( rfc_ctx );
    assert( rfc_ctx->state >= RFC_STATE_INIT && rfc_ctx->state < RFC_STATE_FINISHED );
    assert( !rfc_ctx->class_count || ( from->value > rfc_ctx->class_offset && to->value > rfc_ctx->class_offset ) );

#if RFC_TP_SUPPORT
    /* If flag RFC_FLAGS_ENFORCE_MARGIN is set, cycles less than hysteresis are possible */
    if( flags & RFC_FLAGS_ENFORCE_MARGIN )
    {
        if( value_delta( from->value, to->value, NULL /* sign_ptr */ ) <= rfc_ctx->hysteresis )
        {
            return;
        }
    }
#endif /*RFC_TP_SUPPORT*/

    /* Quantized "from" */
    class_from = from->cls;

    if( class_from >= rfc_ctx->class_count ) class_from = rfc_ctx->class_count - 1;

    /* Quantized "to" */
    class_to = to->cls;

    if( class_to >= rfc_ctx->class_count ) class_to = rfc_ctx->class_count - 1;
    
    /* class_from and class_to are base 0 now */

    /* Do several counts, according to "flags" */
    if( class_from != class_to )
    {
#if RFC_DEBUG_FLAGS
        if( rfc_ctx->internal.debug_flags & RFC_FLAGS_LOG_CLOSED_CYCLES &&
            flags & (RFC_FLAGS_COUNT_ALL & ~RFC_FLAGS_COUNT_LC) )
        {
            RFC_debug_fprintf( rfc_ctx, stdout, 
                               "Closed cycle %g @ %lu[%lu] --> %g @ %lu[%lu]\n", 
                               from->value, (long unsigned)from->pos, (long unsigned)from->tp_pos,
                               to->value,   (long unsigned)to->pos,   (long unsigned)to->tp_pos );
        }
#endif /*RFC_DEBUG_FLAGS*/
        /* Cumulate damage */
        if( flags & RFC_FLAGS_COUNT_DAMAGE )
        {
            double Sa_i;
            double D_i;

            if( !damage_calc( rfc_ctx, class_from, class_to, &D_i, &Sa_i ) )
            {
                return;
            }

            /* Adding damage for the current cycle, with its actual weight */
            rfc_ctx->damage += D_i * rfc_ctx->curr_inc / rfc_ctx->full_inc;
#if !RFC_MINIMAL
            /* Fatigue strength Sd(D) depresses in subject to cumulative damage D.
               Sd(D)/Sd = (1-D)^(1/q), [6] chapter 3.2.9, formula 3.2-44 and 3.2-46
               Only cycles exceeding Sd(D) have damaging effect. */
            if( Sa_i >= rfc_ctx->internal.wl.sd && ( flags & RFC_FLAGS_COUNT_MK ) )
            {
                rfc_wl_param_s  wl_unimp;                          /* WL parameters unimpaired part */
                rfc_wl_param_s *wl_imp = &rfc_ctx->internal.wl;    /* WL parameters impaired part */
                double          D_con;                             /* Current damage, Miners' consequent rule */

                /* Backup Woehler curve parameters and use shadowed ones for the impaired part instead */
                RFC_wl_param_get( rfc_ctx, &wl_unimp );
                RFC_wl_param_set( rfc_ctx,  wl_imp );

#if RFC_DAMAGE_FAST
                if( rfc_ctx->damage_lut )
                {
                    /* Disable lut temporarily, since it is only valid for Woehler parameters for unimpaired part */
                    rfc_ctx->damage_lut_inapt++;
                    (void)damage_calc_amplitude( rfc_ctx, Sa_i, &D_con );
                    rfc_ctx->damage_lut_inapt--;
                }
                else
#endif /*RFC_DAMAGE_FAST*/
                {
                    (void)damage_calc_amplitude( rfc_ctx, Sa_i, &D_con );
                }

                D_con += wl_imp->D;

                if( D_con < 1.0 )
                {
                    /* Calculate new parameters for the Woehler curve, impaired part */
                    if( wl_unimp.sx > 0.0 )
                    {
                        double q       =       wl_imp->q;
                        double k       = fabs( wl_imp->k );
                        rfc_ctx->wl_sx = wl_unimp.sx * pow( 1.0 - D_con, 1.0 / q );
                     /* rfc_ctx->wl_nx = wl.nx * pow( 1.0 - D_con, -( k - q ) / q );  // Damage accumulation is done in D_con! */

                        (void)RFC_wl_calc_n( rfc_ctx, 
                                             wl_unimp.sx, 
                                             wl_unimp.nx, 
                                             k,
                                             rfc_ctx->wl_sx,
                                            &rfc_ctx->wl_nx );
                    }

                    if( wl_unimp.sd > 0.0 )
                    {
                        double q2      =       wl_imp->q2;
                        double k2      = fabs( wl_imp->k2 );
                        rfc_ctx->wl_sd = wl_unimp.sd * pow( 1.0 - D_con, 1.0 / q2 );
                     /* rfc_ctx->wl_nx = wl_unimp.nx * pow( 1.0 - D_con, -( k2 - q2 ) / q2 );  // Damage accumulation is done in D_con! */

                        (void)RFC_wl_calc_n( rfc_ctx, 
                                             wl_unimp.sd, 
                                             wl_unimp.nd, 
                                             k2,
                                             rfc_ctx->wl_sd,
                                            &rfc_ctx->wl_nd );
                    }
                }

                RFC_wl_param_get( rfc_ctx, wl_imp );
                rfc_ctx->internal.wl.D = D_con;
                RFC_wl_param_set( rfc_ctx, &wl_unimp );
            }
#endif /*!RFC_MINIMAL*/
        }

        /* Rainflow matrix */
        if( rfc_ctx->rfm && ( flags & RFC_FLAGS_COUNT_RFM ) )
        {
            /* Matrix (row-major storage):
             *          t o
             *    +-------------
             *    | 0 1 2 3 4 5
             *  f | 6 7 8 9 # #
             *  r | # # # # # #
             *  o | # # # # # #
             *  m | # # # # # #
             *    | # # # # # #<-(6x6-1)
             */
            size_t idx = rfc_ctx->class_count * class_from + class_to;
            
            assert( rfc_ctx->rfm[idx] <= RFC_COUNTS_LIMIT );
            rfc_ctx->rfm[idx] += rfc_ctx->curr_inc;
        }

#if !RFC_MINIMAL
        /* Range pair */
        if( rfc_ctx->rp && ( flags & RFC_FLAGS_COUNT_RP ) )
        {
            /* 
             * Range pair histogram (vector storage)
             * Range value = idx * class_width  (=2x Amplitude)
             */
            int idx = abs( (int)class_from - (int)class_to );
            
            assert( rfc_ctx->rp[idx] <= RFC_COUNTS_LIMIT );
            rfc_ctx->rp[idx] += rfc_ctx->curr_inc;
        }

        /* Level crossing, count rising and falling slopes */
        if( rfc_ctx->lc && ( flags & RFC_FLAGS_COUNT_LC ) )
        {
            /* 
             * Level crossing histogram (vector storage)
             * Counts class upper bound crossings
             * Class upper bound value = (idx+1) * class_width + class_offset
             */
            unsigned idx;
            unsigned idx_from = ( class_from < class_to ) ? class_from : class_to;
            unsigned idx_to   = ( class_from > class_to ) ? class_from : class_to;

            for( idx = idx_from; idx < idx_to; idx++ )
            {
                if( flags & RFC_FLAGS_COUNT_LC_UP )
                {
                    /* Count rising slopes */
                    assert( rfc_ctx->lc[idx] <= RFC_COUNTS_LIMIT );
                    rfc_ctx->lc[idx] += rfc_ctx->full_inc;
                }

                if( flags & RFC_FLAGS_COUNT_LC_DN )
                {
                    /* Count falling slopes */
                    assert( rfc_ctx->lc[idx] <= RFC_COUNTS_LIMIT );
                    rfc_ctx->lc[idx] += rfc_ctx->full_inc;
                }
            }
        }

#if RFC_DH_SUPPORT
        if( flags & RFC_FLAGS_COUNT_DH )
        {
            /* "Spread" damage over turning points (tp) and damage history (dh) */
            spread_damage( rfc_ctx, from, to, next, flags );
        }
#endif /*RFC_DH_SUPPORT*/

#endif /*!RFC_MINIMAL*/
    }
}


#if RFC_TP_SUPPORT
/**
 * @brief         Append or alter a turning point in its storage.
 *
 *                Attention: Consider tp_locked! tp_cnt and tp_cap have to
 *                reflect storage state!
 *
 * @param         rfc_ctx    The rainflow context
 * @param[in]     tp_pos     The position. If tp_pos==0 and tp->tp_pos==0, tp
 *                           will be appended. If tp_pos==0 and tp->tp_pos>0,
 *                           only the position tp->tp_pos is altered. If
 *                           tp_pos>0 the existing turning point is overwritten
 *                           by tp.
 * @param[in,out] tp         The turning point
 *
 * @return        true on success
 */
static
bool tp_set( rfc_ctx_s *rfc_ctx, size_t tp_pos, rfc_value_tuple_s *tp )
{
    assert( rfc_ctx );
    assert( rfc_ctx->state >= RFC_STATE_INIT && rfc_ctx->state <= RFC_STATE_FINISHED );
    assert( tp );

    if( !tp || rfc_ctx->tp_locked )
    {
        return false;
    }

#if RFC_USE_DELEGATES
    /* Check for delegates */
    if( rfc_ctx->tp_set_fcn )
    {
        /* Add turning point */
        return rfc_ctx->tp_set_fcn( rfc_ctx, tp_pos, tp );
    }
    else
#endif /*RFC_USE_DELEGATES*/
    {
        if( !rfc_ctx->tp )
        {
            return true;
        }

        /* Check to append or alter */
        if( tp_pos )
        {
            /* Alter or move existing turning point */
            assert( tp_pos <= rfc_ctx->tp_cnt );

            tp->tp_pos                =  0;        /* No position information for turning points in its storage */
            rfc_ctx->tp[ tp_pos - 1 ] = *tp;       /* Move or replace turning point */
            tp->tp_pos                =  tp_pos;   /* Ping back the position (commonly tp lies in residue buffer) */

            return true;
        }
        else
        {
            /* Append (tp_pos == 0) */
            if( tp->tp_pos )
            {
                /* Already an element of tp stack */
                assert( tp->tp_pos <= rfc_ctx->tp_cnt );

                return true;
            }
            else
            {
                /* Append tp at the tail */
                tp_pos = ++rfc_ctx->tp_cnt;
            }
        }

        /* Check if buffer needs to be resized */
        if( rfc_ctx->tp_cnt >= rfc_ctx->tp_cap )
        {
            rfc_value_tuple_s  *tp_new;
            size_t              tp_cap_new;
            size_t              tp_cap_increment;

            /* Reallocation */
            tp_cap_increment = (size_t)1024 * ( rfc_ctx->tp_cap / 640 + 1 );  /* + 60% + 1024 */
            tp_cap_new       = rfc_ctx->tp_cap + tp_cap_increment;
            tp_new           = rfc_ctx->mem_alloc( rfc_ctx->tp, tp_cap_new, 
                                                   sizeof(rfc_value_tuple_s), RFC_MEM_AIM_TP );

            if( tp_new )
            {
                rfc_ctx->tp     = tp_new;
                rfc_ctx->tp_cap = tp_cap_new;
            }
            else
            {
                return error_raise( rfc_ctx, RFC_ERROR_MEMORY );
            }
        }

        assert( tp_pos <= rfc_ctx->tp_cnt );

        /* Append turning point */
        rfc_ctx->tp[ tp_pos - 1 ] = *tp;      /* Make a copy of tp in .tp, tp->tp_pos remains unaltered */
        tp->tp_pos                =  tp_pos;  /* Ping back turning point position index in tp, base 1 */

        if( rfc_ctx->internal.flags & RFC_FLAGS_TPAUTOPRUNE && rfc_ctx->tp_cnt > rfc_ctx->tp_prune_threshold )
        {
            return RFC_tp_prune( rfc_ctx, rfc_ctx->tp_prune_size, RFC_FLAGS_TPPRUNE_PRESERVE_POS );
        }

        return true;
    }
}


/**
 * @brief      Get turning point reference
 *
 * @param      rfc_ctx  The rainflow context
 * @param[in]  tp_pos   The position, base 1
 * @param      tp       The buffer for the reference
 *
 * @return     true on success
 */
static
bool tp_get( rfc_ctx_s *rfc_ctx, size_t tp_pos, rfc_value_tuple_s **tp )
{
    assert( rfc_ctx );
    assert( rfc_ctx->state >= RFC_STATE_INIT && rfc_ctx->state <= RFC_STATE_FINISHED );

    if( !tp_pos || tp_pos > rfc_ctx->tp_cnt )
    {
        return false;
    }

#if RFC_USE_DELEGATES
    /* Check for delegates */
    if( rfc_ctx->tp_get_fcn )
    {
        /* Add turning point */
        return rfc_ctx->tp_get_fcn( rfc_ctx, tp_pos, tp );
    }
    else
#endif /*RFC_USE_DELEGATES*/
    {
        if( !rfc_ctx->tp )
        {
            return false;
        }

        if( tp )
        {
            assert( tp_pos <= rfc_ctx->tp_cnt );
            *tp = &rfc_ctx->tp[ tp_pos - 1 ];
        }
    }

    return true;
}


/**
 * @brief      Increase damage for existing turning point.
 *
 * @param      rfc_ctx  The rainflow context
 * @param[in]  tp_pos   The tp position (base 1)
 * @param[in]  damage   The damage
 *
 * @return     true on success
 */
static
bool tp_inc_damage( rfc_ctx_s *rfc_ctx, size_t tp_pos, double damage )
{
    assert( rfc_ctx );
    assert( rfc_ctx->state >= RFC_STATE_INIT && rfc_ctx->state < RFC_STATE_FINISHED );

    /* Add new turning point */

#if RFC_USE_DELEGATES
    /* Check for delegates */
    if( rfc_ctx->tp_inc_damage_fcn )
    {
        /* Add turning point */
        return rfc_ctx->tp_inc_damage_fcn( rfc_ctx, tp_pos, damage );
    }
    else
#endif /*RFC_USE_DELEGATES*/
    {
        if( rfc_ctx->tp && tp_pos )
        {
            if( !tp_pos || tp_pos > rfc_ctx->tp_cnt )
            {
                return error_raise( rfc_ctx, RFC_ERROR_TP );
            }
#if RFC_DH_SUPPORT
            rfc_ctx->tp[ tp_pos - 1 ].damage += damage;
#endif /*RFC_DH_SUPPORT*/
        }
    }

    return true;
}


/**
 * @brief      Lock turning points queue
 *
 * @param      rfc_ctx  The rainflow context
 * @param      do_lock  Turning point storage will be locked, if true
 */
static 
void tp_lock( rfc_ctx_s *rfc_ctx, bool do_lock )
{
    assert( rfc_ctx );
    assert( rfc_ctx->state >= RFC_STATE_INIT && rfc_ctx->state < RFC_STATE_FINISHED );

    rfc_ctx->tp_locked += do_lock ? 1 : -1;

    if( rfc_ctx->tp_locked < 0 )
    {
        rfc_ctx->tp_locked = 0;
    }
}


/**
 * @brief      Restart counting with given points from turning points history
 *
 * @param      rfc_ctx          The rainflow context
 * @param      new_hysteresis   The new hysteresis
 * @param[in]  new_class_param  The new class parameters
 *
 * @return     true on success
 */
static
bool tp_refeed( rfc_ctx_s *rfc_ctx, rfc_value_t new_hysteresis, const rfc_class_param_s *new_class_param )
{
    size_t pos_offset,
           i;

    assert( rfc_ctx );
    assert( rfc_ctx->state >= RFC_STATE_INIT && rfc_ctx->state < RFC_STATE_FINISHED );

    if( !feed_finalize( rfc_ctx ) )
    {
        return false;
    }

    pos_offset = rfc_ctx->internal.pos_offset;

    /* Clear current count data */
    RFC_clear_counts( rfc_ctx );

    rfc_ctx->internal.pos_offset = pos_offset;

    /* Class parameters may change, new hysteresis must be greater! */
    if( new_class_param )
    {
        assert( new_hysteresis >= rfc_ctx->hysteresis );
        rfc_ctx->hysteresis     = new_hysteresis;
#if RFC_DAMAGE_FAST
        rfc_ctx->damage_lut_inapt = 1;
        if( rfc_ctx->class_count != new_class_param->count )
        {
            size_t num = rfc_ctx->class_count * rfc_ctx->class_count;
            if( !rfc_ctx->mem_alloc( rfc_ctx->damage_lut, num, sizeof(rfc_counts_t), RFC_MEM_AIM_DLUT ) )
            {
                return error_raise( rfc_ctx, RFC_ERROR_MEMORY );
            }
#if RFC_AT_SUPPORT
            if( rfc_ctx->amplitude_lut )
            {
                if( !rfc_ctx->mem_alloc( rfc_ctx->amplitude_lut, num, sizeof(rfc_counts_t), RFC_MEM_AIM_DLUT ) )
                {
                    return error_raise( rfc_ctx, RFC_ERROR_MEMORY );
                }
            }
#endif /*RFC_AT_SUPPORT*/
        }
        RFC_class_param_set( rfc_ctx, new_class_param );
        damage_lut_init( rfc_ctx );
#else /*!RFC_DAMAGE_FAST*/
        RFC_class_param_set( rfc_ctx, new_class_param );
#endif /*RFC_DAMAGE_FAST*/
    }

#if RFC_USE_DELEGATES
    if( rfc_ctx->tp_get_fcn )
    {
        rfc_value_tuple_s *tp, *tp_ext;
        size_t             tp_cnt = rfc_ctx->tp_cnt;
        int                n      = 0;
        const int          n_max  = 500;
        bool               ok     = true;  

        tp = mem_alloc( NULL, n_max, sizeof(rfc_value_tuple_s), RFC_MEM_AIM_TP );

        if( !tp )
        {
            return error_raise( rfc_ctx, RFC_ERROR_MEMORY );
        }

        rfc_ctx->tp_cnt = 0;
        i = 1;
        while( tp_cnt && ok )
        {
            int n_cnt = ( tp_cnt <= (size_t)n_max ) ? (int)tp_cnt : n_max;

            for( n = 0; ok && n < n_cnt; i++, n++ )
            {
                if( !tp_get( rfc_ctx, i, &tp_ext ) )
                {
                    ok = false;
                    break;
                }
                else
                {
                    tp[n]        = *tp_ext;
                    tp[n].cls    =  QUANTIZE( rfc_ctx, tp[n].value );
#if RFC_DH_SUPPORT
                    tp[n].damage = 0.0;
#endif /*RFC_DH_SUPPORT*/
                }
            }

            RFC_feed_tuple( rfc_ctx, tp, n_cnt );

            tp_cnt -= n_cnt;
        }

        mem_alloc( tp, 0, 0, RFC_MEM_AIM_TP );

        return ok;
    }
    else
#endif /*!RFC_USE_DELEGATES*/
    {
        size_t             tp_cnt = rfc_ctx->tp_cnt;
        rfc_value_tuple_s *tp     = rfc_ctx->tp;

        for( i = 0; i < tp_cnt; i++, tp++ )
        {
            tp->cls    = QUANTIZE( rfc_ctx, tp->value );
#if RFC_DH_SUPPORT
            tp->damage = 0.0;
#endif /*RFC_DH_SUPPORT*/
        }

        rfc_ctx->tp_cnt = 0;
        RFC_feed_tuple( rfc_ctx, tp, tp_cnt );
    }
}
#endif /*RFC_TP_SUPPORT*/


#if RFC_DH_SUPPORT
/**
 * @brief         Spread damage over turning points and damage history
 *
 * @param         rfc_ctx  The rainflow context
 * @param[in,out] from     The start turning point
 * @param[in,out] to       The end turning point
 * @param[in,out] next     The next turning point after @a to
 * @param         flags    The flags
 *
 * @return        true on success
 */
static 
bool spread_damage( rfc_ctx_s *rfc_ctx, rfc_value_tuple_s *from, 
                                        rfc_value_tuple_s *to, 
                                        rfc_value_tuple_s *next, rfc_flags_e flags )
{
    int    spread_damage_method;
    double D = 0.0;

    assert( rfc_ctx );
    assert( rfc_ctx->state >= RFC_STATE_INIT && rfc_ctx->state < RFC_STATE_FINISHED );
    assert( from && to );

    spread_damage_method = rfc_ctx->spread_damage_method;

#if RFC_TP_SUPPORT
    if( !from->tp_pos && !to->tp_pos )
    {
        return true;
    }

    if( !from->tp_pos ) spread_damage_method = RFC_SD_FULL_P3;
    if( !to->tp_pos )   spread_damage_method = RFC_SD_FULL_P2;
#endif /*RFC_TP_SUPPORT*/

    switch( spread_damage_method  )
    {
        case RFC_SD_NONE:
            break;
        case RFC_SD_HALF_23:
        case RFC_SD_FULL_P2:
        case RFC_SD_FULL_P3:
        {
            double damage_lhs, damage_rhs;

            if( !damage_calc( rfc_ctx, from->cls, to->cls, &D, NULL /*Sa_ret*/ ) )
            {
                return false;
            }

            /* Current cycle weight */
            D *= (double)rfc_ctx->curr_inc / rfc_ctx->full_inc;

            if( rfc_ctx->spread_damage_method == RFC_SD_FULL_P2 )
            {
                damage_lhs = D;
                damage_rhs = 0.0;
            }
            else if( rfc_ctx->spread_damage_method == RFC_SD_FULL_P3 )
            {
                damage_lhs = 0.0;
                damage_rhs = D;
            }
            else
            {
                damage_lhs = damage_rhs = D / 2.0;
            }

#if RFC_TP_SUPPORT
            if( from->tp_pos && !tp_inc_damage( rfc_ctx, from->tp_pos, damage_lhs ) )
            {
                return false;
            }

            if( to->tp_pos && !tp_inc_damage( rfc_ctx, to->tp_pos, damage_rhs ) )
            {
                return false;
            }
#endif /*RFC_TP_SUPPORT*/

#if RFC_DH_SUPPORT
            if( rfc_ctx->dh )
            {
                if( from->pos )
                {
                    rfc_ctx->dh[ from->pos - 1 ] += damage_lhs;
                }
                else damage_rhs += damage_lhs;

                if( to->pos )
                {
                    rfc_ctx->dh[ to->pos - 1 ] += damage_rhs;
                }
            }
#endif /*RFC_DH_SUPPORT*/

            break;
        }
        case RFC_SD_RAMP_AMPLITUDE_23:
        case RFC_SD_RAMP_DAMAGE_23:
        case RFC_SD_RAMP_AMPLITUDE_24:
        case RFC_SD_RAMP_DAMAGE_24:
        {
#if RFC_TP_SUPPORT
            size_t  i,
                    start, end,         /* Base 0 */
                    width, 
                    tp_start, tp_end;   /* Base 0 */
            int     from_cls, to_cls;   /* Base 0 */

            /* Care about possible wrapping, caused by RFC_RES_REPEATED:
                0         1
                01234567890123 (history of 14 turning points)
                ...E....S.....
                   ^End ^Start
                   =3   =8

                Results in:
                0         1         2
                0123456789012345678901234567
                ...E....S....,...E....S.....
                        ^Start   ^End
                        =8       =17
            */

            from_cls = from->cls;
            to_cls   = to->cls;

            /* Spread over P2 to P3 or over P2 to P4 */
            if( rfc_ctx->spread_damage_method == RFC_SD_RAMP_AMPLITUDE_24 ||
                rfc_ctx->spread_damage_method == RFC_SD_RAMP_DAMAGE_24 )
            {
                to = next ? next : to;
            }
            
            /* Absolute position (input stream) */
            start    = from->pos - 1;
            end      = to->pos - 1;
            end     += ( start >= end ) ? rfc_ctx->internal.pos : 0;   /* internal.pos is not modified while repeated counting */
            width    = end - start;
            /* Position in turning point storage */
            tp_start = from->tp_pos - 1;
            tp_end   = to->tp_pos - 1;
            tp_end  += ( tp_start >= tp_end ) ? rfc_ctx->tp_cnt : 0;   /* tp is modified while repeated counting, but tp_pos is consistent */

            D        = 0.0;

            assert( width > 0 );

            /* Iterate over turning points */
            for( i = tp_start; i <= tp_end; i++ )
            {
                rfc_value_tuple_s *tp;
                size_t             tp_pos_0,        /* Turning point position, base 0 */
                                   pos_0;           /* Input stream position, base 0 */
                double             weight;
                double             D, D_new;

                tp_pos_0 = i % rfc_ctx->tp_cnt;

                if( !tp_get( rfc_ctx, tp_pos_0 + 1, &tp ) )
                {
                    return false;
                }

                pos_0    = tp->pos - 1;
                pos_0   += ( start >= pos_0 ) ? rfc_ctx->internal.pos : 0;
                weight   = (double)( pos_0 - start ) / width;

                switch( rfc_ctx->spread_damage_method )
                {
                    case RFC_SD_RAMP_AMPLITUDE_23:
                    case RFC_SD_RAMP_AMPLITUDE_24:
                        if( !damage_calc( rfc_ctx, from_cls, to_cls, &D, NULL /*Sa_ret*/ ) )
                        {
                            return false;
                        }
                        /* Current cycle weight */
                        D *= (double)rfc_ctx->curr_inc / rfc_ctx->full_inc;
                        /* Di = 1/( ND*(Sa/SD*weight)^k ) = 1/( ND*(Sa/SD)^k ) * 1/weight^k */
                        D_new = D * pow( weight, -fabs(rfc_ctx->wl_k) );
                        break;
                    case RFC_SD_RAMP_DAMAGE_23:
                    case RFC_SD_RAMP_DAMAGE_24:
                        if( !damage_calc( rfc_ctx, from_cls, to_cls, &D, NULL /*Sa_ret*/ ) )
                        {
                            return false;
                        }
                        /* Current cycle weight */
                        D *= (double)rfc_ctx->curr_inc / rfc_ctx->full_inc;
                        /* Di = 1/( ND*(Sa/SD)^k ) * weight */
                        D_new = D * weight;
                        break;
                }

                if( D_new > D )
                {
#if RFC_DH_SUPPORT
                    if( rfc_ctx->dh )
                    {
                        rfc_ctx->dh[ pos_0 ] += D_new - D;
                    }
#endif /*RFC_DH_SUPPORT*/
                    if( !tp_inc_damage( rfc_ctx, tp_pos_0 + 1, D_new - D ) )
                    {
                        return false;
                    }
                    D = D_new;
                }
            }
#endif /*RFC_TP_SUPPORT*/
        }
        break;

        case RFC_SD_TRANSIENT_23:
            /* \todo */
            return error_raise( rfc_ctx, RFC_ERROR_UNSUPPORTED );
            break;
        case RFC_SD_TRANSIENT_23c:
            /* \todo */
            return error_raise( rfc_ctx, RFC_ERROR_UNSUPPORTED );
            break;

        default:
            assert( false );
            break;
    }

    return true;
}
#endif /*RFC_DH_SUPPORT*/


/**
 * @brief      Raises an error
 *
 * @param      rfc_ctx  The rainflow context
 * @param      error    The error identifier
 *
 * @return     false on error
 */
static
bool error_raise( rfc_ctx_s *rfc_ctx, rfc_error_e error )
{
    if( error == RFC_ERROR_NOERROR ) return true;

    if( rfc_ctx && rfc_ctx->version == sizeof(rfc_ctx_s) )
    {
        rfc_ctx->state = RFC_STATE_ERROR;
        rfc_ctx->error = error;
    }
    else
    {
        assert( false );
    }

    return false;
}


/**
 * @brief      Returns the unsigned difference of two values, sign optionally
 *             returned as -1 or 1.
 *
 * @param      from_val  Left hand value
 * @param      to_val    Right hand value
 * @param[out] sign_ptr  Pointer to catch sign (may be NULL)
 *
 * @return     Returns the absolute difference of given values
 */
static
rfc_value_t value_delta( rfc_value_t from_val, rfc_value_t to_val, int *sign_ptr )
{
    double delta = (double)to_val - (double)from_val;

    if( sign_ptr )
    {
        *sign_ptr = ( delta < 0.0 ) ? -1 : 1;
    }

    return (rfc_value_t)fabs( delta );
}


/**
 * @brief      (Re-)Allocate or free memory
 *
 * @param      ptr   Previous data pointer, or NULL, if unset
 * @param      num   The number of elements
 * @param      size  The size of one element in bytes
 * @param      aim   The aim
 *
 * @return     New memory pointer or NULL if either num or size is 0
 */
static
void * mem_alloc( void *ptr, size_t num, size_t size, rfc_mem_aim_e aim )
{
    if( !num || !size )
    {
        if( ptr )
        {
            free( ptr );
        }
        return NULL;
    }
    else
    {
        return ptr ? realloc( ptr, num * size ) : calloc( num, size );
    }
}




/*********************************************************************************************************/
/*********************************************************************************************************/
/*********************************************************************************************************/
/*********************************************************************************************************/
/*********************************************************************************************************/
/*********************************************************************************************************/
/*********************************************************************************************************/


#if MATLAB_MEX_FILE

#if RFC_DEBUG_FLAGS
static
int rfc_vfprintf_fcn( void *ctx, FILE* stream, const char *fmt, va_list arg )
{
    int length;

    /* Get the buffer size needed */
    length = vsnprintf( NULL, 0, fmt, arg );  
    if( length > 0 )
    {
        char *buffer = malloc( ++length );

        if( buffer )
        {
            buffer[length-1] = 0;
            vsnprintf( buffer, length, fmt, arg );
            mexPrintf( "%s", buffer );

            free( buffer );
        }
    }

    return length;
}
#endif /*RFC_DEBUG_FLAGS*/

/**
 * MATLAB wrapper for the rainflow algorithm
 */
static
void mexRainflow( int nlhs, mxArray* plhs[], int nrhs, const mxArray* prhs[] )
{
#if !RFC_MINIMAL
    if( nrhs != 9 )
    {
        mexErrMsgTxt( "Function needs exact 8 arguments!" );
#else /*RFC_MINIMAL*/
    if( nrhs != 5 )
    {
        if( !nrhs )
        {
            mexPrintf( "%s", RFC_MEX_USAGE );
            return;
        }
        mexErrMsgTxt( "Function needs exact 5 arguments!" );

#endif /*!RFC_MINIMAL*/
    }
    else
    {
        rfc_ctx_s rfc_ctx = { sizeof(rfc_ctx_s) };
    
        const mxArray  *mxData           = prhs[0];
        const mxArray  *mxClassCount     = prhs[1];
        const mxArray  *mxClassWidth     = prhs[2];
        const mxArray  *mxClassOffset    = prhs[3];
        const mxArray  *mxHysteresis     = prhs[4];
#if !RFC_MINIMAL
        const mxArray  *mxResidualMethod = prhs[5];
        const mxArray  *mxEnforceMargin  = prhs[6];
        const mxArray  *mxUseHCM         = prhs[7];
        const mxArray  *mxSpreadDamage   = prhs[8];
#endif /*!RFC_MINIMAL*/        

        rfc_value_t    *buffer           = NULL;
        double         *data             = mxGetPr( mxData );
        size_t          data_len         = mxGetNumberOfElements( mxData );
        unsigned        class_count      = (unsigned)( mxGetScalar( mxClassCount ) + 0.5 );
        double          class_width      = mxGetScalar( mxClassWidth );
        double          class_offset     = mxGetScalar( mxClassOffset );
        double          hysteresis       = mxGetScalar( mxHysteresis );
#if !RFC_MINIMAL
        int             residual_method  = (int)( mxGetScalar( mxResidualMethod ) + 0.5 );
        int             enforce_margin   = (int)mxGetScalar( mxEnforceMargin );
        int             use_hcm          = (int)mxGetScalar( mxUseHCM );
        int             spread_damage    = (int)mxGetScalar( mxSpreadDamage );
#else /*RFC_MINIMAL*/
        int             residual_method  = RFC_RES_NONE;
#endif /*!RFC_MINIMAL*/
        size_t          i;
        bool            ok;

        mxAssert( residual_method >= RFC_RES_NONE && residual_method <= RFC_RES_COUNT, 
                  "Invalid residual method!" );

#if !RFC_MINIMAL
#if RFC_HCM_SUPPORT
        mxAssert( use_hcm == 0 || use_hcm == 1,
                  "Invalid HCM flag, use 0 or 1!" );
#else /*!RFC_HCM_SUPPORT*/
        mxAssert( use_hcm == 0,
                  "HCM not supported!" );
#endif /*RFC_HCM_SUPPORT*/


#if RFC_DH_SUPPORT
        mxAssert( spread_damage >= RFC_SD_NONE && spread_damage <= RFC_SD_COUNT,
                  "Invalid spread damage method!" );
#else /*!RFC_DH_SUPPORT*/
        if( spread_damage != 0 )
        {
            mexErrMsgTxt( "Invalid spread damage method, only 0 accepted!" );
        }
#endif /*RFC_DH_SUPPORT*/
#endif /*!RFC_MINIMAL*/

        ok = RFC_init( &rfc_ctx, 
                       class_count, (rfc_value_t)class_width, (rfc_value_t)class_offset, 
                       (rfc_value_t)hysteresis, RFC_FLAGS_DEFAULT );
#if RFC_DEBUG_FLAGS
        rfc_ctx.debug_vfprintf_fcn = rfc_vfprintf_fcn;
        RFC_set_flags( &rfc_ctx, RFC_FLAGS_LOG_CLOSED_CYCLES, 1 );
#endif /*RFC_DEBUG_FLAGS*/

#if RFC_TP_SUPPORT
        if( ok )
        {
            rfc_ctx.tp_cap = 128;
            rfc_ctx.tp     = (rfc_value_tuple_s*)mem_alloc( NULL, rfc_ctx.tp_cap, 
                                                            sizeof(rfc_value_tuple_s), RFC_MEM_AIM_TP );

            ok = RFC_tp_init( &rfc_ctx, rfc_ctx.tp, rfc_ctx.tp_cap, /* is_static */ true );
        }
#endif /*RFC_TP_SUPPORT*/

        if( !ok )
        {
            mexErrMsgTxt( "Error during initialization!" );
        }

#if RFC_DH_SUPPORT
        rfc_ctx.spread_damage_method = spread_damage;
#endif /*RFC_DH_SUPPORT*/

        /* Cast values from double type to rfc_value_t */ 
        if( sizeof( rfc_value_t ) != sizeof(double) && data_len )  /* maybe unsafe! */
        {
            buffer = (rfc_value_t *)mem_alloc( NULL, data_len, 
                                               sizeof(rfc_value_t), RFC_MEM_AIM_TEMP );

            if( !buffer )
            {
                RFC_deinit( &rfc_ctx );
                mexErrMsgTxt( "Error during initialization!" );
            }

            for( i = 0; i < data_len; i++ )
            {
                buffer[i] = (rfc_value_t)data[i];
            }
        }
        else buffer = (rfc_value_t*)data;

        /* Rainflow counting */

#if !RFC_MINIMAL
        /* Setup */
        rfc_ctx.internal.flags  |= enforce_margin ? RFC_FLAGS_ENFORCE_MARGIN : 0;
#endif /*!RFC_MINIMAL*/
#if RFC_HCM_SUPPORT
        rfc_ctx.counting_method  = use_hcm ? RFC_COUNTING_METHOD_HCM : RFC_COUNTING_METHOD_4PTM;
#else /*!RFC_HCM_SUPPORT*/
#if !RFC_MINIMAL
        rfc_ctx.counting_method  = RFC_COUNTING_METHOD_4PTM;
#endif /*!RFC_MINIMAL*/
#endif /*RFC_HCM_SUPPORT*/
        ok = RFC_feed( &rfc_ctx, buffer, data_len ) &&
             RFC_finalize( &rfc_ctx, residual_method );

        /* Free temporary buffer (cast) */
        if( (void*)buffer != (void*)data )
        {
            mem_alloc( buffer, 0, 0, RFC_MEM_AIM_TEMP );
            buffer = NULL;
        }

        if( !ok )
        {
            int error = rfc_ctx.error;

            RFC_deinit( &rfc_ctx );
            switch( error )
            {
                case RFC_ERROR_INVARG:
                    mexErrMsgTxt( "Invalid argument(s)!" );
                case RFC_ERROR_MEMORY:
                    mexErrMsgTxt( "Error during memory allocation!" );
#if RFC_AT_SUPPORT
                case RFC_ERROR_AT:
                    mexErrMsgTxt( "Error during amplitude transformation!" );
#endif /*RFC_AT_SUPPORT*/
#if RFC_TP_SUPPORT
                case RFC_ERROR_TP:
                    mexErrMsgTxt( "Error during turning point access!" );
#endif /*RFC_TP_SUPPORT*/
#if RFC_DAMAGE_FAST
                case RFC_ERROR_LUT:
                    mexErrMsgTxt( "Error during lookup table access!" );
#endif /*RFC_DAMAGE_FAST*/
                case RFC_ERROR_UNEXP:
                default:
                    mexErrMsgTxt( "Unexpected error occured!" );
            }
        }

        /* Return results */
        if( plhs )
        {
            /* Damage */
            plhs[0] = mxCreateDoubleScalar( rfc_ctx.damage );

            /* Residue */
#if RFC_HCM_SUPPORT
            if( use_hcm )
            {
                if( nlhs > 1 && rfc_ctx.internal.hcm.stack )
                {
                    mxArray* re = mxCreateDoubleMatrix( rfc_ctx.internal.hcm.IZ, 1, mxREAL );
                    if( re )
                    {
                        size_t i;
                        double *val = mxGetPr(re);

                        for( i = 0; i < rfc_ctx.internal.hcm.IZ; i++ )
                        {
                            *val++ = (double)rfc_ctx.internal.hcm.stack[i].value;
                        }
                        plhs[1] = re;
                    }
                }
            }
            else
#endif /*!RFC_HCM_SUPPORT*/
            {
                if( nlhs > 1 && rfc_ctx.residue )
                {
                    mxArray* re = mxCreateDoubleMatrix( rfc_ctx.residue_cnt, 1, mxREAL );
                    if( re )
                    {
                        size_t i;
                        double *val = mxGetPr(re);

                        for( i = 0; i < rfc_ctx.residue_cnt; i++ )
                        {
                            *val++ = (double)rfc_ctx.residue[i].value;
                        }
                        plhs[1] = re;
                    }
                }
            }

            /* Rainflow matrix (column major order) */
            if( nlhs > 2 && rfc_ctx.rfm )
            {
                mxArray* rfm = mxCreateDoubleMatrix( class_count, class_count, mxREAL );
                if( rfm )
                {
                    double *ptr = mxGetPr(rfm);
                    size_t from, to;
                    for( to = 0; to < class_count; to++ )
                    {
                        for( from = 0; from < class_count; from++ )
                        {
                            *ptr++ = (double)rfc_ctx.rfm[ from * class_count + to ] / rfc_ctx.full_inc;
                        }
                    }
                    plhs[2] = rfm;
                }
            }
            
#if !RFC_MINIMAL
            /* Range pair */
            if( nlhs > 3 && rfc_ctx.rp )
            {
                mxArray* rp = mxCreateDoubleMatrix( class_count, 1, mxREAL );
                if( rp )
                {
                    double *ptr = mxGetPr(rp);
                    size_t i;
                    for( i = 0; i < class_count; i++ )
                    {
                        *ptr++ = (double)rfc_ctx.rp[i];
                    }
                    plhs[3] = rp;
                }
            }

            /* Level crossing */
            if( nlhs > 4 && rfc_ctx.lc )
            {
                mxArray* lc = mxCreateDoubleMatrix( class_count, 1, mxREAL );
                if( lc )
                {
                    double *ptr = mxGetPr(lc);
                    size_t i;
                    for( i = 0; i < class_count; i++ )
                    {
                        *ptr++ = (double)rfc_ctx.lc[i];
                    }
                    plhs[4] = lc;
                }
            }
#if RFC_TP_SUPPORT
            /* Turning points */
            if( nlhs > 5 && rfc_ctx.tp )
            {
#if RFC_DH_SUPPORT
                mxArray *tp  = mxCreateDoubleMatrix( rfc_ctx.tp_cnt, 3, mxREAL );
                double  *dam = tp ? ( mxGetPr(tp) + 2 * rfc_ctx.tp_cnt ) : NULL;
#else /*!RFC_DH_SUPPORT*/
                mxArray* tp  = mxCreateDoubleMatrix( rfc_ctx.tp_cnt, 2, mxREAL );
#endif /*RFC_DH_SUPPORT*/

                if( tp )
                {
                    size_t  i;
                    double *idx  = mxGetPr(tp) + 0 * rfc_ctx.tp_cnt;
                    double *val  = mxGetPr(tp) + 1 * rfc_ctx.tp_cnt;
                    double  D    = 0.0;

                    for( i = 0; i < rfc_ctx.tp_cnt; i++ )
                    {
                        *val++  = (double)rfc_ctx.tp[i].value;
                        *idx++  = (double)rfc_ctx.tp[i].pos;
#if RFC_DH_SUPPORT
                        *dam++  = (double)rfc_ctx.tp[i].damage;
                         D     += (double)rfc_ctx.tp[i].damage;
#endif /*RFC_DH_SUPPORT*/
                    }
                    //assert( D == rfc_ctx.damage );
                    plhs[5] = tp;
                }
            }
#endif /*RFC_TP_SUPPORT*/
#endif /*!RFC_MINIMAL*/
        }

        /* Deinitialize rainflow context */
        RFC_deinit( &rfc_ctx );
    }
}


#if RFC_AT_SUPPORT
/**
 * MATLAB wrapper for the amplitude transformation
 */
static
void mexAmpTransform( int nlhs, mxArray* plhs[], int nrhs, const mxArray* prhs[] )
{
    if( nrhs != 5 )
    {
        mexErrMsgTxt( "Function needs exact 5 arguments!" );
    }
    else
    {
        mwSize n, cnt;
        mxArray *mxResult = NULL;

        rfc_ctx_s ctx = { sizeof(ctx) };

        const mxArray *mxSa          = prhs[0];
        const mxArray *mxSm          = prhs[1];
        const mxArray *mxM           = prhs[2];
        const mxArray *mxTarget      = prhs[3];
        const mxArray *mxTarget_is_R = prhs[4];

        double M           =      mxGetScalar( mxM );
        double target      =      mxGetScalar( mxTarget );
        bool   target_is_R = (int)mxGetScalar( mxTarget_is_R );

        cnt = mxGetNumberOfElements( mxSa );
        mxAssert( mxGetNumberOfElements( mxSm ) == cnt, "Sa and Sm must have same length!" );

        mxResult = mxCreateDoubleMatrix( mxGetDimensions( mxSa )[0], mxGetDimensions( mxSa )[1], mxREAL );
        mxAssert( mxResult, "Memory error!" );

        mxAssert( RFC_init( &ctx, 0 /*class_count*/, 0.0 /*class_width*/, 0.0 /*class_offset*/, 0.0 /*hysteresis*/, RFC_FLAGS_DEFAULT ),
                  "RFC initialization error!" );
        mxAssert( RFC_at_init( &ctx, NULL /*Sa*/, NULL /*Sm*/, 0 /*count*/, M, target /*Sm_rig*/, target /*R_rig*/, target_is_R, false /*symmetric*/ ), 
                  "RFC initialization error!" );

        for( n = 0; n < cnt; n++ )
        {
            double Sa_n = mxGetPr( mxSa )[n];
            double Sm_n = mxGetPr( mxSm )[n];
            double Sa_t;

            RFC_at_transform( &ctx, Sa_n, Sm_n, &Sa_t );
            mxGetPr( mxResult )[n] = Sa_t;
        }

        plhs[0] = mxResult;
    }
}
#endif /*RFC_AT_SUPPORT*/


#if RFC_TP_SUPPORT
/**
 * MATLAB wrapper calculates turning points from data points
 */
static
void mexTP( int nlhs, mxArray* plhs[], int nrhs, const mxArray* prhs[] )
{
    if( nrhs != 3 )
    {
        mexErrMsgTxt( "Function needs exact 3 arguments!" );
    }
    else
    {
        rfc_value_tuple_s *tp = NULL;
        mxArray *mxResult = NULL;
        double *ptr;
        rfc_ctx_s ctx = { sizeof(ctx) };
        mwSize n;
        bool ok = true;

        const mxArray *mxData          = prhs[0];
        const mxArray *mxHysteresis    = prhs[1];
        const mxArray *mxEnforceMargin = prhs[2];

        double hysteresis     = mxGetScalar( mxHysteresis );
        bool   enforce_margin = (int)mxGetScalar( mxEnforceMargin );

        tp = (rfc_value_tuple_s*)calloc( mxGetNumberOfElements( mxData ), sizeof(rfc_value_tuple_s) );
        if( !tp )
        {
            mexErrMsgTxt( "Memory allocation error!" );
        }

        if( !RFC_init( &ctx, 0 /*class_count*/, 0.0 /*class_width*/, 0.0 /*class_offset*/, hysteresis, RFC_FLAGS_DEFAULT ) )
        {
            free(tp);
            mexErrMsgTxt( "Error on RFC init!" );
        }

        if( !RFC_tp_init( &ctx, tp, mxGetNumberOfElements( mxData ), true /*tp_is_static*/ ) )
        {
            free(tp);
            mexErrMsgTxt( "Error on RFC tp init!" );
        }

        if( !RFC_feed( &ctx, mxGetPr( mxData ), mxGetNumberOfElements( mxData ) ) )
        {
            free(tp);
            mexErrMsgTxt( "Error on RFC feed!" );
        }

        if( !finalize_res_ignore( &ctx, ctx.internal.flags ) )
        {
            free(tp);
            mexErrMsgTxt( "Error on RFC finalize!" );
        }

        mxResult = mxCreateDoubleMatrix( 2, ctx.tp_cnt, mxREAL );
        mxAssert( mxResult, "Memory allocation error!" );
        for( ptr = mxGetPr( mxResult ), n = 0; n < ctx.tp_cnt; n++ )
        {
            *ptr++ = tp[n].value;
            *ptr++ = (double)tp[n].pos;
        }
        free( tp );

        if( !RFC_deinit( &ctx ) )
        {
            mexErrMsgTxt( "Error on RFC deinit!" );
        }

        plhs[0] = mxResult;
    }
}
#endif /*RFC_TP_SUPPORT*/


#if !RFC_MINIMAL
/**
 * @brief      Compare two string case insensitive
 *
 * @param[in]  a     First string
 * @param[in]  b     Second string
 *
 * @return     0 on equality
 */
static
int wal_stricmp( const char *a, const char *b )
{
    int ca, cb;
    do
    {
        ca = (unsigned char) *a++;
        cb = (unsigned char) *b++;
        ca = tolower( toupper(ca) );
        cb = tolower( toupper(cb) );
    }
    while( ca == cb && ca != '\0' );
    
    return ca - cb;
}


/**
 * The MATLAB MEX main function
 */
void mexFunction( int nlhs, mxArray* plhs[], int nrhs, const mxArray* prhs[] )
{
    char buffer[80];

    if( !nrhs || !mxIsChar( prhs[0] ) || 0 != mxGetString( prhs[0], buffer, sizeof(buffer) ) )
    {
        mexPrintf( "%s", RFC_MEX_USAGE );
        return;
    }

    if( 0 == wal_stricmp( buffer, "rfc" ) )
    { 
        mexRainflow( nlhs, plhs, nrhs - 1, prhs + 1 );
    }
#if RFC_AT_SUPPORT
    else if( 0 == wal_stricmp( buffer, "amptransform" ) )
    {
        mexAmpTransform( nlhs, plhs, nrhs - 1, prhs + 1 );
    }
#endif /*RFC_AT_SUPPORT*/
#if RFC_TP_SUPPORT
    else if( 0 == wal_stricmp( buffer, "turningpoints" ) )
    {
        mexTP( nlhs, plhs, nrhs - 1, prhs + 1 );
    }
#endif /*RFC_TP_SUPPORT*/
    else
    {
        mexPrintf( "Unknown subfunction \"%s\"!\n", buffer );
    }
}
#else /*RFC_MINIMAL*/
/**
 * The MATLAB MEX main function
 */
void mexFunction( int nlhs, mxArray* plhs[], int nrhs, const mxArray* prhs[] )
{
    mexRainflow( nlhs, plhs, nrhs, prhs );
}
#endif /*!RFC_MINIMAL*/

#endif /*MATLAB_MEX_FILE*/
<|MERGE_RESOLUTION|>--- conflicted
+++ resolved
@@ -1,6447 +1,6397 @@
-/*
- *
- *   |                     .-.
- *   |                    /   \
- *   |     .-.===========/     \         .-.
- *   |    /   \         /       \       /   \
- *   |   /     \       /         \     /     \         .-.
- *   +--/-------\-----/-----------\---/-------\-------/---\
- *   | /         \   /             '-'=========\     /     \   /
- *   |/           '-'                           \   /       '-'
- *   |                                           '-'
- *          ____  ___    _____   __________    ____ _       __
- *         / __ \/   |  /  _/ | / / ____/ /   / __ \ |     / /
- *        / /_/ / /| |  / //  |/ / /_  / /   / / / / | /| / /
- *       / _, _/ ___ |_/ // /|  / __/ / /___/ /_/ /| |/ |/ /
- *      /_/ |_/_/  |_/___/_/ |_/_/   /_____/\____/ |__/|__/
- *
- *    Rainflow Counting Algorithm (4-point-method), C99 compliant
- * 
- * 
- * "Rainflow Counting" consists of four main steps:
- *    1. Hysteresis Filtering
- *    2. Peak-Valley Filtering
- *    3. Discretization
- *    4. Four Point Counting Method:
- *    
- *                     * D
- *                    / \       Closed, if min(B,C) >= min(A,D) && max(B,C) <= max(A,D)
- *             B *<--/          Slope B-C is counted and removed from residue
- *              / \ /
- *             /   * C
- *          \ /
- *           * A
- *
- * These steps are fully documented in standards such as 
- * ASTM E1049 "Standard Practices for Cycle Counting in Fatigue Analysis" [1].
- * This implementation uses the 4-point algorithm mentioned in [3,4] and the 3-point HCM method proposed in [2].
- * To take the residue into account, you may implement a custom method or use some
- * predefined functions.
- * 
- * References:
- * [1] "Standard Practices for Cycle Counting in Fatigue Analysis."
- *     ASTM Standard E 1049, 1985 (2011). 
- *     West Conshohocken, PA: ASTM International, 2011.
- * [2] "Rainflow - HCM / Ein Hysteresisschleifen-Zaehlalgorithmus auf werkstoffmechanischer Grundlage"
- *     U.H. Clormann, T. Seeger
- *     1985 TU Darmstadt, Fachgebiet Werkstoffmechanik
- * [3] "Zaehlverfahren zur Bildung von Kollektiven und Matrizen aus Zeitfunktionen"
- *     FVA-Richtlinie, 2010.
- *     [https://fva-net.de/fileadmin/content/Richtlinien/FVA-Richtlinie_Zaehlverfahren_2010.pdf]
- * [4] Siemens Product Lifecycle Management Software Inc., 2018. 
- *     [https://community.plm.automation.siemens.com/t5/Testing-Knowledge-Base/Rainflow-Counting/ta-p/383093]
- * [5] "Review and application of Rainflow residue processing techniques for accurate fatigue damage estimation"
- *     G.Marsh;
- *     International Journal of Fatigue 82 (2016) 757-765,
- *     [https://doi.org/10.1016/j.ijfatigue.2015.10.007]
- * [6] "Betriebsfestigkeit - Verfahren und Daten zur Bauteilberechnung"
- *     Haibach, Erwin; Springer Verlag
- * []  "Schaedigungsbasierte Hysteresefilter"; Hack, M, D386 (Diss Univ. Kaiserslautern), Shaker Verlag Aachen, 1998, ISBN 3-8265-3936-2
- * []  "Hysteresis and Phase Transition"
- *     Brokate, M.; Sprekels, J.; Applied Mathematical Sciences 121; Springer, New York, 1996
- * []  "Rainflow counting and energy dissipation in elastoplasticity"; Eur. J. Mech. A/Solids 15, pp. 705-737, 1996
- *     Brokate, M.; Dressler, K.; Krejci, P.
- * []  "Multivariate Density Estimation: Theory, Practice and Visualization". New York, Chichester, Wiley & Sons, 1992
- *     Scott, D.
- * []  "Werkstoffmechanik - Bauteile sicher beurteilen undWerkstoffe richtig einsetzen"; 
- *      Ralf Buergel, Hans Albert Richard, Andre Riemer; Springer FachmedienWiesbaden 2005, 2014
- * []  "Zaelverfahren und Lastannahme in der Betriebsfestigkeit";
- *     Michael Koehler, Sven Jenne / Kurt Poetter, Harald Zenner; Springer-Verlag Berlin Heidelberg 2012
- *
- *
- *================================================================================
- * BSD 2-Clause License
- * 
- * Copyright (c) 2019, Andras Martin
- * All rights reserved.
- * 
- * Redistribution and use in source and binary forms, with or without
- * modification, are permitted provided that the following conditions are met:
- * 
- * * Redistributions of source code must retain the above copyright notice, this
- *   list of conditions and the following disclaimer.
- * 
- * * Redistributions in binary form must reproduce the above copyright notice,
- *   this list of conditions and the following disclaimer in the documentation
- *   and/or other materials provided with the distribution.
- * 
- * THIS SOFTWARE IS PROVIDED BY THE COPYRIGHT HOLDERS AND CONTRIBUTORS "AS IS"
- * AND ANY EXPRESS OR IMPLIED WARRANTIES, INCLUDING, BUT NOT LIMITED TO, THE
- * IMPLIED WARRANTIES OF MERCHANTABILITY AND FITNESS FOR A PARTICULAR PURPOSE ARE
- * DISCLAIMED. IN NO EVENT SHALL THE COPYRIGHT HOLDER OR CONTRIBUTORS BE LIABLE
- * FOR ANY DIRECT, INDIRECT, INCIDENTAL, SPECIAL, EXEMPLARY, OR CONSEQUENTIAL
- * DAMAGES (INCLUDING, BUT NOT LIMITED TO, PROCUREMENT OF SUBSTITUTE GOODS OR
- * SERVICES; LOSS OF USE, DATA, OR PROFITS; OR BUSINESS INTERRUPTION) HOWEVER
- * CAUSED AND ON ANY THEORY OF LIABILITY, WHETHER IN CONTRACT, STRICT LIABILITY,
- * OR TORT (INCLUDING NEGLIGENCE OR OTHERWISE) ARISING IN ANY WAY OUT OF THE USE
- * OF THIS SOFTWARE, EVEN IF ADVISED OF THE POSSIBILITY OF SUCH DAMAGE.
- *================================================================================
- */
-
-#if COAN_INVOKED
-/* This version is generated via coan (http://coan2.sourceforge.net/) */
-#endif /*COAN_INVOKED*/
-
-
-#include "rainflow.h"
-
-#include <assert.h>  /* assert() */
-#include <math.h>    /* exp(), log(), fabs() */
-#include <stdlib.h>  /* calloc(), free(), abs() */
-#include <string.h>  /* memset() */
-#include <float.h>   /* DBL_MAX */
-
-
-#if MATLAB_MEX_FILE
-#if !RFC_MINIMAL
-#define RFC_MEX_USAGE \
-"\nUsage:\n"\
-"[pd,re,rm,rp,lc,tp] = rfc( 'rfc', data, class_count, class_width, class_offset, hysteresis, residual_method, enfore_margin, use_hcm )\n"\
-"    pd = Pseudo damage\n"\
-"    re = Residue\n"\
-"    rm = Rainflow matrix (from/to)\n"\
-"    rp = Range pair counts\n"\
-"    lc = Level crossings\n"\
-"    tp = Turning points\n"\
-"\n"\
-"[Sa] = rfc( 'amptransform', Sa, Sm, M, target, R_pinned )\n"\
-"             Sa = Amplitude\n"\
-"             Sm = Mean load\n"\
-"              M = Mean load sensitivity\n"\
-"         target = Mean load or mean load ratio (R)\n"\
-"    target_is_R = true, if target is R (otherwise target is test rig mean load)\n"
-#else /*RFC_MINIMAL*/
-#define RFC_MEX_USAGE \
-"\nUsage:\n"\
-"[pd,re,rm] = rfc( data, class_count, class_width, class_offset, hysteresis )\n"\
-"    pd = Pseudo damage\n"\
-"    re = Residue\n"\
-"    rm = Rainflow matrix (from/to)\n"
-#endif /*!RFC_MINIMAL*/
-#pragma message(RFC_MEX_USAGE)
-#include <ctype.h>
-#include <string.h>
-#include <mex.h>
-#endif /*MATLAB_MEX_FILE*/
-
-/* Core functions */
-#if !RFC_MINIMAL
-#if RFC_AT_SUPPORT
-static void                 clear_at                        (       rfc_ctx_s * );
-#endif /*RFC_AT_SUPPORT*/
-#if RFC_DAMAGE_FAST
-static void                 clear_lut                       (       rfc_ctx_s * );
-#endif /*RFC_DAMAGE_FAST*/
-static void                 cycle_find                      (       rfc_ctx_s *, rfc_flags_e flags );
-#else /*RFC_MINIMAL*/
-#define cycle_find          cycle_find_4ptm
-#endif /*!RFC_MINIMAL*/
-static bool                 feed_once                       (       rfc_ctx_s *, const rfc_value_tuple_s* tp, rfc_flags_e flags );
-#if RFC_DH_SUPPORT
-static bool                 feed_once_dh                    (       rfc_ctx_s *, const rfc_value_tuple_s* pt );
-#endif /*RFC_DH_SUPPORT*/
-#if RFC_TP_SUPPORT
-static bool                 feed_once_tp_check_margin       (       rfc_ctx_s *, const rfc_value_tuple_s* pt, rfc_value_tuple_s** tp_residue );
-#endif /*RFC_TP_SUPPORT*/
-static bool                 feed_finalize                   (       rfc_ctx_s * );
-#if RFC_TP_SUPPORT
-static bool                 feed_finalize_tp                (       rfc_ctx_s *, rfc_value_tuple_s *tp_interim, rfc_flags_e flags );
-#endif /*RFC_TP_SUPPORT*/
-#if RFC_HCM_SUPPORT
-static bool                 feed_finalize_hcm               (       rfc_ctx_s *, rfc_flags_e flags );
-#endif /*!RFC_HCM_SUPPORT*/
-static rfc_value_tuple_s *  feed_filter_pt                  (       rfc_ctx_s *, const rfc_value_tuple_s *pt );
-static void                 cycle_find_4ptm                 (       rfc_ctx_s *, rfc_flags_e flags );
-#if RFC_HCM_SUPPORT
-static void                 cycle_find_hcm                  (       rfc_ctx_s *, rfc_flags_e flags );
-#endif /*RFC_HCM_SUPPORT*/
-#if !RFC_MINIMAL
-static void                 cycle_process_lc                (       rfc_ctx_s *, rfc_flags_e flags );
-#endif /*!RFC_MINIMAL*/
-static void                 cycle_process_counts            (       rfc_ctx_s *, rfc_value_tuple_s *from, rfc_value_tuple_s *to, rfc_value_tuple_s *next, rfc_flags_e flags );
-/* Methods on residue */
-static bool                 finalize_res_ignore             (       rfc_ctx_s *, rfc_flags_e flags );
-#if !RFC_MINIMAL
-static bool                 finalize_res_discard            (       rfc_ctx_s *, rfc_flags_e flags );
-static bool                 finalize_res_weight_cycles      (       rfc_ctx_s *, rfc_counts_t weight, rfc_flags_e flags );
-static bool                 finalize_res_clormann_seeger    (       rfc_ctx_s *, rfc_flags_e flags );
-static bool                 RFC_finalize_res_rp_DIN45667    (       rfc_ctx_s *, rfc_flags_e flags );
-static bool                 finalize_res_repeated           (       rfc_ctx_s *, rfc_flags_e flags );
-static bool                 residue_exchange                (       rfc_ctx_s *, rfc_value_tuple_s **residue, size_t *residue_cap, size_t *residue_cnt, bool restore );
-#endif /*!RFC_MINIMAL*/
-static void                 residue_remove_item             (       rfc_ctx_s *, size_t index, size_t count );
-/* Memory allocator */
-static void *               mem_alloc                       ( void *ptr, size_t num, size_t size, rfc_mem_aim_e aim );
-#if RFC_TP_SUPPORT
-/* Methods on turning points history */
-static bool                 tp_set                          (       rfc_ctx_s *, size_t tp_pos, rfc_value_tuple_s *pt );
-static bool                 tp_get                          (       rfc_ctx_s *, size_t tp_pos, rfc_value_tuple_s **pt );
-static bool                 tp_inc_damage                   (       rfc_ctx_s *, size_t tp_pos, double damage );
-static void                 tp_lock                         (       rfc_ctx_s *, bool do_lock );
-static bool                 tp_refeed                       (       rfc_ctx_s *, rfc_value_t new_hysteresis, const rfc_class_param_s *new_class_param );
-#endif /*RFC_TP_SUPPORT*/
-#if RFC_DH_SUPPORT
-static bool                 spread_damage                   (       rfc_ctx_s *, rfc_value_tuple_s *from, rfc_value_tuple_s *to, rfc_value_tuple_s *next, rfc_flags_e flags );
-#endif /*RFC_DH_SUPPORT*/
-#if RFC_AT_SUPPORT
-static bool                 at_R_to_Sm_norm                 (       rfc_ctx_s *, double R, double *Sm_norm );
-static bool                 at_alleviation                  (       rfc_ctx_s *, double Sm_norm, double *alleviation );
-#endif /*RFC_AT_SUPPORT*/
-/* Other */
-static bool                 damage_calc_amplitude           (       rfc_ctx_s *, double Sa, double *damage );
-static bool                 damage_calc                     (       rfc_ctx_s *, unsigned class_from, unsigned class_to, double *damage, double *Sa_ret );
-#if RFC_DAMAGE_FAST
-static void                 damage_lut_init                 (       rfc_ctx_s * );
-static bool                 damage_calc_fast                (       rfc_ctx_s *, unsigned class_from, unsigned class_to, double *damage, double *Sa_ret );
-#endif /*RFC_DAMAGE_FAST*/
-static bool                 error_raise                     (       rfc_ctx_s *, rfc_error_e );
-static rfc_value_t          value_delta                     (       rfc_value_t from_val, rfc_value_t to, int *sign_ptr );
-
-
-#define QUANTIZE( r, v )    ( (unsigned)( ((v) - (r)->class_offset) / (r)->class_width ) )
-#define AMPLITUDE( r, i )   ( (double)(r)->class_width * (i) / 2 )
-#define CLASS_MEAN( r, c )  ( (double)(r)->class_width * (0.5 + (c)) + (r)->class_offset )
-#define CLASS_UPPER( r, c ) ( (double)(r)->class_width * (1.0 + (c)) + (r)->class_offset )
-#define NUMEL( x )          ( sizeof(x) / sizeof(*(x)) )
-
-#define RFC_CTX_CHECK_AND_ASSIGN                                                    \
-    rfc_ctx_s *rfc_ctx = (rfc_ctx_s*)ctx;                                           \
-                                                                                    \
-    if( !rfc_ctx || rfc_ctx->version != sizeof(rfc_ctx_s) )                         \
-    {                                                                               \
-        return error_raise( rfc_ctx, RFC_ERROR_INVARG );                            \
-    }                                                                               \
-
-
-
-#if !RFC_TP_SUPPORT
-/**
- * @brief      Initialization (rainflow context).
- *
- * @param      ctx           The rainflow context
- * @param      class_count   The class count
- * @param      class_width   The class width
- * @param      class_offset  The class offset
- * @param      hysteresis    The hysteresis 
- * @param      flags         The flags
- *
- * @return     true on success
- */
-#else /*RFC_TP_SUPPORT*/
-/**
- * @brief      Initialization (rainflow context).
- *
- * @param      ctx           The rainflow context
- * @param      class_count   The class count
- * @param      class_width   The class width
- * @param      class_offset  The class offset
- * @param      hysteresis    The hysteresis 
- * @param      flags         The flags
- * @param      tp            Pointer to turning points buffer
- * @param      tp_cap        Number of turning points in buffer 
- *
- * @return     true on success
- */
-#endif /*!RFC_TP_SUPPORT*/
-bool RFC_init( void *ctx, unsigned class_count, rfc_value_t class_width, rfc_value_t class_offset, 
-                          rfc_value_t hysteresis, rfc_flags_e flags )
-{
-    rfc_value_tuple_s  nil     = { 0.0 };  /* All other members are zero-initialized, see ISO/IEC 9899:TC3, 6.7.8 (21) */
-    RFC_CTX_CHECK_AND_ASSIGN
-
-    if( rfc_ctx->state != RFC_STATE_INIT0 )
-    {
-        return false;
-    }
-
-    /* Flags */
-    if( flags == RFC_FLAGS_DEFAULT )
-    {
-#if !RFC_MINIMAL
-        flags                               = RFC_FLAGS_COUNT_ALL            | 
-#if _DEBUG
-                                              RFC_FLAGS_LOG_CLOSED_CYCLES    |
-#endif /*_DEBUG*/
-#if RFC_TP_SUPPORT  
-                                              RFC_FLAGS_TPPRUNE_PRESERVE_POS | 
-                                              RFC_FLAGS_TPPRUNE_PRESERVE_RES |
-#endif /*RFC_TP_SUPPORT*/
-                                              0;
-#else /*RFC_MINIMAL*/
-        flags                               = RFC_FLAGS_COUNT_RFM            | 
-                                              RFC_FLAGS_COUNT_DAMAGE;
-#endif /*!RFC_MINIMAL*/
-    }
-    rfc_ctx->internal.flags                 = flags;
-
-    /* Counter increments */
-    rfc_ctx->full_inc                       = RFC_FULL_CYCLE_INCREMENT;
-    rfc_ctx->half_inc                       = RFC_HALF_CYCLE_INCREMENT;
-    rfc_ctx->curr_inc                       = RFC_FULL_CYCLE_INCREMENT;
-
-    if( class_count )
-    {
-        if( class_count > 512 || class_width <= 0.0 )
-        {
-            return error_raise( rfc_ctx, RFC_ERROR_INVARG );
-        }
-    }
-
-    /* Rainflow class parameters */
-    rfc_ctx->class_count                    = class_count;
-    rfc_ctx->class_width                    = class_width;
-    rfc_ctx->class_offset                   = class_offset;
-    rfc_ctx->hysteresis                     = hysteresis;
-
-    /* Values for a "pseudo Woehler curve" */
-    rfc_ctx->state = RFC_STATE_INIT;   /* Bypass sanity check for state in wl_init() */
-    RFC_wl_init_elementary( rfc_ctx, 1e3 /*sx*/, 1e7 /*nx*/, -5.0 /*k*/ );
-    rfc_ctx->state = RFC_STATE_INIT0;  /* Reset state */
-
-    /* Memory allocator */
-    if( !rfc_ctx->mem_alloc )
-    {
-        rfc_ctx->mem_alloc = mem_alloc;
-    }
-    
-#if RFC_USE_DELEGATES
-    /* Delegates (optional, set to NULL for standard or to your own functions! ) */
-#if RFC_TP_SUPPORT
-    rfc_ctx->tp_next_fcn                    = NULL;
-    rfc_ctx->tp_set_fcn                     = NULL;
-    rfc_ctx->tp_get_fcn                     = NULL;
-    rfc_ctx->tp_inc_damage_fcn              = NULL;
-#endif /*RFC_TP_SUPPORT*/
-    rfc_ctx->cycle_find_fcn                 = NULL;
-    rfc_ctx->finalize_fcn                   = NULL;
-    rfc_ctx->damage_calc_fcn                = NULL;
-#endif /*RFC_USE_DELEGATES*/
-
-#if !RFC_MINIMAL
-    /* Rainflow counting method */
-    rfc_ctx->counting_method                = RFC_COUNTING_METHOD_4PTM;
-#endif /*!RFC_MINIMAL*/
-
-    /* Residue */
-    rfc_ctx->internal.residue_cap           = NUMEL( rfc_ctx->internal.residue );
-    rfc_ctx->residue_cnt                    = 0;
-    rfc_ctx->residue_cap                    = 2 * rfc_ctx->class_count; /* max size is 2*n-1 plus interim point = 2*n */
-
-    if( rfc_ctx->residue_cap <= rfc_ctx->internal.residue_cap )
-    {
-        rfc_ctx->residue_cap                = rfc_ctx->internal.residue_cap; /* At least 3 elements are needed (two to define a slope and one as interim point) */
-        rfc_ctx->residue                    = rfc_ctx->internal.residue;
-        rfc_ctx->internal.res_static        = true;
-    }
-    else
-    {
-        rfc_ctx->residue                    = (rfc_value_tuple_s*)rfc_ctx->mem_alloc( NULL, rfc_ctx->residue_cap, 
-                                                                                      sizeof(rfc_value_tuple_s), RFC_MEM_AIM_RESIDUE );
-        rfc_ctx->internal.res_static        = false;
-    }
-
-    if( rfc_ctx->class_count )
-    {
-        int ok = rfc_ctx->residue != NULL;
-
-        if( ok && ( flags & RFC_FLAGS_COUNT_RFM ) )
-        {
-            /* Non-sparse storages (optional, may be NULL) */
-            rfc_ctx->rfm                    = (rfc_counts_t*)rfc_ctx->mem_alloc( NULL, class_count * class_count, 
-                                                                                 sizeof(rfc_counts_t), RFC_MEM_AIM_MATRIX );
-            if( !rfc_ctx->rfm ) ok = false;
-        }
-#if !RFC_MINIMAL
-        if( ok && ( flags & RFC_FLAGS_COUNT_RP ) )
-        {
-            rfc_ctx->rp                     = (rfc_counts_t*)rfc_ctx->mem_alloc( NULL, class_count,
-                                                                                 sizeof(rfc_counts_t), RFC_MEM_AIM_RP );
-            if( !rfc_ctx->rp ) ok = false;
-        }
-
-        if( ok && ( flags & RFC_FLAGS_COUNT_LC ) )
-        {
-            rfc_ctx->lc                     = (rfc_counts_t*)rfc_ctx->mem_alloc( NULL, class_count,
-                                                                                 sizeof(rfc_counts_t), RFC_MEM_AIM_LC );
-            if( !rfc_ctx->lc ) ok = false;
-        }
-#endif /*!RFC_MINIMAL*/
-        if( !ok )
-        {
-            RFC_deinit( rfc_ctx );
-            return error_raise( rfc_ctx, RFC_ERROR_INVARG );
-        }
-    }
-
-    /* Damage */
-    rfc_ctx->damage                         = 0.0;
-    rfc_ctx->damage_residue                 = 0.0;
-
-    /* Internals */
-    rfc_ctx->internal.slope                 = 0;
-    rfc_ctx->internal.extrema[0]            = nil;  /* local minimum */
-    rfc_ctx->internal.extrema[1]            = nil;  /* local maximum */
-#if RFC_GLOBAL_EXTREMA    
-    rfc_ctx->internal.extrema_changed       = false;
-#endif /*RFC_GLOBAL_EXTREMA*/
-#if !RFC_MINIMAL
-    /* Make a shadow copy of the Woehler curve parameters */
-    rfc_ctx->state = RFC_STATE_INIT;   /* Bypass sanity check for state in wl_init() */
-    RFC_wl_param_get( rfc_ctx, &rfc_ctx->internal.wl );
-    rfc_ctx->state = RFC_STATE_INIT0;  /* Reset state */
-#endif /*!RFC_MINIMAL*/
-#if RFC_TP_SUPPORT
-    rfc_ctx->internal.margin[0]             = nil;  /* left  margin */
-    rfc_ctx->internal.margin[1]             = nil;  /* right margin */
-    rfc_ctx->internal.margin_stage          = 0;
-    /* Turning points storage (optional, may be NULL) */
-    rfc_ctx->tp                             = NULL;
-    rfc_ctx->tp_cap                         = 0;
-    rfc_ctx->tp_cnt                         = 0;
-    rfc_ctx->tp_locked                      = 0;
-    rfc_ctx->tp_prune_threshold             = (size_t)-1;
-    rfc_ctx->tp_prune_size                  = (size_t)-1;
-#endif /*RFC_TP_SUPPORT*/
-
-
-#if RFC_HCM_SUPPORT
-    if( rfc_ctx->class_count )
-    {
-        /* HCM method initialization */
-        rfc_ctx->internal.hcm.IZ            = 0;
-        rfc_ctx->internal.hcm.IR            = 1;
-        /* Residue */
-        rfc_ctx->internal.hcm.stack_cap     = 2 * rfc_ctx->class_count; /* max size is 2*n-1 plus interim point = 2*n */
-        rfc_ctx->internal.hcm.stack         = (rfc_value_tuple_s*)rfc_ctx->mem_alloc( NULL, rfc_ctx->internal.hcm.stack_cap, 
-                                                                                      sizeof(rfc_value_tuple_s), RFC_MEM_AIM_HCM );
-    }
-#endif /*RFC_HCM_SUPPORT*/
-
-#if RFC_AT_SUPPORT
-    rfc_ctx->at.Sa                          = NULL;
-    rfc_ctx->at.Sm                          = NULL;
-    rfc_ctx->at.count                       = 0;
-    rfc_ctx->at.M                           = 0.0;
-    rfc_ctx->at.Sm_rig                      = 0.0;
-    rfc_ctx->at.R_rig                       = 0.0;
-    rfc_ctx->at.R_pinned                    = false;
-
-    rfc_ctx->internal.at_haigh.count        = 0;
-#endif /*RFC_AT_SUPPORT*/
-
-    rfc_ctx->state = RFC_STATE_INIT;
-
-#if RFC_DAMAGE_FAST
-    if( rfc_ctx->class_count )
-    {
-        rfc_ctx->damage_lut                 = (double*)rfc_ctx->mem_alloc( rfc_ctx->damage_lut,    class_count * class_count, 
-                                                                           sizeof(double), RFC_MEM_AIM_DLUT );
-        rfc_ctx->damage_lut_inapt           = 1;
-#if RFC_AT_SUPPORT
-        rfc_ctx->amplitude_lut              = (double*)rfc_ctx->mem_alloc( rfc_ctx->amplitude_lut, class_count * class_count, 
-                                                                           sizeof(double), RFC_MEM_AIM_DLUT );
-#endif /*RFC_AT_SUPPORT*/
-        damage_lut_init( rfc_ctx );
-    }
-#endif /*RFC_DAMAGE_FAST*/
-
-    return true;
-}
-
-
-/**
- * @brief      Initialize Woehler parameters to Miners' elementary rule
- *
- * @param      ctx   The rfc context
- * @param      sx    The amplitude "SA"
- * @param      nx    The cycles "N" according to Sa
- * @param      k     The slope "k"
- *
- * @return     true on success
- */
-bool RFC_wl_init_elementary( void *ctx, double sx, double nx, double k )
-{
-    RFC_CTX_CHECK_AND_ASSIGN
-
-    if( rfc_ctx->state != RFC_STATE_INIT )
-    {
-        return false;
-    }
-
-#if RFC_DAMAGE_FAST
-    if( rfc_ctx->damage_lut )
-    {
-        rfc_ctx->damage_lut_inapt++;
-    }
-#endif /*RFC_DAMAGE_FAST*/
-
-/* Woehler curve */
-    rfc_ctx->wl_sx        =  sx;
-    rfc_ctx->wl_nx        =  nx;
-    rfc_ctx->wl_k         = -fabs(k);
-#if !RFC_MINIMAL
-    rfc_ctx->wl_sd        =  0.0;            /* No fatigue strength */
-    rfc_ctx->wl_nd        =  DBL_MAX;
-    rfc_ctx->wl_k2        =  rfc_ctx->wl_k;
-    rfc_ctx->wl_q         =  fabs(k) - 1;    /* Default value for fatigue strength depression */
-    rfc_ctx->wl_q2        =  rfc_ctx->wl_q;  /* Default value for fatigue strength depression */
-    rfc_ctx->wl_omission  =  0.0;            /* No omission per default */
-
-    /* Make a shadow copy of the Woehler parameters */
-    RFC_wl_param_get( rfc_ctx, &rfc_ctx->internal.wl );
-#endif /*!RFC_MINIMAL*/
-
-#if RFC_DAMAGE_FAST
-    if( rfc_ctx->damage_lut )
-    {
-        damage_lut_init( rfc_ctx );
-    }
-#endif /*RFC_DAMAGE_FAST*/
-
-    return true;
-}
-
-
-#if !RFC_MINIMAL
-/**
- * @brief      Initialize Woehler parameters to Miners' original rule
- *
- * @param      ctx   The rfc context
- * @param      sd    The amplitude "SD"
- * @param      nd    The cycles "ND"
- * @param      k     The slope "k"
- *
- * @return     true on success
- */
-bool RFC_wl_init_original( void *ctx, double sd, double nd, double k )
-{
-    rfc_ctx_s *rfc_ctx = (rfc_ctx_s*)ctx;
-
-    if( !RFC_wl_init_elementary( ctx, sd, nd, k ) )
-    {
-        return false;
-    }
-
-#if RFC_DAMAGE_FAST
-    if( rfc_ctx->damage_lut )
-    {
-        rfc_ctx->damage_lut_inapt++;
-    }
-#endif /*RFC_DAMAGE_FAST*/
-
-/* Woehler curve */
-    rfc_ctx->wl_sd = sd;             /* Points sx/nx and sd/nd coincide */
-    rfc_ctx->wl_nd = nd;
-
-    /* Make a shadow copy of the Woehler parameters */
-    RFC_wl_param_get( rfc_ctx, &rfc_ctx->internal.wl );
-
-#if RFC_DAMAGE_FAST
-    if( rfc_ctx->damage_lut )
-    {
-        damage_lut_init( rfc_ctx );
-    }
-#endif /*RFC_DAMAGE_FAST*/
-
-    return true;
-}
-
-
-/**
- * @brief      Initialize Woehler parameters to Miners' modified rule
- *
- * @param      ctx   The rfc context
- * @param      sx    The amplitude "Sa"
- * @param      nx    The cycles "N" according to Sa
- * @param      k     The slope before sx/nx
- * @param      k2    The slope after sx/nx
- *
- * @return     true on success
- */
-bool RFC_wl_init_modified( void *ctx, double sx, double nx, double k, double k2 )
-{
-    rfc_ctx_s *rfc_ctx = (rfc_ctx_s*)ctx;
-
-    if( !RFC_wl_init_elementary( ctx, sx, nx, k ) )
-    {
-        return false;
-    }
-
-#if RFC_DAMAGE_FAST
-    if( rfc_ctx->damage_lut )
-    {
-        rfc_ctx->damage_lut_inapt++;
-    }
-#endif /*RFC_DAMAGE_FAST*/
-
-/* Woehler curve */
-    rfc_ctx->wl_k2 =  rfc_ctx->wl_k2;   /* Woehler slope after sx/nx */
-    rfc_ctx->wl_q2 =  fabs(k2) - 1;     /* Default value for fatigue strength depression */
-
-    /* Make a shadow copy of the Woehler parameters */
-    RFC_wl_param_get( rfc_ctx, &rfc_ctx->internal.wl );
-
-#if RFC_DAMAGE_FAST
-    if( rfc_ctx->damage_lut )
-    {
-        damage_lut_init( rfc_ctx );
-    }
-#endif /*RFC_DAMAGE_FAST*/
-
-    return true;
-}
-
-
-/**
- * @brief      Initialize Woehler curve
- *
- * @param      ctx       The rainflow context
- * @param[in]  wl_param  The parameter set
- *
- * @return     true on success
- */
-bool RFC_wl_init_any( void *ctx, const rfc_wl_param_s* wl_param )
-{
-    rfc_ctx_s *rfc_ctx = (rfc_ctx_s*)ctx;
-
-    if( !wl_param || !RFC_wl_init_elementary( ctx, wl_param->sx, wl_param->nx, wl_param->k ) )
-    {
-        return false;
-    }
-
-#if RFC_DAMAGE_FAST
-    if( rfc_ctx->damage_lut )
-    {
-        rfc_ctx->damage_lut_inapt++;
-    }
-#endif /*RFC_DAMAGE_FAST*/
-
-/* Woehler curve */
-    rfc_ctx->wl_sd       =  wl_param->sd;
-    rfc_ctx->wl_nd       =  wl_param->nd;
-    rfc_ctx->wl_k2       = -fabs( wl_param->k2 );      /* "Miner elementary", if k == k2 */
-    rfc_ctx->wl_q2       =  fabs( wl_param->k2 ) - 1;
-    rfc_ctx->wl_omission =  wl_param->omission;
-
-    /* Make a shadow copy of the Woehler parameters */
-    RFC_wl_param_get( rfc_ctx, &rfc_ctx->internal.wl );
-
-#if RFC_DAMAGE_FAST
-    if( rfc_ctx->damage_lut )
-    {
-        damage_lut_init( rfc_ctx );
-    }
-#endif /*RFC_DAMAGE_FAST*/
-
-    return true;
-}
-#endif /*!RFC_MINIMAL*/
-
-
-#if RFC_TP_SUPPORT
-/**
- * @brief      Initialize tp buffer
- *
- * @param      ctx        The rainflow context
- * @param      tp         The buffer for tp
- * @param      tp_cap     The tp capability
- * @param      is_static  Indicates if tp is static
- *
- * @return     true on success
- */
-bool RFC_tp_init( void *ctx, rfc_value_tuple_s *tp, size_t tp_cap, bool is_static )
-{
-    RFC_CTX_CHECK_AND_ASSIGN
-
-    if( !tp )
-    {
-        return error_raise( rfc_ctx, RFC_ERROR_INVARG );
-    }
-
-    if( rfc_ctx->state != RFC_STATE_INIT )
-    {
-        return false;
-    }
-
-    rfc_ctx->tp     = tp;
-    rfc_ctx->tp_cap = tp_cap;
-    rfc_ctx->tp_cnt = 0;
-    
-    rfc_ctx->internal.tp_static = is_static;
-
-    return true;
-}
-
-
-/**
- * @brief      Initialize autoprune parameters
- *
- * @param      ctx        The rainflow context
- * @param      autoprune  The flag for autopruning
- * @param      size       The size to prune to
- * @param      threshold  The threshold when to prune
- *
- * @return     true on success
- */
-bool RFC_tp_init_autoprune( void *ctx, bool autoprune, size_t size, size_t threshold )
-{
-    RFC_CTX_CHECK_AND_ASSIGN
-
-    if( rfc_ctx->state != RFC_STATE_INIT )
-    {
-        return false;
-    }
-
-    rfc_ctx->internal.flags      = rfc_ctx->internal.flags & ~RFC_FLAGS_TPAUTOPRUNE | (autoprune ? RFC_FLAGS_TPAUTOPRUNE : 0);
-    rfc_ctx->tp_prune_threshold  = threshold;
-    rfc_ctx->tp_prune_size       = size;
-
-    return true;
-}
-
-
-/**
- * @brief      Drop turning points from storage, to avoid memory excess
- *
- * @param      ctx    The rainflow context
- * @param      limit  The excepted number of points left in turning points
- *                    storage (May be more, if residuals aren't neglected)
- * @param      flags  The flags (see RFC_FLAGS_TPPRUNE_...)
- *
- * @return     true on success
- */
-bool RFC_tp_prune( void *ctx, size_t limit, rfc_flags_e flags )
-{
-    RFC_CTX_CHECK_AND_ASSIGN
-
-    if( rfc_ctx->tp_cnt > limit )
-    {
-        rfc_value_tuple_s   *src_beg_it,    /* Source (begin) (tp) */
-                            *src_end_it,    /* Source (end) (tp) */
-                            *src_it,        /* Source iterator (tp) */
-                            *dst_it,        /* Destination iterator (tp) */
-                            *res_it;        /* Residue iterator (res) */
-        size_t               src_i,         /* Source, position in tp base 0 */
-                             dst_i,         /* New turning points, index base 0 (tp) */
-                             res_i;         /* Residue, index base 0 (res) */
-
-        size_t               removal;       /* Number of turning points to remove */
-        size_t               pos_offset;    /* First position (stream) in tp and dh, base 0 */
-        bool                 preserve_pos;  /* Don't justify position */
-        bool                 preserve_res;  /* Don't remove turning points, if referenced by residue */
-
-        removal     = rfc_ctx->tp_cnt - limit;
-        dst_it      = rfc_ctx->tp;
-        dst_i       = 0;
-        src_beg_it  = rfc_ctx->tp + removal;
-        src_end_it  = rfc_ctx->tp + rfc_ctx->tp_cnt
-                      + ( ( rfc_ctx->state == RFC_STATE_BUSY_INTERIM ) ? 1 : 0 );
-        src_it      = src_beg_it;
-        src_i       = removal;
-        res_it      = rfc_ctx->residue;
-        res_i       = 0;
-        pos_offset  = 0;
-
-        preserve_pos = ( flags & RFC_FLAGS_TPPRUNE_PRESERVE_POS ) > 0;  /* Preserve (stream) position */
-        preserve_res = ( flags & RFC_FLAGS_TPPRUNE_PRESERVE_RES ) > 0;  /* Preserve residual turning points */
-
-        /* Move turning points ahead */
-        while( src_it < src_end_it || res_i < rfc_ctx->residue_cnt )
-        {
-            /* Check if there are still residual points to consider */
-            while( res_i < rfc_ctx->residue_cnt && res_it->tp_pos <= src_i + 1 )
-            {
-                /* Check if residue refers a turning point from removal area */
-
-                /* First new turning point delivers new offset */
-                if( !res_i && !preserve_pos )
-                {
-                    pos_offset = res_it->pos;  // pos is base 1
-                    assert( pos_offset );
-                    pos_offset--;
-                }
-
-                /* Residual point refers current source position? */
-                if( res_it->tp_pos == src_i + 1 )
-                {
-                    /* Turning will be processed in this inner loop */
-                    src_it++;
-                    src_i++;
-                }
-
-                if( preserve_res )
-                {
-                    /* Adjust residue reference information */
-                    res_it->pos -= pos_offset;
-
-                    /* Set residual turning point */
-                    if( !tp_set( rfc_ctx, dst_i + 1, res_it ) )
-                    {
-                        return error_raise( rfc_ctx, RFC_ERROR_TP );
-                    }
-
-                    dst_it++;
-                    dst_i++;
-                    res_it++;
-                    res_i++;
-                }
-                else
-                {
-                    /* Residual turning point refers first point now */
-                    res_it->tp_pos  = 0;  /* Index 0 => "none" */
-                    res_it->pos    -= pos_offset;
-                    res_it++;
-                    res_i++;
-                }
-            }
-
-            if( src_it < src_end_it )
-            {
-                rfc_value_tuple_s *cpy;
-
-                /* First new turning point delivers new offset */
-                if( !dst_i && !preserve_pos )
-                {
-                    pos_offset = src_it->pos;
-                    assert( pos_offset );
-                    pos_offset--;
-                }
-
-                /* Copy turning point from source */
-                if( !tp_get( rfc_ctx, src_i + 1, &cpy ) )
-                {
-                    return error_raise( rfc_ctx, RFC_ERROR_TP );
-                }
-
-                /* Adjust stream position */
-                cpy->pos -= pos_offset;
-
-                /* Move turning point in tp stack */
-                if( !tp_set( rfc_ctx, dst_i + 1, cpy ) )
-                {
-                    return error_raise( rfc_ctx, RFC_ERROR_TP );
-                }
-
-                dst_it++;
-                dst_i++;
-                src_it++;
-                src_i++;
-            }
-        }
-
-        rfc_ctx->tp_cnt                  = dst_i;
-        rfc_ctx->internal.pos           -= pos_offset;
-        rfc_ctx->internal.pos_offset    += pos_offset;
-
-#if RFC_DH_SUPPORT
-        /* Shift damage history */
-        if( rfc_ctx->dh && pos_offset )
-        {
-            assert( rfc_ctx->dh_cnt >= pos_offset );
-            memcpy( rfc_ctx->dh, rfc_ctx->dh + pos_offset, rfc_ctx->dh_cnt - pos_offset );
-            rfc_ctx->dh_cnt -= pos_offset;
-        }
-#endif /*RFC_DH_SUPPORT*/
-    }
-    
-    return true;
-}
-
-
-/**
- * @brief      Clear turning point storage
- *
- * @param      ctx   The rainflow context
- *
- * @return     true on success
- */
-bool RFC_tp_clear( void *ctx )
-{
-    size_t i;
-
-    RFC_CTX_CHECK_AND_ASSIGN
-
-    if( rfc_ctx->state < RFC_STATE_INIT )
-    {
-        return false;
-    }
-
-    rfc_ctx->tp_cnt = 0;
-
-    for( i = 0; i < rfc_ctx->residue_cnt; i++ )
-    {
-        rfc_ctx->residue[i].tp_pos = 0;
-    }
-
-    return true;
-}
-
-#endif /*RFC_TP_SUPPORT*/
-
-
-#if RFC_DH_SUPPORT
-/**
- * @brief      Initialize damage history storage
- *
- * @param      ctx        The rainflow context
- * @param[in]  method     The mode, how to spread (RFC_SD_...)
- * @param      dh         The storage buffer
- * @param      dh_cap     The capacity of dh
- * @param      is_static  true, if dh is static and should not be freed
- *
- * @return     true on success
- */
-bool RFC_dh_init( void *ctx, rfc_sd_method_e method, double *dh, size_t dh_cap, bool is_static )
-{
-    RFC_CTX_CHECK_AND_ASSIGN
-
-    if( rfc_ctx->state != RFC_STATE_INIT )
-    {
-        return false;
-    }
-
-    rfc_ctx->spread_damage_method = method;
-    rfc_ctx->dh                   = dh;
-    rfc_ctx->dh_cap               = dh_cap;
-    rfc_ctx->dh_cnt               = 0;
-
-    rfc_ctx->internal.dh_static   = is_static;
-
-    return true;
-}
-#endif /*RFC_DH_SUPPORT*/
-
-
-#if RFC_AT_SUPPORT
-/**
- * @brief      Initialize amplitude transformation
- *
- * @param      ctx        The rainflow context
- * @param      Sa         The reference curve vector, amplitude part
- * @param      Sm         The reference curve vector, mean load part. If Sa and
- *                        Sm_norm are NULL, the standard (FKM) is applied
- * @param      count      The capacity of Sa and Sm
- * @param      M          The mean stress sensitivity
- * @param      Sm_rig     The mean load applied on the test rig
- * @param      R_rig      The mean load ratio applied on the test rig
- * @param      R_pinned   true, if R is constant on test rig (R_rig is used).
- *                        false if Sm is constant on test rig (Sm_rig is used)
- * @param      symmetric  true if Haigh diagram is symmetric at Sa(R=-1)
- *
- * @return     true on success
- */
-bool RFC_at_init( void *ctx, const double *Sa, const double *Sm, unsigned count, 
-                             double M, double Sm_rig, double R_rig, bool R_pinned, bool symmetric )
-{
-    RFC_CTX_CHECK_AND_ASSIGN
-
-    if( M < 0.0 )
-    {
-        return error_raise( rfc_ctx, RFC_ERROR_INVARG );
-    }
-
-    if( rfc_ctx->state != RFC_STATE_INIT )
-    {
-        return false;
-    }
-
-    if( count )
-    {
-        /* Reference curve given, doing some checks */
-
-        unsigned n;
-
-        if( !Sa || !Sm || symmetric || count < 2 )
-        {
-            return error_raise( rfc_ctx, RFC_ERROR_INVARG );
-        }
-
-        /* Check for valid input */
-        for( n = 0; n < count; n++ )
-        {
-            if( Sa[n] <= 0.0 ) break;
-
-            if( !n ) continue;
-
-            if( Sm[n-1] >= Sm[n] || Sm[n-1] / Sa[n-1] > Sm[n] / Sa[n] ) break;
-        }
-
-        if( n < count )
-        {
-            return error_raise( rfc_ctx, RFC_ERROR_INVARG );
-        }
-
-        rfc_ctx->at.Sa       = Sa;
-        rfc_ctx->at.Sm       = Sm;
-        rfc_ctx->at.count    = count;
-        rfc_ctx->at.M        = M;
-        rfc_ctx->at.Sm_rig   = Sm_rig;
-        rfc_ctx->at.R_rig    = R_rig;
-        rfc_ctx->at.R_pinned = R_pinned;
-    }
-    else
-    {
-        /* No reference curve given */
-
-        double Sa_R_Inf, Sa_R_0, Sa_R_0p5;
-
-        assert( !Sa && !Sm );
-
-        if( M > 0.0 )
-        {
-            Sa_R_Inf = 1.0 / ( 1.0 - M );                      /* y = -x && y = Sa(R=-1) - Mx                  */
-            Sa_R_0   = 1.0 / ( 1.0 + M );                      /* y =  x && y = Sa(R=-1) - Mx                  */
-            Sa_R_0p5 = Sa_R_0 * ( 1.0 + M/3 ) / ( 1.0 + M );   /* Backtrace Sa(R=0) to Sa(R=-1) with M/3, then */
-                                                               /* 3y = x && y = Sa(R=-1) - (M/3)x              */
-            if( symmetric )
-            {
-                /* Build symmetrical reference curve */
-                /* Symmetric around R=-1 (Sm=0) */
-
-                double *Sa_ = rfc_ctx->internal.at_haigh.Sa;
-                double *Sm_ = rfc_ctx->internal.at_haigh.Sm;
-
-                assert( NUMEL( rfc_ctx->internal.at_haigh.Sa ) >= 5 );
-                
-                rfc_ctx->internal.at_haigh.count = 5;
-
-                Sa_[0] = Sa_R_0p5; Sm_[0] = -Sa_R_0p5 * 3.0;
-                Sa_[1] = Sa_R_0;   Sm_[1] = -Sa_R_0;
-                Sa_[2] = 1.0;      Sm_[2] =  0.0;
-                Sa_[3] = Sa_[1];   Sm_[3] = -Sm_[1];
-                Sa_[4] = Sa_[0];   Sm_[4] = -Sm_[0];
-            }
-            else
-            {
-                /* Build non-symmetric reference curve */
-                double *Sa_ = rfc_ctx->internal.at_haigh.Sa;
-                double *Sm_ = rfc_ctx->internal.at_haigh.Sm;
-
-                assert( NUMEL( rfc_ctx->internal.at_haigh.Sa ) >= 3 );
-                
-                rfc_ctx->internal.at_haigh.count = 3;
-
-                Sa_[0] = Sa_R_Inf; Sm_[0] = -Sa_R_Inf;
-                Sa_[1] = Sa_R_0;   Sm_[1] =  Sa_R_0;
-                Sa_[2] = Sa_R_0p5; Sm_[2] =  Sa_R_0p5 * 3.0;
-            }
-
-            rfc_ctx->at.Sa       = rfc_ctx->internal.at_haigh.Sa;
-            rfc_ctx->at.Sm       = rfc_ctx->internal.at_haigh.Sm;
-            rfc_ctx->at.count    = rfc_ctx->internal.at_haigh.count;
-        }
-        else
-        {
-            rfc_ctx->at.Sa       = NULL;
-            rfc_ctx->at.Sm       = NULL;
-            rfc_ctx->at.count    = 0;
-        }
-
-        rfc_ctx->at.M        = M;
-        rfc_ctx->at.Sm_rig   = Sm_rig;
-        rfc_ctx->at.R_rig    = R_rig;
-        rfc_ctx->at.R_pinned = R_pinned;
-    }
-
-#if RFC_DAMAGE_FAST
-    damage_lut_init( rfc_ctx );
-#endif /*RFC_DAMAGE_FAST*/
-
-    return true;
-}
-#endif /*RFC_AT_SUPPORT*/
-
-
-#if !RFC_MINIMAL
-/**
- * @brief      Clear all data generated while counting
- *
- * @param      rfc_ctx  The rainflow context
- */
-bool RFC_clear_counts( void *ctx )
-{
-    rfc_value_tuple_s  nil     = { 0.0 };  /* All other members are zero-initialized, see ISO/IEC 9899:TC3, 6.7.8 (21) */
-    RFC_CTX_CHECK_AND_ASSIGN
-
-    if( rfc_ctx->state < RFC_STATE_INIT )
-    {
-        return false;
-    }
-
-    if( rfc_ctx->rfm )
-    {
-        memset( rfc_ctx->rfm, 0, sizeof(rfc_counts_t) * rfc_ctx->class_count * rfc_ctx->class_count );
-    }
-
-    if( rfc_ctx->rp )
-    {
-        memset( rfc_ctx->rp, 0, sizeof(rfc_counts_t) * rfc_ctx->class_count );
-    }
-
-    if( rfc_ctx->lc )
-    {
-        memset( rfc_ctx->lc, 0, sizeof(rfc_counts_t) * rfc_ctx->class_count );
-    }
-
-    rfc_ctx->residue_cnt                = 0;
-
-    rfc_ctx->internal.slope             = 0;
-    rfc_ctx->internal.extrema[0]        = nil;  /* local minimum */
-    rfc_ctx->internal.extrema[1]        = nil;  /* local maximum */
-#if RFC_GLOBAL_EXTREMA
-    rfc_ctx->internal.extrema_changed   = false;
-#endif
-    rfc_ctx->internal.pos               = 0;
-    rfc_ctx->internal.pos_offset        = 0;
-    
-    rfc_ctx->damage                     = 0.0;
-    rfc_ctx->damage_residue             = 0.0;
-
-#if RFC_HCM_SUPPORT
-    /* Reset stack pointers */
-    rfc_ctx->internal.hcm.IR            = 1;
-    rfc_ctx->internal.hcm.IZ            = 0;
-#endif /*RFC_HCM_SUPPORT*/
-
-#if RFC_TP_SUPPORT
-    /* rfc_ctx->tp_cnt is set to zero, but turning points are still available */
-    rfc_ctx->internal.margin[0]         = nil;  /* left margin */
-    rfc_ctx->internal.margin[1]         = nil;  /* right margin */
-    rfc_ctx->internal.margin_stage      = 0;
-    rfc_ctx->tp_cnt                     = 0;
-    rfc_ctx->tp_locked                  = 0;
-#endif /*RFC_TP_SUPPORT*/
-
-#if RFC_DH_SUPPORT
-    rfc_ctx->dh_cnt                     = 0;
-#endif /*RFC_DH_SUPPORT*/
-
-    rfc_ctx->state = RFC_STATE_INIT;
-
-    return true;
-}
-#endif /*!RFC_MINIMAL*/
-
-
-/**
- * @brief      De-initialization (freeing memory).
- *
- * @param      ctx   The rainflow context
- *
- * @return     true on success
- */
-bool RFC_deinit( void *ctx )
-{
-    rfc_value_tuple_s  nil     = { 0.0 };  /* All other members are zero-initialized, see ISO/IEC 9899:TC3, 6.7.8 (21) */
-    RFC_CTX_CHECK_AND_ASSIGN
-
-    if( rfc_ctx->state < RFC_STATE_INIT )
-    {
-        return false;
-    }
-
-    if( !rfc_ctx->internal.res_static &&
-        rfc_ctx->residue )              rfc_ctx->mem_alloc( rfc_ctx->residue,       0, 0, RFC_MEM_AIM_RESIDUE );
-    if( rfc_ctx->rfm )                  rfc_ctx->mem_alloc( rfc_ctx->rfm,           0, 0, RFC_MEM_AIM_MATRIX );
-#if RFC_DAMAGE_FAST
-    if( rfc_ctx->damage_lut )           rfc_ctx->mem_alloc( rfc_ctx->damage_lut,    0, 0, RFC_MEM_AIM_DLUT );
-#if RFC_AT_SUPPORT
-    if( rfc_ctx->amplitude_lut )        rfc_ctx->mem_alloc( rfc_ctx->amplitude_lut, 0, 0, RFC_MEM_AIM_DLUT );
-#endif /*RFC_AT_SUPPORT*/
-#endif /*RFC_DAMAGE_FAST*/
-#if !RFC_MINIMAL
-    if( rfc_ctx->rp )                   rfc_ctx->mem_alloc( rfc_ctx->rp,            0, 0, RFC_MEM_AIM_RP );
-    if( rfc_ctx->lc )                   rfc_ctx->mem_alloc( rfc_ctx->lc,            0, 0, RFC_MEM_AIM_LC );
-#endif /*!RFC_MINIMAL*/
-#if RFC_TP_SUPPORT
-    if( rfc_ctx->tp && !rfc_ctx->internal.tp_static )
-    {
-                                        rfc_ctx->mem_alloc( rfc_ctx->tp,            0, 0, RFC_MEM_AIM_TP );
-    }           
-#endif /*RFC_TP_SUPPORT*/
-#if RFC_DH_SUPPORT
-    if( rfc_ctx->dh && !rfc_ctx->internal.dh_static )
-    {               
-                                        rfc_ctx->mem_alloc( rfc_ctx->dh,            0, 0, RFC_MEM_AIM_DH );
-    }
-#endif /*RFC_DH_SUPPORT*/
-
-#if RFC_DAMAGE_FAST
-    rfc_ctx->damage_lut                 = NULL;
-    rfc_ctx->damage_lut_inapt           = 1;
-#if RFC_AT_SUPPORT
-    rfc_ctx->amplitude_lut              = NULL;
-#endif /*RFC_AT_SUPPORT*/
-#endif /*RFC_DAMAGE_FAST*/
-
-    rfc_ctx->residue                    = NULL;
-    rfc_ctx->residue_cap                = 0;
-    rfc_ctx->residue_cnt                = 0;
-
-    rfc_ctx->rfm                        = NULL;
-#if !RFC_MINIMAL
-    rfc_ctx->rp                         = NULL;
-    rfc_ctx->lc                         = NULL;
-#endif /*!RFC_MINIMAL*/
-    
-    rfc_ctx->internal.slope             = 0;
-    rfc_ctx->internal.extrema[0]        = nil;  /* local minimum */
-    rfc_ctx->internal.extrema[1]        = nil;  /* local maximum */
-#if RFC_GLOBAL_EXTREMA
-    rfc_ctx->internal.extrema_changed   = false;
-#endif /*RFC_GLOBAL_EXTREMA*/
-    rfc_ctx->internal.pos               = 0;
-    rfc_ctx->internal.pos_offset        = 0;
-#if RFC_TP_SUPPORT
-    rfc_ctx->internal.margin[0]         = nil;  /* left margin */
-    rfc_ctx->internal.margin[1]         = nil;  /* right margin */
-    rfc_ctx->internal.margin_stage      = 0;
-
-    rfc_ctx->tp                         = NULL;
-    rfc_ctx->tp_cap                     = 0;
-    rfc_ctx->tp_cnt                     = 0;
-    rfc_ctx->tp_locked                  = 0;
-    rfc_ctx->internal.tp_static         = false;
-#endif /*RFC_TP_SUPPORT*/
-
-#if RFC_DH_SUPPORT
-    rfc_ctx->dh                         = NULL;
-    rfc_ctx->dh_cap                     = 0;
-    rfc_ctx->dh_cnt                     = 0;
-    rfc_ctx->internal.dh_static         = false;
-#endif /*RFC_DH_SUPPORT*/
-
-#if RFC_AT_SUPPORT
-    rfc_ctx->at.Sa                      = NULL;
-    rfc_ctx->at.Sm                      = NULL;
-    rfc_ctx->at.count                   = 0;
-    rfc_ctx->at.M                       = 0.0;
-    rfc_ctx->at.Sm_rig                  = 0.0;
-    rfc_ctx->at.R_rig                   = 0.0;
-    rfc_ctx->at.R_pinned                = false;
-
-    rfc_ctx->internal.at_haigh.count    = 0;
-#endif /*RFC_AT_SUPPORT*/
-
-#if RFC_HCM_SUPPORT
-    /* Remove stack */
-    if( rfc_ctx->internal.hcm.stack )   rfc_ctx->mem_alloc( rfc_ctx->internal.hcm.stack, 0, 0, RFC_MEM_AIM_HCM );
-
-    rfc_ctx->internal.hcm.stack         = NULL;
-    rfc_ctx->internal.hcm.stack_cap     = 0;
-
-    /* Stack pointers */
-    rfc_ctx->internal.hcm.IZ            = 0;
-    rfc_ctx->internal.hcm.IR            = 1;
-
-#endif /*RFC_HCM_SUPPORT*/
-
-    rfc_ctx->state = RFC_STATE_INIT0;
-
-    return true;
-}
-
-
-/**
- * @brief      "Feed" counting algorithm with data samples (consecutive calls
- *             allowed).
- *
- * @param      ctx         The rainflow context
- * @param[in]  data        The data
- * @param      data_count  The data count
- *
- * @return     true on success
- */
-bool RFC_feed( void *ctx, const rfc_value_t * data, size_t data_count )
-{
-    RFC_CTX_CHECK_AND_ASSIGN
-
-    if( data_count && !data ) return false;
-
-    if( rfc_ctx->state < RFC_STATE_INIT || rfc_ctx->state >= RFC_STATE_FINISHED )
-    {
-        return false;
-    }
-
-    /* Process data */
-    while( data_count-- )
-    {
-        rfc_value_tuple_s tp = { *data++ };  /* All other members are zero-initialized, see ISO/IEC 9899:TC3, 6.7.8 (21) */
-
-        /* Assign class and global position (base 1) */
-        tp.pos = ++rfc_ctx->internal.pos;
-        tp.cls = QUANTIZE( rfc_ctx, tp.value );
-
-        if( tp.cls >= rfc_ctx->class_count && rfc_ctx->class_count )
-        {
-            return error_raise( rfc_ctx, RFC_ERROR_INVARG );
-        }
-        
-        if( !feed_once( rfc_ctx, &tp, rfc_ctx->internal.flags ) ) return false;
-    }
-
-    return true;
-}
-
-
-/**
- * @brief      Do countings for a given cycle
- *
- * @param      ctx       The rainflow context
- * @param[in]  from_val  The from value
- * @param[in]  to_val    The to value
- * @param[in]  flags     The flags
- *
- * @return     true on success
- */
-#if !RFC_MINIMAL
-bool RFC_cycle_process_counts( void *ctx, rfc_value_t from_val, rfc_value_t to_val, rfc_flags_e flags )
-{
-    rfc_value_tuple_s from = {from_val}, to = {to_val};
-    RFC_CTX_CHECK_AND_ASSIGN
-
-    if( rfc_ctx->state < RFC_STATE_INIT || rfc_ctx->state >= RFC_STATE_FINISHED )
-    {
-        return false;
-    }
-
-    from.cls = QUANTIZE( rfc_ctx, from_val );
-    to.cls   = QUANTIZE( rfc_ctx, to_val );
-
-    cycle_process_counts( rfc_ctx, &from, &to, /*next*/ NULL, flags );
-
-    return true;
-}
-
-
-/**
- * @brief      "Feed" counting algorithm with data samples, scaled by a factor
- *             (consecutive calls allowed).
- *
- * @param      ctx         The rainflow context
- * @param[in]  data        The data
- * @param      data_count  The data count
- * @param      factor      The factor
- *
- * @return     true on success
- */
-bool RFC_feed_scaled( void *ctx, const rfc_value_t * data, size_t data_count, double factor )
-{
-    RFC_CTX_CHECK_AND_ASSIGN
-
-    if( data_count && !data ) return false;
-
-    if( rfc_ctx->state < RFC_STATE_INIT || rfc_ctx->state >= RFC_STATE_FINISHED )
-    {
-        return false;
-    }
-
-    /* Process data */
-    while( data_count-- )
-    {
-        rfc_value_tuple_s tp = { *data++ * factor };  /* All other members are zero-initialized, see ISO/IEC 9899:TC3, 6.7.8 (21) */
-
-        /* Assign class and global position (base 1) */
-        tp.cls = QUANTIZE( rfc_ctx, tp.value );
-        tp.pos = ++rfc_ctx->internal.pos;
-
-        if( tp.cls >= rfc_ctx->class_count && rfc_ctx->class_count )
-        {
-            return error_raise( rfc_ctx, RFC_ERROR_INVARG );
-        }
-        
-        if( !feed_once( rfc_ctx, &tp, rfc_ctx->internal.flags ) ) return false;
-    }
-
-    return true;
-}
-
-
-/**
- * @brief         Feed counting algorithm with data tuples.
- *
- * @param         ctx         The rainflow context
- * @param[in,out] data        The data tuples
- * @param         data_count  The data count
- *
- * @return        true on success
- */
-bool RFC_feed_tuple( void *ctx, rfc_value_tuple_s *data, size_t data_count )
-{
-    RFC_CTX_CHECK_AND_ASSIGN
-
-    if( data_count && !data ) return false;
-
-    if( rfc_ctx->state < RFC_STATE_INIT || rfc_ctx->state >= RFC_STATE_FINISHED )
-    {
-        return false;
-    }
-
-    /* Process data */
-    while( data_count-- )
-    {
-        if( data->cls >= rfc_ctx->class_count && rfc_ctx->class_count )
-        {
-            return error_raise( rfc_ctx, RFC_ERROR_INVARG );
-        }
-        
-        if( !feed_once( rfc_ctx, data++, rfc_ctx->internal.flags ) ) return false;
-    }
-
-    return true;
-}
-#endif /*!RFC_MINIMAL*/
-
-
-/**
- * @brief      Finalize pending counts and turning point storage.
- *
- * @param      ctx              The rainflow context
- * @param      residual_method  The residual method (RFC_RES_...)
- *
- * @return     true on success
- */
-bool RFC_finalize( void *ctx, rfc_res_method_e residual_method )
-{
-    double damage;
-    bool ok;
-    RFC_CTX_CHECK_AND_ASSIGN
-    
-    if( rfc_ctx->state < RFC_STATE_INIT || rfc_ctx->state >= RFC_STATE_FINISHED )
-    {
-        return false;
-    }
-
-    damage = rfc_ctx->damage;
-
-#if RFC_USE_DELEGATES
-    if( rfc_ctx->finalize_fcn )
-    {
-        ok = rfc_ctx->finalize_fcn( rfc_ctx, residual_method );
-    }
-    else
-#endif /*RFC_USE_DELEGATES*/
-    {
-        int flags = rfc_ctx->internal.flags;
-
-#if !RFC_MINIMAL
-        /* Level crossing counting is already considered for residue */
-        flags &= ~RFC_FLAGS_COUNT_LC;
-#endif /*!RFC_MINIMAL*/
-
-        switch( residual_method )
-        {
-            case RFC_RES_NONE:
-                /* FALLTHROUGH */
-            case RFC_RES_IGNORE:
-                ok = finalize_res_ignore( rfc_ctx, flags );
-                break;
-#if !RFC_MINIMAL
-            case RFC_RES_DISCARD:
-                ok = finalize_res_discard( rfc_ctx, flags );
-                break;
-            case RFC_RES_HALFCYCLES:
-                ok = finalize_res_weight_cycles( rfc_ctx, rfc_ctx->half_inc, flags );
-                break;
-            case RFC_RES_FULLCYCLES:
-                ok = finalize_res_weight_cycles( rfc_ctx, rfc_ctx->full_inc, flags );
-                break;
-            case RFC_RES_CLORMANN_SEEGER:
-                ok = finalize_res_clormann_seeger( rfc_ctx, flags );
-                break;
-            case RFC_RES_REPEATED:
-                ok = finalize_res_repeated( rfc_ctx, flags );
-                break;
-            case RFC_RES_RP_DIN45667:
-                ok = RFC_finalize_res_rp_DIN45667( rfc_ctx, flags );
-                break;
-#endif /*!RFC_MINIMAL*/
-            default:
-                assert( false );
-                ok = error_raise( rfc_ctx, RFC_ERROR_INVARG );
-        }
-        assert( rfc_ctx->state == RFC_STATE_FINALIZE );
-    }
-
-#if !RFC_MINIMAL
-    if( rfc_ctx->counting_method == RFC_COUNTING_METHOD_NONE || !rfc_ctx->class_count )
-    {
-#else /*RFC_MINIMAL*/
-    if( !rfc_ctx->class_count )
-    {
-#endif /*!RFC_MINIMAL*/
-        rfc_ctx->residue_cnt = 0;
-    }
-
-    rfc_ctx->damage_residue = rfc_ctx->damage - damage;
-    rfc_ctx->state          = ok ? RFC_STATE_FINISHED : RFC_STATE_ERROR;
-
-    return ok;
-}
-
-
-#if !RFC_MINIMAL
-/**
- * @brief      Make rainflow matrix symmetrical
- *
- * @param      ctx   The rainflow context
- *
- * @return     true on success
- */
-bool RFC_rfm_make_symmetric( void *ctx )
-{
-    unsigned       class_count;
-    unsigned       from, to;
-    rfc_counts_t  *rfm;
-
-    RFC_CTX_CHECK_AND_ASSIGN
-    
-    if( rfc_ctx->state < RFC_STATE_INIT || rfc_ctx->state >= RFC_STATE_FINISHED )
-    {
-        return false;
-    }
-
-    rfm = rfc_ctx->rfm;
-
-    if( !rfm )
-    {
-        return false;
-    }
-
-    class_count = rfc_ctx->class_count;
-
-    /* Cumulate entries symmetric by major diagonal */
-    for( from = 0; from < class_count; from++ )
-    {
-        for( to = from + 1; to < class_count; to++ )
-        {
-            // to > from, always
-            rfm[ class_count * from + to   ] += rfm[ class_count * to + from ];
-            rfm[ class_count * to   + from ]  = 0;
-        }
-    }
-
-    return true;
-}
-
-
-/**
- * @brief      Returns the number of non zero entries in rainflow matrix
- *
- * @param[in]  ctx   The rainflow context
- *
- * @return     true on success
- */
-bool RFC_rfm_non_zeros( const void *ctx, unsigned *count )
-{
-    unsigned            class_count;
-    unsigned            from, to;
-    rfc_counts_t       *rfm_it;
-
-    RFC_CTX_CHECK_AND_ASSIGN
-
-    if( !count )
-    {
-        return error_raise( rfc_ctx, RFC_ERROR_INVARG );
-    }
-    
-    if( rfc_ctx->state < RFC_STATE_INIT || rfc_ctx->state > RFC_STATE_FINISHED )
-    {
-        return false;
-    }
-
-    class_count = rfc_ctx->class_count;
-
-    rfm_it = rfc_ctx->rfm;
-
-    if( !rfm_it || !class_count )
-    {
-        return false;
-    }
-
-    *count     = 0;
-    for( from = 0; from < class_count; from++ )
-    {
-        for( to = 0; to < class_count; to++, rfm_it )
-        {
-            if( *rfm_it ) *count++;
-        }
-    }
-
-    return true;
-}
-
-
-/**
- * @brief      Get the rainflow matrix as sparse elements
- *
- * @param      ctx     The rainflow context
- * @param[out] buffer  The elements buffer, if NULL memory will be allocated
- * @param[out] count   The number of elements in buffer
- *
- * @return     true on success
- * @note       The counts are natively returned, regardless of .full_inc!
-*/
-bool RFC_rfm_get( const void *ctx, rfc_rfm_item_s **buffer, unsigned *count )
-{
-    unsigned            class_count;
-    unsigned            from, to;
-    unsigned            count_old;
-    rfc_counts_t       *rfm_it;
-    rfc_rfm_item_s     *item;
-
-    RFC_CTX_CHECK_AND_ASSIGN
-
-    if( !buffer || !count )
-    {
-        return error_raise( rfc_ctx, RFC_ERROR_INVARG );
-    }
-    
-    if( rfc_ctx->state < RFC_STATE_INIT || rfc_ctx->state > RFC_STATE_FINISHED )
-    {
-        return false;
-    }
-
-    class_count = rfc_ctx->class_count;
-
-    rfm_it = rfc_ctx->rfm;
-
-    if( !rfm_it || !class_count )
-    {
-        return false;
-    }
-
-    // *buffer = NULL;
-    count_old  = *count;
-    *count     = 0;
-    for( from = 0; from < class_count; from++ )
-    {
-        for( to = 0; to < class_count; to++, rfm_it++ )
-        {
-            if( *rfm_it )
-            {
-                (*count)++;
-            }
-        }
-    }
-
-    if( *count > count_old )
-    {
-        *buffer = rfc_ctx->mem_alloc( *buffer, *count, sizeof(rfc_rfm_item_s), RFC_MEM_AIM_RFM_ELEMENTS );
-
-        if( !*buffer )
-        {
-            error_raise( rfc_ctx, RFC_ERROR_MEMORY );
-            return false;
-        }
-    }
-        
-    item   = *buffer;
-    rfm_it = rfc_ctx->rfm;
-    for( from = 0; from < class_count; from++ )
-    {
-        for( to = 0; to < class_count; to++, rfm_it++ )
-        {
-            if( *rfm_it )
-            {
-                item->from   = from;
-                item->to     = to;
-                item->counts = *rfm_it;
-
-                item++;
-            }
-        }
-    }
-
-    return true;
-}
-
-
-/**
- * @brief      Set (or increment) rainflow matrix with given elements
- *
- * @param      ctx       The rainflow context
- * @param[in]  buffer    The elements buffer
- * @param      count     The number of elements in buffer
- * @param      add_only  Counts are added if set to true
- *
- * @return     true on success
- * @note       The counts are natively added, regardless of .full_inc!
- */
-bool RFC_rfm_set( void *ctx, const rfc_rfm_item_s *buffer, unsigned count, bool add_only )
-{
-          unsigned           class_count, i;
-    const rfc_rfm_item_s    *item;
-          rfc_counts_t      *rfm;
-
-    RFC_CTX_CHECK_AND_ASSIGN
-
-    if( !buffer )
-    {
-        return error_raise( rfc_ctx, RFC_ERROR_INVARG );
-    }
-    
-    if( rfc_ctx->state < RFC_STATE_INIT || rfc_ctx->state > RFC_STATE_FINISHED )
-    {
-        return false;
-    }
-
-    class_count = rfc_ctx->class_count;
-
-    rfm = rfc_ctx->rfm;
-
-    if( !rfm || !class_count )
-    {
-        return false;
-    }
-
-    if( !add_only )
-    {
-        memset( rfm, (rfc_counts_t)0, sizeof(rfc_rfm_item_s) * class_count * class_count );
-    }
-
-    item = buffer;
-    for( i = 0; i < count; i++ )
-    {
-        unsigned from, to;
-
-        assert( item->from >= rfc_ctx->class_offset );
-        assert( item->to   >= rfc_ctx->class_offset );
-
-        from = QUANTIZE( rfc_ctx, item->from );
-        to   = QUANTIZE( rfc_ctx, item->to );
-
-        if( from > class_count ) from = class_count;
-        if( to   > class_count ) to   = class_count;
-
-        rfm[ from * class_count + to ] += item->counts;
-    }
-
-    return true;
-}
-
-
-/**
- * @brief      Get counts of a single element from the rainflow matrix
- *
- * @param      ctx       The rainflow context
- * @param      from_val  The cycles start value
- * @param      to_val    The cycles target value
- * @param[out] counts    The corresponding count from the matrix element (not cycles!), regardless of .full_inc!
- *
- * @return     true on success
- */
-bool RFC_rfm_peek( const void *ctx, rfc_value_t from_val, rfc_value_t to_val, rfc_counts_t *counts )
-{
-    unsigned           from, to;
-    unsigned           class_count;
-    rfc_counts_t      *rfm;
-
-    RFC_CTX_CHECK_AND_ASSIGN
-    
-    if( rfc_ctx->state < RFC_STATE_INIT || rfc_ctx->state > RFC_STATE_FINISHED )
-    {
-        return false;
-    }
-
-    class_count = rfc_ctx->class_count;
-
-    rfm = rfc_ctx->rfm;
-
-    if( !rfm || !class_count )
-    {
-        return false;
-    }
-
-    assert( from_val >= rfc_ctx->class_offset );
-    assert( to_val   >= rfc_ctx->class_offset );
-
-    from = QUANTIZE( rfc_ctx, from_val );
-    to   = QUANTIZE( rfc_ctx, to_val );
-
-    if( from > class_count ) from = class_count;
-    if( to   > class_count ) to   = class_count;
-
-    if( counts )
-    {
-        *counts = rfm[ from * class_count + to ];
-    }
-
-    return true;
-}
-
-
-/**
- * @brief      Set (or increment) one matrix value of the rainflow matrix
- *
- * @param      ctx       The rainflow context
- * @param      from_val  The cycles start value
- * @param      to_val    The cycles target value
- * @param      counts    The count value for the matrix element (not cycles!), regardless of .full_inc!
- * @param      add_only  Value is added if set to true
- *
- * @return     true on success
- */
-bool RFC_rfm_poke( void *ctx, rfc_value_t from_val, rfc_value_t to_val, rfc_counts_t counts, bool add_only )
-{
-    unsigned           from, to;
-    unsigned           class_count;
-    rfc_counts_t      *rfm;
-
-    RFC_CTX_CHECK_AND_ASSIGN
-    
-    if( rfc_ctx->state < RFC_STATE_INIT || rfc_ctx->state > RFC_STATE_FINISHED )
-    {
-        return false;
-    }
-
-    class_count = rfc_ctx->class_count;
-
-    rfm = rfc_ctx->rfm;
-
-    if( !rfm || !class_count )
-    {
-        return false;
-    }
-
-    assert( from_val >= rfc_ctx->class_offset );
-    assert( to_val   >= rfc_ctx->class_offset );
-
-    from = QUANTIZE( rfc_ctx, from_val );
-    to   = QUANTIZE( rfc_ctx, to_val );
-
-    if( from > class_count ) from = class_count;
-    if( to   > class_count ) to   = class_count;
-
-    if( add_only )
-    {
-        rfm[ from * class_count + to ] += counts;
-    }
-    else
-    {
-        rfm[ from * class_count + to ] = counts;
-    }
-
-    return true;
-}
-
-
-/**
- * @brief      Sum cycles of a rainflow matrix region
- *
- * @param      ctx         The rainflow context
- * @param      from_first  The first start class (row)
- * @param      from_last   The last start class (row)
- * @param      to_first    The first target class (col)
- * @param      to_last     The last target class (col)
- * @param      count       The sum of the matrix region
- *
- * @return     true on success
- * @note       The sum is natively built, regardless of .full_inc!
- */
-bool RFC_rfm_sum( const void *ctx, unsigned from_first, unsigned from_last, unsigned to_first, unsigned to_last, rfc_counts_t *count )
-{
-    unsigned         from, to;
-    unsigned         class_count;
-    rfc_counts_t    *rfm;
-
-    RFC_CTX_CHECK_AND_ASSIGN
-    
-    if( rfc_ctx->state < RFC_STATE_INIT || rfc_ctx->state > RFC_STATE_FINISHED )
-    {
-        return false;
-    }
-
-    class_count = rfc_ctx->class_count;
-
-    rfm = rfc_ctx->rfm;
-
-    if( !rfm || !class_count )
-    {
-        return false;
-    }
-
-    assert( from_first < class_count );
-    assert( from_last  < class_count );
-    assert( to_first   < class_count );
-    assert( to_last    < class_count );
-    assert( from_first < from_last );
-    assert( to_first   < to_last );
-
-    if( count )
-    {
-        rfc_counts_t sum = 0;
-
-        for( from = from_first; from <= from_last; from++ )
-        {
-            for( to = to_first; to < to_last; to++ )
-            {
-                sum += rfm[ from * class_count + to ];
-            }
-        }
-
-        *count = sum;
-    }
-
-    return true;
-}
-
-
-/**
- * @brief      Calculates the sum of damages for a rainflow matrix
- *             region
- *
- * @param      ctx         The rainflow context
- * @param      from_first  The first start class (row)
- * @param      from_last   The last start class (row)
- * @param      to_first    The first target class (col)
- * @param      to_last     The last target class (col)
- * @param[out] damage      The result (sum)
- *
- * @return     true on success
- */
-bool RFC_rfm_damage( const void *ctx, unsigned from_first, unsigned from_last, unsigned to_first, unsigned to_last, double *damage )
-{
-    unsigned          from, to;
-    unsigned          class_count;
-    rfc_counts_t     *rfm;
-
-    RFC_CTX_CHECK_AND_ASSIGN
-    
-    if( rfc_ctx->state < RFC_STATE_INIT || rfc_ctx->state > RFC_STATE_FINISHED )
-    {
-        return false;
-    }
-
-    class_count = rfc_ctx->class_count;
-
-    rfm = rfc_ctx->rfm;
-
-    if( !rfm || !class_count )
-    {
-        return false;
-    }
-
-    assert( from_first < class_count );
-    assert( from_last  < class_count );
-    assert( to_first   < class_count );
-    assert( to_last    < class_count );
-    assert( from_first < from_last );
-    assert( to_first   < to_last );
-
-    if( damage )
-    {
-        double sum = 0.0;
-        for( from = from_first; from <= from_last; from++ )
-        {
-            for( to = to_first; to < to_last; to++ )
-            {
-                rfc_counts_t count = rfm[ from * class_count + to ];
-                double damage_i;
-                
-                if( !damage_calc( rfc_ctx, from, to, &damage_i, NULL /*Sa_ret*/ ) )
-                {
-                    return false;
-                }
-
-                sum += damage_i * count;
-            }
-        }
-
-        *damage = sum / rfc_ctx->full_inc;
-    }
-
-    return true;
-}
-
-
-/**
- * @brief      Check the consistency of the rainflow matrix
- *
- * @param      rfc_ctx  The rfc context
- *
- * @return     true on success
- */
-bool RFC_rfm_check( const void *ctx )
-{
-    unsigned          class_count;
-    rfc_counts_t     *rfm;
-
-    RFC_CTX_CHECK_AND_ASSIGN
-    
-    if( rfc_ctx->state < RFC_STATE_INIT || rfc_ctx->state > RFC_STATE_FINISHED )
-    {
-        return false;
-    }
-
-    class_count = rfc_ctx->class_count;
-
-    rfm = rfc_ctx->rfm;
-
-    if( !rfm || !class_count )
-    {
-        return false;
-    }
-    else
-    {
-        int i;
-
-        for( i = 0; i < (int)rfc_ctx->class_count; i++ )
-        {
-            /* Matrix diagonal must be all zero */
-            if( rfc_ctx->rfm[ i * rfc_ctx->class_count + i ] != 0 )
-            {
-                return false;
-            }
-        }
-    }
-    return true;
-}
-
-
-/**
- * @brief      Get level crossing histogram
- *
- * @param      ctx    The rainflow context
- * @param[out] lc     The buffer for LC histogram (counts), .full_inc represents one "count"!
- * @param[out] level  The buffer for LC upper class borders (dropped if NULL)
- *
- * @return     true on success
- */
-bool RFC_lc_get( const void *ctx, rfc_counts_t *lc, rfc_value_t *level )
-{
-    unsigned i;
-    unsigned class_count;
-
-    RFC_CTX_CHECK_AND_ASSIGN
-
-    if( !lc )
-    {
-        return error_raise( rfc_ctx, RFC_ERROR_INVARG );
-    }
-    
-    if( rfc_ctx->state < RFC_STATE_INIT || rfc_ctx->state > RFC_STATE_FINISHED )
-    {
-        return false;
-    }
-
-    class_count = rfc_ctx->class_count;
-
-    if( !rfc_ctx->lc || !lc || !class_count )
-    {
-        return false;
-    }
-
-    for( i = 0; i < class_count; i++ )
-    {
-        lc[i] = rfc_ctx->lc[i];
-
-        if( level )
-        {
-            level[i] = CLASS_UPPER( rfc_ctx, i );
-        }
-    }
-
-    return true;
-}
-
-
-/**
- * @brief      Create level crossing histogram from rainflow matrix
- *
- * @param      ctx     The rainflow context
- * @param[out] lc      The buffer for LC histogram (counts), .full_inc represents one "count"
- * @param[out] level   The buffer for LC upper class borders (dropped if NULL)
- * @param[in]  rfm     The input rainflow matrix, max be NULL
- * @param      flags   The flags
- *
- * @return     true on success
- * @note       Returned lc usually differs from .lc, when counting is finalized with any flag other than RFC_RES_NONE!
- */
-bool RFC_lc_from_rfm( const void *ctx, rfc_counts_t *lc, rfc_value_t *level, const rfc_counts_t *rfm, rfc_flags_e flags )
-{
-    unsigned             from, to, i;
-    unsigned             class_count;
-    bool                 up = flags & RFC_FLAGS_COUNT_LC_UP;
-    bool                 dn = flags & RFC_FLAGS_COUNT_LC_DN;
-
-    RFC_CTX_CHECK_AND_ASSIGN
-
-    if( !lc )
-    {
-        return error_raise( rfc_ctx, RFC_ERROR_INVARG );
-    }
-    
-    if( rfc_ctx->state < RFC_STATE_INIT || rfc_ctx->state > RFC_STATE_FINISHED )
-    {
-        return false;
-    }
-
-    class_count = rfc_ctx->class_count;
-
-    rfm = rfc_ctx->rfm;
-
-    if( !rfm || !class_count )
-    {
-        return false;
-    }
-
-    for( i = 0; i < class_count; i++ ) 
-    {
-        rfc_counts_t sum = 0;
-
-        /* First index (0) counts crossings of upper class limit of the first class */
-        if( level )
-        {
-            level[i] = CLASS_UPPER( rfc_ctx, i );
-        }
-        
-        for( from = 0; from <= i; from++ )
-        {
-            for( to = i + 1; to < class_count; to++ )
-            {
-                /* One closed cycle has always a rising and a falling slope */
-                 
-                if( up )
-                {
-                    /* Count rising slopes */
-                    assert( sum < RFC_COUNTS_LIMIT - rfm[ from * class_count + to ] );
-                    sum += rfm[ from * class_count + to ];
-
-                    assert( sum < RFC_COUNTS_LIMIT - rfm[ from * class_count + to ] );
-                    sum += rfm[ to * class_count + from ];
-                }
-                if( dn )
-                {
-                    /* Count falling slopes */
-                    assert( sum < RFC_COUNTS_LIMIT - rfm[ from * class_count + to ] );
-                    sum += rfm[ from * class_count + to ];
-
-                    assert( sum < RFC_COUNTS_LIMIT - rfm[ from * class_count + to ] );
-                    sum += rfm[ to * class_count + from ];
-                }
-            }
-        }
-
-        lc[i] = sum;
-    }
-
-    return true;
-}
-
-
-/**
- * Calculate level crossing counts from rainflow matrix, write results to lc
- * histogram buffer.
- *
- * @param      ctx    The rainflow context
- * @param[out] lc     The buffer for LC histogram (counts), .full_inc represents one "count"!
- * @param[out] level  The buffer for LC upper class borders (dropped if NULL)
- * @param      flags  The flags
- *
- * @return     true on success
- */
-bool RFC_lc_from_residue( const void *ctx, rfc_counts_t* lc, rfc_value_t *level, rfc_flags_e flags )
-{
-          unsigned           i;
-          unsigned           class_count;
-          bool               up   = flags & RFC_FLAGS_COUNT_LC_UP;
-          bool               dn   = flags & RFC_FLAGS_COUNT_LC_DN;
-    const rfc_value_tuple_s *from;
-
-    RFC_CTX_CHECK_AND_ASSIGN
-
-    if( !lc )
-    {
-        return error_raise( rfc_ctx, RFC_ERROR_INVARG );
-    }
-    
-    if( rfc_ctx->state < RFC_STATE_INIT || rfc_ctx->state > RFC_STATE_FINISHED )
-    {
-        return false;
-    }
-
-    class_count = rfc_ctx->class_count;
-
-    if( !class_count )
-    {
-        return false;
-    }
-
-    memset( lc, 0, sizeof(rfc_counts_t) * class_count );
-
-    if( level )
-    {
-        for( i = 0; i < class_count; i++ )
-        {
-            level[i] = CLASS_UPPER( rfc_ctx, i );
-        }
-    }
-
-    from = rfc_ctx->residue;
-    for( i = 1; i < rfc_ctx->residue_cnt; i++ ) 
-    {
-        const rfc_value_tuple_s *to         = from + 1;
-              unsigned           class_from = from->cls;
-              unsigned           class_to   = to->cls;
-
-        /* Level crossing, count rising and falling slopes.
-         * Level crossing histogram (vector storage)
-         * Counts class upper bound crossings
-         * Class upper bound value = (idx+1) * class_width + class_offset
-         */
-        if( class_from < class_to && up )
-        {
-            /* Count rising slopes */
-            unsigned idx;
-            for( idx = class_from; idx < class_to; idx++ )
-            {
-                assert( lc[idx] <= RFC_COUNTS_LIMIT );
-                lc[idx] += rfc_ctx->full_inc;
-            }
-        }
-        else if( class_to < class_from && dn )
-        {
-            /* Count falling slopes */
-            unsigned idx;
-            for( idx = class_to; idx < class_from; idx++ )
-            {
-                assert( lc[idx] <= RFC_COUNTS_LIMIT );
-                lc[idx] += rfc_ctx->full_inc;
-            }
-        }
-
-        from = to;
-    }
-
-    return true;
-}
-
-
-/**
- * @brief      Get range pair histogram
- *
- * @param      ctx          The rainflow context
- * @param[out] rp           The histogram (counts), .full_inc represent one "cycle"!
- * @param[out] Sa           The amplitudes (dropped if NULL)
- *
- * @return     true on success
- */
-bool RFC_rp_get( const void *ctx, rfc_counts_t *rp, rfc_value_t *Sa )
-{
-    unsigned i;
-    unsigned class_count;
-
-    RFC_CTX_CHECK_AND_ASSIGN
-
-    if( !rp )
-    {
-        return error_raise( rfc_ctx, RFC_ERROR_INVARG );
-    }
-    
-    if( rfc_ctx->state < RFC_STATE_INIT || rfc_ctx->state > RFC_STATE_FINISHED )
-    {
-        return false;
-    }
-
-    class_count = rfc_ctx->class_count;
-
-    if( !rfc_ctx->rp || !rp || !class_count )
-    {
-        return false;
-    }
-
-    for( i = 0; i < class_count; i++ )
-    {
-        rp[i] = rfc_ctx->rp[i];
-
-        if( Sa )
-        {
-            Sa[i] = rfc_ctx->class_width * i / 2;  /* range / 2 */
-        }
-    }
-
-    return true;
-}
-
-
-/**
- * @brief      Generate range pair histogram from rainflow matrix
- *
- * @param      ctx          The rainflow context
- * @param[out] rp           The buffer for range pair counts (not cycles!), .full_inc represents one "cycle"!
- * @param[out] Sa           The buffer for amplitudes (dropped if NULL)
- * @param[in]  rfm          The input rainflow matrix (may be NULL)
- *
- * @return     true on success
- */
-bool RFC_rp_from_rfm( const void *ctx, rfc_counts_t *rp, rfc_value_t *Sa, const rfc_counts_t *rfm )
-{
-    unsigned    i, j;
-    unsigned    class_count;
-
-    RFC_CTX_CHECK_AND_ASSIGN
-
-    if( !rp )
-    {
-        return error_raise( rfc_ctx, RFC_ERROR_INVARG );
-    }
-    
-    if( rfc_ctx->state < RFC_STATE_INIT || rfc_ctx->state > RFC_STATE_FINISHED )
-    {
-        return false;
-    }
-
-    class_count = rfc_ctx->class_count;
-
-    if( !rfm )
-    {
-        rfm = rfc_ctx->rfm;
-    }
-
-    if( !rfm || !class_count )
-    {
-        return false;
-    }
-
-    for( i = 0; i < class_count; i++ ) 
-    {
-        rfc_counts_t sum = (rfc_counts_t)0;
-
-        if( Sa )
-        {
-            Sa[i] = rfc_ctx->class_width * i / 2;  /* range / 2 */
-        }
-
-        for( j = i; j < class_count; j++ ) 
-        {
-            /* Count rising and falling slopes */
-            assert( sum < ( RFC_COUNTS_LIMIT - rfm[ j-i, j ] - rfm[ j, j-i ] ) );
-            sum += rfm[ j-i, j   ];
-            sum += rfm[ j,   j-i ];
-        }
-
-        rp[i] = sum;
-    }
-
-    return true;
-}
-
-
-/**
- * @brief      Calculate the damage from a range pair histogram
- *
- * @param      ctx             The rainflow context
- * @param[in]  rp              The range pair counts, may be NULL (Mind that
- *                             full_inc describes 1 cycle!)
- * @param[in]  Sa              The buffer for amplitudes respective rp, may be
- *                             NULL
- * @param[out] damage          The buffer for cumulated damage
- * @param      rp_calc_method  The rp calculate method
- *                             (RFC_RP_DAMAGE_CALC_METHOD_*)
- *
- * @return     true on success
- */
-bool RFC_damage_from_rp( const void *ctx, const rfc_counts_t *rp, const rfc_value_t *Sa, double *damage, rfc_rp_damage_method_e rp_calc_method )
-{
-    const unsigned    from = 0;
-          unsigned    class_count;
-          double      D;             /* Cumulative damage */
-          int         i, j;
-
-    RFC_CTX_CHECK_AND_ASSIGN
-
-    if( !damage )
-    {
-        return error_raise( rfc_ctx, RFC_ERROR_INVARG );
-    }
-
-    if( rfc_ctx->state < RFC_STATE_INIT || rfc_ctx->state > RFC_STATE_FINISHED )
-    {
-        return false;
-    }
-
-    class_count = rfc_ctx->class_count;
-
-    if( !rp )
-    {
-        rp = rfc_ctx->rp;
-    }
-
-    if( !rp || !class_count )
-    {
-        return false;
-    }
-
-    /* Sa must be sorted in ascending order */
-    for( i = 1; Sa && i < (int)class_count; i++ )
-    {
-        if( Sa[i] < Sa[i-1] )
-        {
-            return error_raise( rfc_ctx, RFC_ERROR_INVARG );
-        }
-    }
-
-    D = 0.0;
-
-    /* Calculate the "Miner Consequent" approach */
-    if( rp_calc_method == RFC_RP_DAMAGE_CALC_METHOD_CONSEQUENT )
-    {
-        rfc_wl_param_s      wl;
-        double              q     = rfc_ctx->wl_q;   /* Fatigue strength depression exponent */
-        double              Sd    = rfc_ctx->wl_sd;  /* Fatigue strength SD for the unimpaired(!) part */
-        double              Nd    = rfc_ctx->wl_nd;  /* Fatigue strength cycle count ND for the unimpaired(!) part */
-        double              Sj    = Sd;              /* Current fatigue strength, impacted part */
-        double              D_inv = 0.0;             /* The inverse damage */
-        bool                ok    = true;
-
-        /* Omission not allowed here! */
-        if( rfc_ctx->wl_omission > 0.0 )
-        {
-            return error_raise( rfc_ctx, RFC_ERROR_INVARG );
-        }
-
-        /* Backup WL parameters */
-        RFC_wl_param_get( rfc_ctx, &wl );
-
-        /* Remove fatigue strength temporarily */
-        rfc_ctx->wl_sd = 0.0;
-        rfc_ctx->wl_nd = DBL_MAX;
-
-        for( j = (int)class_count - 1; j >= -1 && ok; j-- )
-        {
-            double D_j = 0.0;  /* Damage for partial histogram */
-            double Sa_j;       /* New fatigue strength */
-            double weight;     /* Weight for partial histogram */
-
-            /* Get the new degraded fatigue strength in Sa_j */
-            if( j >= 0 )
-            {
-                Sa_j = Sa ? Sa[j] : AMPLITUDE( rfc_ctx, j );
-            }
-            else
-            {
-                Sa_j = 0.0;
-            }
-
-            /* Forward until amplitude is below fatigue strength SD for the unimpaired part */
-            if( Sa_j >= Sd && Sd > 0.0 ) continue;
-
-            /**
-             *  The following lines of code doesn't reflect the original formula as in [6] chapter 3.2.9, formula 3.2-65.
-             *  This realization resolves his approach to use partial damages instead of particular cycles from the histogram.
-             *  This procedure benefits from inserting an abstraction layer, which permits to use any representation of 
-             *  a Woehler curve with a given fatigue strength limit providing a damage per cycle representation. 
-             *  Note that the Miner Consequent approach, in contrast to Original/Elementary/Modified, is unsuitable when using 
-             *  an inappropriate Woehler curve, to estimate so called "pseudo damages".
-             */
-
-            /* Weighted damage */
-            weight = pow( Sj / Sd, q ) - pow( Sa_j / Sd, q );
-            Sj     = Sa_j;
-
-            if( weight <= 0.0 ) continue;
-
-            /* Calculate damage for partial histogram */
-            for( i = (int)class_count - 1; i > j; i-- )
-            {
-                double Sa_i = Sa ? Sa[i] : AMPLITUDE( rfc_ctx, i );
-                double D_i;
-                
-                if( !damage_calc_amplitude( rfc_ctx, Sa_i, &D_i ) )
-                {
-                    ok = false;
-                    break;
-                }
-
-                D_j += D_i * rp[i];
-            }
-
-            if( D_j > 0.0 )
-            {
-                D_inv += weight / D_j;
-            }
-        }
-
-        /* Restore WL parameters */
-        RFC_wl_param_set( rfc_ctx, &wl );
-
-        if( !ok ) return false;
-
-        /* Get the final damage value */
-        D = 1.0 / D_inv;
-    }
-    else if( rp_calc_method == RFC_RP_DAMAGE_CALC_METHOD_ELEMENTAR )
-    {
-        rfc_wl_param_s  wl;
-        bool ok;
-
-        (void)RFC_wl_param_get( rfc_ctx, &wl );
-
-        rfc_ctx->wl_sd = 0.0;
-        rfc_ctx->wl_nd = DBL_MAX;
-        rfc_ctx->wl_k2 = rfc_ctx->wl_k;
-        rfc_ctx->wl_q2 = rfc_ctx->wl_q2;
-
-#if RFC_DAMAGE_FAST
-        {
-            rfc_ctx->damage_lut_inapt++;
-            ok = RFC_damage_from_rp( rfc_ctx, rp, Sa, damage, RFC_RP_DAMAGE_CALC_METHOD_DEFAULT );
-            rfc_ctx->damage_lut_inapt--;
-        }
-#else /*!RFC_DAMAGE_FAST*/
-        ok = RFC_damage_from_rp( rfc_ctx, rp, Sa, damage, RFC_RP_DAMAGE_CALC_TYPE_DEFAULT );
-#endif /*RFC_DAMAGE_FAST*/
-
-        (void)RFC_wl_param_set( rfc_ctx, &wl );
-
-        return ok;
-    }
-    else if( rp_calc_method == RFC_RP_DAMAGE_CALC_METHOD_MODIFIED)
-    {
-        rfc_wl_param_s wl;
-        bool ok;
-
-        (void)RFC_wl_param_get( rfc_ctx, &wl );
-
-        rfc_ctx->wl_sd = 0.0;
-        rfc_ctx->wl_nd = DBL_MAX;
-
-#if RFC_DAMAGE_FAST
-        {
-            rfc_ctx->damage_lut_inapt++;
-            ok = RFC_damage_from_rp( rfc_ctx, rp, Sa, damage, RFC_RP_DAMAGE_CALC_METHOD_DEFAULT );
-            rfc_ctx->damage_lut_inapt--;
-        }
-#else /*!RFC_DAMAGE_FAST*/
-        ok = RFC_damage_from_rp( rfc_ctx, rp, Sa, damage, RFC_RP_DAMAGE_CALC_TYPE_DEFAULT );
-#endif /*RFC_DAMAGE_FAST*/
-
-        (void)RFC_wl_param_set( rfc_ctx, &wl );
-
-        return ok;
-    }
-    else if( rp_calc_method == RFC_RP_DAMAGE_CALC_METHOD_DEFAULT )
-    {
-        for( i = 0; i < (int)class_count; i++ )
-        {
-            if( rp[i] )
-            {
-                double D_i;
-
-                if( Sa )
-                {
-                    if( !damage_calc_amplitude( rfc_ctx, Sa[i], &D_i ) )
-                    {
-                        return false;
-                    }
-                    D += D_i * rp[i];
-                }
-                else
-                {
-                    if( !damage_calc( rfc_ctx, from, i /*to*/, &D_i, NULL /*Sa_ret*/ ) )
-                    {
-                        return false;
-                    }
-                    D += D_i * rp[i];
-                }
-            }
-        }
-    }
-    else return false;
-
-    *damage = D / rfc_ctx->full_inc;
-    return true;
-}
-
-
-/**
- * @brief      Calculate the damage from rainflow matrix
- *
- * @param      ctx     The rainflow context
- * @param[in]  rfm     The input rainflow matrix (may be NULL), .full_inc represents one "cycle"!
- * @param[out] damage  The buffer for cumulated damage
- *
- * @return     true on success
- */
-bool RFC_damage_from_rfm( const void *ctx, const rfc_counts_t *rfm, double *damage )
-{
-    unsigned    from, to;
-    unsigned    class_count;
-    double      D;
-
-    RFC_CTX_CHECK_AND_ASSIGN
-
-    if( !damage )
-    {
-        return error_raise( rfc_ctx, RFC_ERROR_INVARG );
-    }
-    
-    if( rfc_ctx->state < RFC_STATE_INIT || rfc_ctx->state > RFC_STATE_FINISHED )
-    {
-        return false;
-    }
-
-    class_count = rfc_ctx->class_count;
-
-    if( !rfm )
-    {
-        rfm = rfc_ctx->rfm;
-    }
-
-    if( !rfm || !class_count )
-    {
-        return false;
-    }
-
-    D = 0.0;
-    for( from = 0; from < class_count; from++ )
-    {
-        for( to = 0; to < class_count; to++ )
-        {
-            if( rfm[ from * class_count + to ] )
-            {
-                double D_i;
-
-                if( !damage_calc( rfc_ctx, from, to, &D_i, NULL /*Sa_ret*/ ) )
-                {
-                    return false;
-                }
-                D += D_i * rfm[ from * class_count + to ];
-            }
-        }
-    }
-
-    *damage = D / rfc_ctx->full_inc;
-    return true;
-}
-
-
-/**
- * @brief      Calculate junction point between k and k2 for a Woehler curve
- *
- * @param      ctx   The rainflow context
- * @param      s0    Any point on slope k
- * @param      n0    Any point on slope k
- * @param      k     Slope k
- * @param[out] sx    Junction point between k and k2
- * @param      nx    Junction point between k and k2
- * @param      k2    Slope k2
- * @param      sd    The fatigue strength
- * @param      nd    The cycle count at sd
- *
- * @return     true on success
- */
-bool RFC_wl_calc_sx( const void *ctx, double s0, double n0, double k, double *sx, double nx, double k2, double sd, double nd )
-{
-    double nom, den;
-
-    k  = fabs(k);
-    k2 = fabs(k2);
-
-    if(    s0 <= 0.0    ||    n0 <= 0.0    ||
-        /* sx <= 0.0    || */ nx <= 0.0    ||
-           sd <= 0.0    ||    nd <= 0.0    ||    !sx )
-    {
-        return false;
-    }
-
-    nom = log(s0)*k - log(sd)*k2 + log(n0) - log(nd);
-    den = k - k2;
-
-    if( den == 0.0 ) return false;
-
-    *sx = exp( nom / den );
-
-    return true;
-}
-
-
-/**
- * @brief      Calculate fatigue strength for a Woehler curve
- *
- * @param      ctx   The rainflow context
- * @param      s0    Any point on slope k
- * @param      n0    Any point on slope k
- * @param      k     Slope k
- * @param      sx    Junction point between k and k2
- * @param      nx    The cycle
- * @param      k2    Slope k2
- * @param[out] sd    The fatigue strength
- * @param      nd    The cycle count at sd
- *
- * @return     true on success
- */
-bool RFC_wl_calc_sd( const void *ctx, double s0, double n0, double k, double sx, double nx, double k2, double *sd, double nd )
-{
-    double nom, den;
-
-    k  = fabs(k);
-    k2 = fabs(k2);
-
-    if(    s0 <= 0.0    ||    n0 <= 0.0    ||
-           sx <= 0.0    ||    nx <= 0.0    ||
-        /* sd <= 0.0    || */ nd <= 0.0    ||    !sd )
-    {
-        return false;
-    }
-
-    nom = log(s0)*k - log(sx)*(k-k2) + log(n0) - log(nd);
-    den = k2;
-
-    if( den == 0.0 ) return false;
-
-    *sd = exp( nom / den );
-
-    return true;
-}
-
-
-/**
- * @brief      Calculate the slope k2 for a Woehler curve
- *
- * @param      ctx   The rainflow context
- * @param      s0    Any point on slope k
- * @param      n0    Any point on slope k
- * @param      k     Slope k
- * @param      sx    Junction point between k and k2
- * @param      nx    Junction point between k and k2
- * @param[out] k2    Slope k2
- * @param      sd    The fatigue strength
- * @param      nd    The cycle count at sd
- *
- * @return     true on success
- */
-bool RFC_wl_calc_k2( const void *ctx, double s0, double n0, double k, double sx, double nx, double *k2, double sd, double nd )
-{
-    double nom, den;
-
-    k  = fabs(k);
-
-    if(    s0 <= 0.0    ||    n0 <= 0.0    ||
-           sx <= 0.0    ||    nx <= 0.0    ||
-           sd <= 0.0    ||    nd <= 0.0    ||    !k2 )
-    {
-        return false;
-    }
-
-    nom = ( log(s0) - log(sx) ) * k + log(n0) - log(nd);
-    den =   log(sd) - log(sx);
-
-    if( den == 0.0 )
-    {
-        *k2 = -DBL_MAX;  /* Negative infinity */
-    }
-    else
-    {
-        *k2 = -fabs( nom / den );
-    }
-
-    return true;
-}
-
-/**
- * @brief      Calculate a point on a Woehler slope
- *
- * @param      ctx   The rainflow context
- * @param      s0    Any point on the slope, Sa
- * @param      n0    Any point on the slope, N
- * @param      k     The Woehler slope
- * @param      n     Given cycles for required Sa
- * @param[out] sa    The buffer for Sa(N)
- *
- * @return     true on success
- */
-bool RFC_wl_calc_sa( const void *ctx, double s0, double n0, double k, double n, double *sa )
-{
-    /* (s0/Sa)^-k = n0/n */
-    /* (Sa/s0)^k  = n0/n */
-
-    k  = fabs(k);
-
-    if(    s0 <= 0.0    ||    n0 <= 0.0    ||
-           n  <= 0.0    ||   !sa )
-    {
-        return false;
-    }
-
-    *sa = pow( n0 / n, 1.0 / k ) * s0;
-
-    return true;
-}
-
-
-/**
- * @brief      Calculate a point on a Woehler slope
- *
- * @param      ctx   The rainflow context
- * @param      s0    Any point on the slope, Sa
- * @param      n0    Any point on the slope, N
- * @param      k     The Woehler slope
- * @param      sa    Given amplitude Sa for required N
- * @param[out] n     The buffer for N(Sa)
- *
- * @return     true on success
- */
-bool RFC_wl_calc_n( const void *ctx, double s0, double n0, double k, double sa, double *n )
-{
-    /* (Sa/s0)^-k = n/n0 */
-    /* (s0/Sa)^k  = n/n0 */
-
-    k  = fabs(k);
-
-    if(    s0 <= 0.0    ||    n0 <= 0.0    ||
-           sa <= 0.0    ||   !n )
-    {
-        return false;
-    }
-
-    *n = pow( s0 / sa, k ) * n0;
-
-    return true;
-}
-
-
-/**
- * @brief      Set class parameter.
- *
- * @param      ctx          The rainflow context
- * @param[in]  class_param  The new class parameter
- *
- * @return     true on success
- */
-bool RFC_class_param_set( void *ctx, const rfc_class_param_s *class_param )
-{
-    RFC_CTX_CHECK_AND_ASSIGN
-
-    if( rfc_ctx->state < RFC_STATE_INIT || rfc_ctx->state > RFC_STATE_FINISHED )
-    {
-        return false;
-    }
-
-    if( !class_param                          || 
-         rfc_ctx->state     != RFC_STATE_INIT || 
-         class_param->count <= 0              || 
-         class_param->width <= 0.0            )
-    {
-        return error_raise( rfc_ctx, RFC_ERROR_INVARG );
-    }
-
-    rfc_ctx->class_count  = class_param->count;
-    rfc_ctx->class_width  = class_param->width;
-    rfc_ctx->class_offset = class_param->offset;
-
-    return true;
-}
-
-
-/**
- * @brief      Get class parameter.
- *
- * @param      ctx          The rainflow context
- * @param[out] class_param  The class parameter
- *
- * @return     true on success
- */
-bool RFC_class_param_get( const void *ctx, rfc_class_param_s *class_param )
-{
-    RFC_CTX_CHECK_AND_ASSIGN
-
-    if( !class_param                     ||
-         rfc_ctx->state < RFC_STATE_INIT )
-    {
-        return error_raise( rfc_ctx, RFC_ERROR_INVARG );
-    }
-
-    class_param->count  = rfc_ctx->class_count;
-    class_param->width  = rfc_ctx->class_width;
-    class_param->offset = rfc_ctx->class_offset;
-
-    return true;
-}
-
-
-/**
-<<<<<<< HEAD
- * @brief      Get the class number for one value
- *
- * @param[in]  ctx     The rainflow context
- * @param[in]  value   The value
- * @param      number  The class number (base 0)
-=======
- * @brief      Get class number from value
- *
- * @param[in]  ctx           The rainflow context
- * @param[in]  value         The value
- * @param      class_number  The class number
->>>>>>> 0aa17b0e
- *
- * @return     true on success
- */
-bool RFC_class_number( const void *ctx, rfc_value_t value, unsigned *class_number )
-{
-    RFC_CTX_CHECK_AND_ASSIGN
-
-    if( !class_number                    ||
-         rfc_ctx->state < RFC_STATE_INIT )
-    {
-        return error_raise( rfc_ctx, RFC_ERROR_INVARG );
-    }
-
-    *class_number = QUANTIZE( rfc_ctx, value );
-
-    return true;
-}
-
-
-/**
-<<<<<<< HEAD
- * @brief      Get the class upper value for one class
- *
- * @param[in]  ctx                The rainflow context
- * @param[in]  class_number       The class number (base 0)
- * @param      class_upper_value  The class upper value
- *
- * @return     true on success
- */
-bool RFC_class_upper( const void *ctx, unsigned class_number, rfc_value_t *class_upper_value )
-{
-    RFC_CTX_CHECK_AND_ASSIGN
-
-    if( !class_upper_value               ||
-=======
- * @brief      Get class mean from class number
- *
- * @param[in]  ctx           The rainflow context
- * @param[in]  class_number  The class number
- * @param      class_mean    The class mean
- *
- * @return     true on success
- */
-bool RFC_class_mean( const void *ctx, unsigned class_number, rfc_value_t *class_mean )
-{
-    RFC_CTX_CHECK_AND_ASSIGN
-
-    if( !class_mean                      ||
->>>>>>> 0aa17b0e
-         rfc_ctx->state < RFC_STATE_INIT )
-    {
-        return error_raise( rfc_ctx, RFC_ERROR_INVARG );
-    }
-
-<<<<<<< HEAD
-    *class_upper_value = CLASS_UPPER( rfc_ctx, class_number );
-=======
-    *class_mean = CLASS_MEAN( rfc_ctx, class_number );
->>>>>>> 0aa17b0e
-
-    return true;
-}
-
-
-/**
-<<<<<<< HEAD
- * @brief      Get class mean value for one class
- *
- * @param[in]  ctx               The rainflow context
- * @param[in]  class_number      The class number
- * @param      class_mean_value  The class mean value
- *
- * @return     true on success
- */
-bool RFC_class_mean( const void *ctx, unsigned class_number, rfc_value_t *class_mean_value )
-{
-    RFC_CTX_CHECK_AND_ASSIGN
-
-    if( !class_mean_value                ||
-=======
- * @brief      Get class upper value from class nummer
- *
- * @param[in]  ctx           The rainflow context
- * @param[in]  class_number  The class number
- * @param      class_upper   The class upper
- *
- * @return     true on success
- */
-bool RFC_class_upper( const void *ctx, unsigned class_number, rfc_value_t *class_upper )
-{
-    RFC_CTX_CHECK_AND_ASSIGN
-
-    if( !class_upper                     ||
->>>>>>> 0aa17b0e
-         rfc_ctx->state < RFC_STATE_INIT )
-    {
-        return error_raise( rfc_ctx, RFC_ERROR_INVARG );
-    }
-
-<<<<<<< HEAD
-    *class_mean_value = CLASS_MEAN( rfc_ctx, class_number );
-
-    return true;
-=======
-    *class_upper = CLASS_UPPER( rfc_ctx, class_number );
-
-    return false;
->>>>>>> 0aa17b0e
-}
-
-
-/**
- * @brief      Set flags
- *
- * @param      ctx    The rainflow context
- * @param[in]  flags  The flags
- * @param[in]  stack  ID of flags stack
- *
- * @return     true on success
- */
-bool RFC_set_flags( void *ctx, int flags, int stack )
-{
-    RFC_CTX_CHECK_AND_ASSIGN
-
-    switch( stack )
-    {
-        case 0:
-            rfc_ctx->internal.flags = (rfc_flags_e)flags;
-            break;
-
-#if RFC_DEBUG_FLAGS
-        case 1:
-            rfc_ctx->internal.debug_flags = (rfc_debug_flags_e)flags;
-            break;
-#endif /*RFC_DEBUG_FLAGS*/
-
-        default:
-            return false;
-    }
-
-    return true;
-}
-
-
-/**
- * @brief      Get flags
- *
- * @param      ctx    The rainflow context
- * @param[out] flags  Flag for debugging flags
- * @param[in]  stack  ID of flags stack
- *
- * @return     true on success
- */
-bool RFC_get_flags( const void *ctx, int *flags, int stack )
-{
-    RFC_CTX_CHECK_AND_ASSIGN
-
-    switch( stack )
-    {
-        case 0:
-            *flags = (int)rfc_ctx->internal.flags;
-            break;
-
-#if RFC_DEBUG_FLAGS
-        case 1:
-            *flags = (int)rfc_ctx->internal.debug_flags;
-            break;
-#endif /*RFC_DEBUG_FLAGS*/
-
-        default:
-            return false;
-    }
-
-    return true;
-}
-
-
-/**
- * @brief      Set Woehler curve parameters
- *
- * @param      ctx       The rainflow context
- * @param[in]  wl_param  The Woehler curve parameters
- *
- * @return     true on success
- */
-bool RFC_wl_param_set( void *ctx, const rfc_wl_param_s *wl_param )
-{
-    RFC_CTX_CHECK_AND_ASSIGN
-
-    if( rfc_ctx->state < RFC_STATE_INIT || rfc_ctx->state > RFC_STATE_FINISHED )
-    {
-        return false;
-    }
-    
-    if( !wl_param                        ||
-         rfc_ctx->state < RFC_STATE_INIT )
-    {
-        return error_raise( rfc_ctx, RFC_ERROR_INVARG );
-    }
-
-    rfc_ctx->wl_sx          = wl_param->sx;
-    rfc_ctx->wl_nx          = wl_param->nx;
-    rfc_ctx->wl_k           = wl_param->k;
-    rfc_ctx->wl_q           = wl_param->q;
-    rfc_ctx->wl_sd          = wl_param->sd;
-    rfc_ctx->wl_nd          = wl_param->nd;
-    rfc_ctx->wl_k2          = wl_param->k2;
-    rfc_ctx->wl_q2          = wl_param->q2;
-    rfc_ctx->wl_omission    = wl_param->omission;
-
-    return true;
-}
-
-
-/**
- * @brief      Get Woehler curve parameters
- *
- * @param      ctx       The rainflow context
- * @param[out] wl_param  The Woehler curve parameters
- *
- * @return     true on success
- */
-bool RFC_wl_param_get( const void *ctx, rfc_wl_param_s *wl_param )
-{
-    RFC_CTX_CHECK_AND_ASSIGN
-
-    if( rfc_ctx->state < RFC_STATE_INIT || rfc_ctx->state > RFC_STATE_FINISHED )
-    {
-        return false;
-    }
-    
-    if( !wl_param                        ||
-         rfc_ctx->state < RFC_STATE_INIT )
-    {
-        return error_raise( rfc_ctx, RFC_ERROR_INVARG );
-    }
-
-    wl_param->sx            = rfc_ctx->wl_sx;
-    wl_param->nx            = rfc_ctx->wl_nx;
-    wl_param->k             = rfc_ctx->wl_k;
-    wl_param->q             = rfc_ctx->wl_q;
-    wl_param->sd            = rfc_ctx->wl_sd;
-    wl_param->nd            = rfc_ctx->wl_nd;
-    wl_param->q2            = rfc_ctx->wl_q2;
-    wl_param->k2            = rfc_ctx->wl_k2;
-    wl_param->omission      = rfc_ctx->wl_omission;
-    wl_param->D             = 0.0;
-
-    return true;
-}
-#endif /*!RFC_MINIMAL*/
-
-
-
-#if RFC_AT_SUPPORT
-/**
- * @brief      Amplitude transformation to take mean load influence into
- *             account.
- *
- * @param      ctx             The rainflow context
- * @param      Sa              Amplitude
- * @param      Sm              Mean load
- * @param[out] Sa_transformed  Transformed amplitude Sa
- *
- * @return     true on success
- */
-bool RFC_at_transform( const void *ctx, double Sa, double Sm, double *Sa_transformed )
-{
-    double Sa_transform = Sa;
-
-    RFC_CTX_CHECK_AND_ASSIGN
-
-    if( !Sa_transformed )
-    {
-        return error_raise( rfc_ctx, RFC_ERROR_INVARG );
-    }
-    
-    /* Amplitude is always positive */
-    Sa = fabs( Sa );
-
-#if RFC_USE_DELEGATES
-    if( rfc_ctx->at_transform_fcn )
-    {
-        return rfc_ctx->at_transform_fcn( rfc_ctx, Sa, Sm, Sa_transformed );
-    }
-#endif
-
-    if( !rfc_ctx->at.count )
-    {
-        /* No reference curve given, return original amplitude */
-        *Sa_transformed = Sa;
-        return true;
-    }
-
-    if( Sa == 0.0 )
-    {
-        /* Zero amplitude */
-        Sa_transform = 0.0;
-    }
-    else
-    {
-        double Sm_norm_base;
-        double Sm_norm_target;
-        double alleviation_base;
-        double alleviation_target;
-
-        /* Normalize Sm (Sa=1) */
-        Sm_norm_base = Sm / Sa;
-        if( !at_alleviation( rfc_ctx, Sm_norm_base, &alleviation_base ) )
-        {
-            return false;
-        }
-
-        if( rfc_ctx->at.R_pinned )
-        {
-            /* Calculate intersection of R slope and M slope */
-            if( !at_R_to_Sm_norm( rfc_ctx, rfc_ctx->at.R_rig, &Sm_norm_target ) )
-            {
-                return false;
-            }
-
-            if( !at_alleviation( rfc_ctx, Sm_norm_target, &alleviation_target ) )
-            {
-                return false;
-            }
-
-            Sa_transform = Sa / alleviation_base * alleviation_target;
-        }
-        else
-        {
-            /* Calculate intersection of mean load on test rig (Sm_rig) with curve taken from Haigh diagram */
-            const double   *Sa_   = rfc_ctx->at.Sa;
-            const double   *Sm_   = rfc_ctx->at.Sm;
-                  unsigned  count = rfc_ctx->at.count;
-                  unsigned  n;
-                  double    Sa_lhs, Sa_rhs;
-                  double    Sm_lhs, Sm_rhs;
-
-            /* Check each segment from the reference curve */
-            for( n = 0; n <= count; n++ )
-            {
-                if( n )
-                {
-                    Sa_lhs = Sa_rhs;
-                    Sm_lhs = Sm_rhs;
-
-                    if( n < count )
-                    {
-                        if( !at_alleviation( rfc_ctx, Sm_[n] / Sa_[n], &alleviation_target ) )
-                        {
-                            return false;
-                        }
-
-                        /* Next segment */
-                        Sa_rhs = Sa / alleviation_base * alleviation_target;
-                        Sm_rhs = Sa_rhs / Sa_[n] * Sm_[n];
-                    }
-                    else
-                    {
-                        /* Last segment */
-                        assert( Sm_lhs <= rfc_ctx->at.Sm_rig );
-
-                        Sa_transform = Sa_lhs;
-                    }
-                }
-                else /* n == 0 */
-                {
-                    if( !at_alleviation( rfc_ctx, Sm_[0] / Sa_[0], &alleviation_target ) )
-                    {
-                        return false;
-                    }
-
-                    /* First segment */
-                    Sa_rhs = Sa / alleviation_base * alleviation_target;
-                    Sm_rhs = Sa_rhs / Sa_[0] * Sm_[0];
-
-                    if( rfc_ctx->at.Sm_rig <= Sm_rhs)
-                    {
-                        Sa_transform = Sa_rhs;
-                        break;
-                    }
-                    else continue;
-                }
-
-                /* Interpolate intermediate points */
-                if( Sm_lhs <= rfc_ctx->at.Sm_rig && rfc_ctx->at.Sm_rig <= Sm_rhs )
-                {
-                    double frac, denom;
-
-                    denom = Sm_rhs - Sm_lhs;
-
-                    frac = ( denom < 1e-20 ) ? 1.0 : ( ( rfc_ctx->at.Sm_rig - Sm_lhs ) / denom );
-
-                    Sa_transform = Sa_lhs * ( 1.0 - frac ) + Sa_rhs * frac;
-                    break;
-                }
-            }
-        }
-    }
-
-    *Sa_transformed = Sa_transform;
-
-    return true;
-}
-#endif /*RFC_AT_SUPPORT*/
-
-#if RFC_DEBUG_FLAGS
-int RFC_debug_fprintf( void *ctx, FILE *stream, const char *fmt, ... )
-{
-    int result;
-    va_list arg;
-
-    RFC_CTX_CHECK_AND_ASSIGN
-
-    va_start( arg, fmt );
-
-#if RFC_USE_DELEGATES
-    if( rfc_ctx->debug_vfprintf_fcn )
-    {
-        result = rfc_ctx->debug_vfprintf_fcn( rfc_ctx, stream, fmt, arg );
-    }
-    else
-#endif /*RFC_USE_DELEGATES*/
-    {
-        result = vfprintf( stream, fmt, arg );
-    }
-
-    va_end( arg );
-
-    return result;
-}
-#endif /*RFC_DEBUG_FLAGS*/
-
-
-
-
-
-
-
-
-
-
-/*** Implementation static functions ***/
-
-#if RFC_AT_SUPPORT
-/**
- * @brief      Clear all data for amplitude transformation
- *
- * @param      rfc_ctx  The rainflow context
- */
-static
-void clear_at( rfc_ctx_s *rfc_ctx )
-{
-    assert( rfc_ctx );
-
-    rfc_ctx->at.Sa                      = NULL;
-    rfc_ctx->at.Sm                      = NULL;
-    rfc_ctx->at.count                   = 0;
-    rfc_ctx->at.M                       = 0.0;
-    rfc_ctx->at.Sm_rig                  = 0.0;
-    rfc_ctx->at.R_rig                   = 0.0;
-    rfc_ctx->at.R_pinned                = false;
-
-    rfc_ctx->internal.at_haigh.count    = 0;
-
-}
-#endif /*RFC_AT_SUPPORT*/
-
-
-#if RFC_DAMAGE_FAST
-static
-void clear_lut( rfc_ctx_s *rfc_ctx )
-{
-    assert( rfc_ctx && rfc_ctx->state >= RFC_STATE_INIT );
-
-    if( rfc_ctx->damage_lut )
-    {
-        memset( rfc_ctx->damage_lut, 0, sizeof(double) * rfc_ctx->class_count * rfc_ctx->class_count );
-    }
-    rfc_ctx->damage_lut_inapt = 1;
-
-#if RFC_AT_SUPPORT
-    if( rfc_ctx->amplitude_lut )
-    {
-        memset( rfc_ctx->amplitude_lut, 0, sizeof(double) * rfc_ctx->class_count * rfc_ctx->class_count );
-    }
-#endif /*RFC_AT_SUPPORT*/
-}
-#endif /*RFC_DH_SUPPORT*/
-
-
-/**
- * @brief      Processing one data point. Find turning points and check for
- *             closed cycles.
- *
- * @param      rfc_ctx  The rainflow context
- * @param[in]  pt       The data tuple
- * @param      flags    The flags
- *
- * @return     true on success
- */
-static
-bool feed_once( rfc_ctx_s *rfc_ctx, const rfc_value_tuple_s* pt, rfc_flags_e flags )
-{
-    rfc_value_tuple_s *tp_residue;  /* Pointer to residue element */
-
-    assert( rfc_ctx && pt );
-    assert( rfc_ctx->state >= RFC_STATE_INIT && rfc_ctx->state < RFC_STATE_FINISHED );
-
-#if RFC_DH_SUPPORT
-    /* Resize damage history if necessary */
-    if( !feed_once_dh( rfc_ctx, pt ) )
-    {
-        return false;
-    }
-#endif /*RFC_DH_SUPPORT*/
-
-    /* Check for next turning point and update residue. tp_residue is NULL, if there is no turning point */
-    /* Otherwise tp_residue refers the forelast element in member rfc_ctx->residue */
-    tp_residue = feed_filter_pt( rfc_ctx, pt );
-
-#if RFC_TP_SUPPORT
-    /* Check if pt influences margins (tp_residue may be set to NULL then!) */
-    if( !feed_once_tp_check_margin( rfc_ctx, pt, &tp_residue ) )
-    {
-        return false;
-    }
-#endif /*RFC_TP_SUPPORT*/
-
-    /* Countings */
-
-    /* Add turning point and check for closed cycles */
-    if( tp_residue )
-    {
-#if RFC_TP_SUPPORT
-        /* Add a copy of tp_residue to rfc_ctx->tp and alter tp_residue->tp_pos to its position in rfc_ctx->tp */
-        if( !tp_set( rfc_ctx, 0, tp_residue ) )
-        {
-            return false;
-        }
-#endif /*RFC_TP_SUPPORT*/
-
-#if !RFC_MINIMAL
-        /* New turning point, do LC count */
-        cycle_process_lc( rfc_ctx, flags & (RFC_FLAGS_COUNT_LC | RFC_FLAGS_ENFORCE_MARGIN) );
-        flags &= ~RFC_FLAGS_COUNT_LC;
-#endif /*!RFC_MINIMAL*/
-
-        if( rfc_ctx->class_count )
-        {
-            /* Check for closed cycles and count. Modifies residue! */
-            cycle_find( rfc_ctx, flags );
-        }
-        else
-        {
-            if( rfc_ctx->residue_cnt > 1 )
-            {
-                residue_remove_item( rfc_ctx, 0, 1 );
-            }
-        }
-    }
-
-    return true;
-}
-
-
-#if RFC_DH_SUPPORT
-/**
- * @brief      Resize damage history if necessary.
- *
- * @param      rfc_ctx  The rainflow context
- * @param[in]  pt       The point
- *
- * @return     true on success
- */
-static
-bool feed_once_dh( rfc_ctx_s *rfc_ctx, const rfc_value_tuple_s* pt )
-{
-    assert( rfc_ctx );
-    assert( pt );
-    assert( rfc_ctx->state >= RFC_STATE_INIT && rfc_ctx->state < RFC_STATE_FINISHED );
-
-    if( rfc_ctx->dh )
-    {
-        if( pt->pos > rfc_ctx->dh_cap )
-        {
-            size_t new_cap = (size_t)1024 * ( pt->pos / 640 + 1 ); /* + 60% + 1024 */
-
-            rfc_ctx->dh = (double*)rfc_ctx->mem_alloc( rfc_ctx->dh, new_cap, 
-                                                       sizeof(rfc_value_t), RFC_MEM_AIM_DH );
-
-            if( !rfc_ctx->dh )
-            {
-                return error_raise( rfc_ctx, RFC_ERROR_MEMORY );
-            }
-
-            memset( rfc_ctx->dh + rfc_ctx->dh_cnt, 0, sizeof(rfc_value_t) * ( new_cap - rfc_ctx->dh_cap ) );
-            rfc_ctx->dh_cap = new_cap;
-        }
-
-        rfc_ctx->dh_cnt = pt->pos;
-    }
-
-    return true;
-}
-#endif /*RFC_DH_SUPPORT*/
-
-
-#if RFC_TP_SUPPORT
-/**
- * @brief         Check if pt influences margins.
- *
- * @param         rfc_ctx     The rainflow context
- * @param[in]     pt          The new data point
- * @param[in,out] tp_residue  The new turning point (or NULL)
- *
- * @return        true on success
- */
-bool feed_once_tp_check_margin( rfc_ctx_s *rfc_ctx, const rfc_value_tuple_s* pt, rfc_value_tuple_s** tp_residue )
-{
-    bool do_margin;
-
-    assert( rfc_ctx && tp_residue );
-    assert( rfc_ctx->state >= RFC_STATE_INIT && rfc_ctx->state < RFC_STATE_FINISHED );
-
-    do_margin = rfc_ctx->internal.flags & RFC_FLAGS_ENFORCE_MARGIN;
-
-    if( do_margin && !rfc_ctx->tp_locked )
-    {
-        /* Check for left and right margin */
-        switch( rfc_ctx->internal.margin_stage )
-        {
-            case 0:
-            {
-                rfc_value_tuple_s pt_left = *pt;
-
-                assert( *tp_residue == NULL );
-
-                /* Save left margin */
-                rfc_ctx->internal.margin[0]  = *pt;
-
-                /* Enqueue left margin as turning point */
-                if( !tp_set( rfc_ctx, 0, &pt_left ) ) return false;
-
-                rfc_ctx->internal.margin_stage = 1;
-                break;
-            }
-
-            case 1:
-            {
-                /* Save right margin so far */
-                rfc_ctx->internal.margin[1] = *pt;
-
-                /* Prevent storing 1st point twice */
-                if( *tp_residue )
-                {
-                    /* First turning point found */
-                    rfc_ctx->internal.margin_stage = 2;
-
-                    if( (*tp_residue)->value == rfc_ctx->internal.margin[0].value )
-                    {
-                        assert( rfc_ctx->tp_cnt == 1 );
-
-                        /* Left margin and first turning point are identical, set reference in residue */
-                        (*tp_residue)->tp_pos = 1;
-                        (*tp_residue) = 0;  /* Avoid further processing of this turning point */
-                    }
-                }
-                break;
-            }
-
-            case 2:
-                /* Save right margin so far */
-                rfc_ctx->internal.margin[1] = *pt;
-                break;
-
-            default:
-                assert( false );
-        }
-    }
-
-    return true;
-}
-#endif /*RFC_TP_SUPPORT*/
-
-
-/**
- * @brief      Handling interim turning point and margin. If there are still
- *             unhandled turning point left, "finalizing" takes this into
- *             account for the rainflow algorithm.
- *
- * @param      rfc_ctx  The rainflow context
- *
- * @return     true on success
- */
-static
-bool feed_finalize( rfc_ctx_s *rfc_ctx )
-{
-    rfc_value_tuple_s *tp_interim = NULL;
-
-    assert( rfc_ctx );
-    assert( rfc_ctx->state >= RFC_STATE_INIT && rfc_ctx->state < RFC_STATE_FINISHED );
-
-    if( rfc_ctx->state < RFC_STATE_FINALIZE )
-    {
-        /* Adjust residue: Incorporate interim turning point */
-        if( rfc_ctx->state == RFC_STATE_BUSY_INTERIM )
-        {
-            tp_interim = &rfc_ctx->residue[rfc_ctx->residue_cnt];
-            rfc_ctx->residue_cnt++;
-
-            rfc_ctx->state = RFC_STATE_BUSY;
-        }
-
-#if RFC_TP_SUPPORT
-        /* Finalize turning point storage */
-        if( !feed_finalize_tp( rfc_ctx, tp_interim, rfc_ctx->internal.flags ) )
-        {
-            return false;
-        }
-#endif /*RFC_TP_SUPPORT*/
-
-        if( tp_interim )
-        {
-            int flags = rfc_ctx->internal.flags;
-#if !RFC_MINIMAL
-            /* New turning point, do LC count */
-            cycle_process_lc( rfc_ctx, rfc_ctx->internal.flags & (RFC_FLAGS_COUNT_LC | RFC_FLAGS_ENFORCE_MARGIN) );
-            flags &= ~RFC_FLAGS_COUNT_LC;
-#endif /*!RFC_MINIMAL*/
-
-            /* Check once more if a new cycle is closed now */
-            cycle_find( rfc_ctx, flags );
-        }
-
-#if RFC_HCM_SUPPORT
-        if( !feed_finalize_hcm( rfc_ctx, rfc_ctx->internal.flags ) )
-        {
-            return false;
-        }
-#endif /*RFC_HCM_SUPPORT*/
-
-        rfc_ctx->state = RFC_STATE_FINALIZE;
-    }
-
-    return true;
-}
-
-
-#if RFC_TP_SUPPORT
-/**
- * @brief         Finalize turning point storage.
- *
- * @param         rfc_ctx     The rainflow context
- * @param[in,out] tp_interim  The interim turning point (or NULL)
- * @param         flags       Only flag RFC_FLAGS_ENFORCE_MARGIN encounters
- *
- * @return        true on success
- */
-static
-bool feed_finalize_tp( rfc_ctx_s *rfc_ctx, rfc_value_tuple_s *tp_interim, rfc_flags_e flags )
-{
-    bool do_margin;
-
-    assert( rfc_ctx );
-    assert( rfc_ctx->state >= RFC_STATE_INIT && rfc_ctx->state < RFC_STATE_FINISHED );
-    
-    /* Finalize turning points storage */
-    do_margin = rfc_ctx->internal.flags & RFC_FLAGS_ENFORCE_MARGIN;
-    if( do_margin && !rfc_ctx->tp_locked )
-    {
-        rfc_value_tuple_s *pt_right = &rfc_ctx->internal.margin[1];
-
-        if( tp_interim )
-        {
-            if( rfc_ctx->internal.margin_stage > 0 && tp_interim->value == pt_right->value )
-            {
-                if( !tp_set( rfc_ctx, 0, pt_right ) ) return false;
-                tp_interim->tp_pos = pt_right->tp_pos;
-            }
-            else
-            {
-                if( !tp_set( rfc_ctx, 0, tp_interim ) ) return false;
-                if( !tp_set( rfc_ctx, 0, pt_right ) )   return false;
-            }
-        }
-        else if( pt_right->pos > 0 )
-        {
-            if( !tp_set( rfc_ctx, 0, pt_right ) )   return false;
-        }
-    }
-    else if( tp_interim )
-    {
-        if( !tp_set( rfc_ctx, 0, tp_interim ) ) return false;
-    }
-
-    /* Lock turning points queue */
-    tp_lock( rfc_ctx, true );
-    return true;
-}
-#endif /*RFC_TP_SUPPORT*/
-
-
-#if RFC_HCM_SUPPORT
-/**
- * @brief      Finalize HCM algorithm, copy residue.
- *
- * @param      rfc_ctx  The rainflow context
- * @param      flags    The flags
- *
- * @return     true on success
- */
-static
-bool feed_finalize_hcm( rfc_ctx_s *rfc_ctx, rfc_flags_e flags )
-{
-    assert( rfc_ctx );
-    assert( rfc_ctx->state >= RFC_STATE_INIT && rfc_ctx->state < RFC_STATE_FINISHED );
-
-    /* Move HCM stack to residue */
-    if( rfc_ctx->counting_method == RFC_COUNTING_METHOD_HCM )
-    {
-        int stack_cnt = rfc_ctx->internal.hcm.IZ; /* Number of turning points in HCM stack */
-
-        if( stack_cnt )
-        {
-            /* Reallocate residue */
-            rfc_ctx->residue = (rfc_value_tuple_s*)rfc_ctx->mem_alloc( rfc_ctx->residue, (size_t)stack_cnt, 
-                                                                       sizeof(rfc_value_tuple_s), RFC_MEM_AIM_RESIDUE );
-
-            if( !rfc_ctx->residue )
-            {
-                return error_raise( rfc_ctx, RFC_ERROR_MEMORY );
-            }
-
-            memcpy( rfc_ctx->residue, rfc_ctx->internal.hcm.stack, sizeof(rfc_value_tuple_s) * stack_cnt );
-
-            rfc_ctx->residue_cap = stack_cnt;
-            rfc_ctx->residue_cnt = stack_cnt;
-
-            /* Make HCM stack empty */
-            rfc_ctx->internal.hcm.IZ = 0;
-            rfc_ctx->internal.hcm.IR = 1;
-        }
-    }
-
-    return true;
-}
-#endif /*RFC_HCM_SUPPORT*/
-
-
-/**
- * @brief      Finalize pending counts, ignore residue.
- *
- * @param      rfc_ctx  The rainflow context
- * @param      flags    The flags
- *
- * @return     true on success
- */
-static
-bool finalize_res_ignore( rfc_ctx_s *rfc_ctx, rfc_flags_e flags )
-{
-    assert( rfc_ctx );
-    assert( rfc_ctx->state >= RFC_STATE_INIT && rfc_ctx->state < RFC_STATE_FINISHED );
-
-    /* Include interim turning point */
-    return feed_finalize( rfc_ctx );
-}
-
-
-#if !RFC_MINIMAL
-/**
- * @brief      Finalize pending counts, discard residue.
- *
- * @param      rfc_ctx  The rainflow context
- * @param      flags    The flags
- *
- * @return     true on success
- */
-static
-bool finalize_res_discard( rfc_ctx_s *rfc_ctx, rfc_flags_e flags )
-{
-    assert( rfc_ctx );
-    assert( rfc_ctx->state >= RFC_STATE_INIT && rfc_ctx->state < RFC_STATE_FINISHED );
-
-    /* Include interim turning point */
-    if( !feed_finalize( rfc_ctx ) )
-    {
-        return false;
-    }
-
-    /* Empty residue */
-    rfc_ctx->residue_cnt = 0;
-
-    return true;
-}
-
-
-/**
- * @brief      Finalize pending counts, weight unclosed cycles into RP,
- *             RF-matrix and damage and discard residue.
- *
- * @param      rfc_ctx  The rainflow context
- * @param      weight   The weight for closed cycles
- * @param      flags    The flags
- *
- * @return     true on success
- */
-static
-bool finalize_res_weight_cycles( rfc_ctx_s *rfc_ctx, rfc_counts_t weight, rfc_flags_e flags )
-{
-    assert( rfc_ctx );
-    assert( rfc_ctx->state >= RFC_STATE_INIT && rfc_ctx->state < RFC_STATE_FINISHED );
-
-    /* Include interim turning point */
-    if( !feed_finalize( rfc_ctx ) )
-    {
-        return false;
-    }
-
-    /* Count every unclosed cycle with the given weight */
-    if( rfc_ctx->residue && rfc_ctx->residue_cnt >= 2 )
-    {
-        size_t             i;
-        int                flags    = rfc_ctx->internal.flags;
-        rfc_value_tuple_s *from     = rfc_ctx->residue;
-        rfc_counts_t       old_inc  = rfc_ctx->curr_inc;
-
-        rfc_ctx->curr_inc = weight;
-
-        for( i = 0; i + 1 < rfc_ctx->residue_cnt; i++ )
-        {
-            rfc_value_tuple_s *to   = from + 1;
-            rfc_value_tuple_s *next = ( i + 2 < rfc_ctx->residue_cnt ) ? to + 1 : NULL;
-
-            cycle_process_counts( rfc_ctx, from, to, next, flags );
-
-            from = to;
-        }
-
-        rfc_ctx->curr_inc = old_inc;
-    }
-
-    /* Empty residue */
-    rfc_ctx->residue_cnt = 0;
-
-    return true;
-}
-
-
-/**
- * @brief      Finalize pending counts to fit HCM results.
- *
- * @param      rfc_ctx  The rainflow context
- * @param      flags    The flags
- *
- * @return     true on success
- */
-static
-bool finalize_res_clormann_seeger( rfc_ctx_s *rfc_ctx, rfc_flags_e flags )
-{
-    size_t i;
-
-    assert( rfc_ctx );
-    assert( rfc_ctx->state >= RFC_STATE_INIT && rfc_ctx->state < RFC_STATE_FINISHED );
-
-    /* Include interim turning point */
-    if( !feed_finalize( rfc_ctx ) )
-    {
-        return false;
-    }
-
-    if( rfc_ctx->counting_method == RFC_COUNTING_METHOD_4PTM )
-    {
-        /* Counting correction on residue */
-
-        for( i = 0; i + 4 < rfc_ctx->residue_cnt; )
-        {
-            size_t idx = rfc_ctx->residue_cnt + i;
-
-            double A = (double)rfc_ctx->residue[idx+0].value;
-            double B = (double)rfc_ctx->residue[idx+1].value;
-            double C = (double)rfc_ctx->residue[idx+2].value;
-            double D = (double)rfc_ctx->residue[idx+3].value;
-
-            if( B * C < 0.0 && fabs(D) >= fabs(B) && fabs(B) >= fabs(C) )
-            {
-                rfc_value_tuple_s *from = &rfc_ctx->residue[idx+1];
-                rfc_value_tuple_s *to   = &rfc_ctx->residue[idx+2];
-
-                cycle_process_counts( rfc_ctx, from, to, to + 1, flags );
-
-                /* Remove two inner turning points (idx+1 and idx+2) */
-                residue_remove_item( rfc_ctx, i + 1, 2 );
-                rfc_ctx->residue_cnt -= 2;
-            }
-            else
-            {
-                i++;
-            }
-        }
-    }
-
-    return true;
-}
-
-
-/**
- * @brief      Finalize pending counts, DIN method.
- *
- * @param      rfc_ctx  The rainflow context
- * @param      flags    The flags
- *
- * @return     true on success
- */
-static
-bool RFC_finalize_res_rp_DIN45667( rfc_ctx_s *rfc_ctx, rfc_flags_e flags )
-{
-    assert( rfc_ctx );
-    assert( rfc_ctx->state >= RFC_STATE_INIT && rfc_ctx->state < RFC_STATE_FINISHED );
-
-    /* Include interim turning point */
-    if( !feed_finalize( rfc_ctx ) )
-    {
-        return false;
-    }
-
-    if( flags && rfc_ctx->residue_cnt > 2 )
-    {
-        int i, j, k;
-        int slopes_cnt = (int)rfc_ctx->residue_cnt - 1;
-        struct slopes
-        {
-            int slope;
-            rfc_value_tuple_s *lhs;
-            rfc_value_tuple_s *rhs;
-        } *slopes, tmp;
-
-        slopes = (struct slopes*)rfc_ctx->mem_alloc( NULL, slopes_cnt, sizeof( slopes[0] ), RFC_MEM_AIM_TEMP );
-
-        if( !slopes )
-        {
-            return error_raise( rfc_ctx, RFC_ERROR_MEMORY );
-        }
-
-        /* Evaluate slopes */
-        for( i = 0; i < slopes_cnt; i++ )
-        {
-            slopes[i].lhs   = &rfc_ctx->residue[i];
-            slopes[i].rhs   = &rfc_ctx->residue[i+1];
-            slopes[i].slope = (int)slopes[i].rhs->cls - slopes[i].lhs->cls;
-        }
-
-        /* Order slopes (simple "bubble sort") */
-        k = 0;
-        for( i = 0; i < slopes_cnt; i++ )
-        {
-            /* Drag higher ranks */
-            for( j = slopes_cnt - 2; j >= i; j-- )
-            {
-                bool do_swap = false;
-
-                if( ( slopes[j].slope > 0 ) == ( slopes[j+1].slope > 0 ) )
-                {
-                    do_swap = abs( slopes[j].slope ) < abs( slopes[j+1].slope );
-                }
-                else
-                {
-                    do_swap = slopes[j].slope < 0;
-                    k       = j + 1;  /* k indicates the first falling slope now */
-                }
-
-                if( do_swap )
-                {
-                    tmp         = slopes[j];
-                    slopes[j]   = slopes[j+1];
-                    slopes[j+1] = tmp;
-                }
-            }
-        }
-
-        assert( k > 0 );
-
-        /* Compare positive slopes with adjacent negative slopes */
-        for( i = 0; i < k && i + k < slopes_cnt; i++ )
-        {
-            /* Get the smaller slope of two adjacent. On equality choose the primarily in time */
-            int lh_slope = slopes[i].slope;
-            int rh_slope = slopes[i+k].slope;
-
-            if( abs( lh_slope ) == abs( rh_slope ) )
-            {
-                j = ( slopes[i].rhs->pos < slopes[i+k].rhs->pos ) ? i : (i+k);
-            }
-            else
-            {
-                j = ( abs( lh_slope ) < abs( rh_slope ) ) ? i : (i+k);
-            }
-
-            /* Do the countings for the matching slope */
-            cycle_process_counts( rfc_ctx, slopes[j].lhs, slopes[j].rhs, NULL, flags );
-        }
-
-        rfc_ctx->mem_alloc( slopes, 0, 0, RFC_MEM_AIM_TEMP );
-    }
-
-    /* Empty residue */
-    rfc_ctx->residue_cnt = 0;
-
-    return true;
-}
-
-
-/**
- * @brief      Finalize pending counts, repeated residue method.
- *
- * @param      rfc_ctx  The rainflow context
- * @param      flags    The flags
- *
- * @return     true on success
- */
-static
-bool finalize_res_repeated( rfc_ctx_s *rfc_ctx, rfc_flags_e flags )
-{
-#if RFC_TP_SUPPORT
-    size_t tp_cnt;
-#endif /*RFC_TP_SUPPORT*/
-
-    assert( rfc_ctx );
-    assert( rfc_ctx->state >= RFC_STATE_INIT && rfc_ctx->state < RFC_STATE_FINISHED );
-
-#if RFC_TP_SUPPORT
-    /* Keep number of turning points. The only scenario in which the number increases, is where
-       the interim turning point gets a real turning point */
-    tp_cnt = rfc_ctx->tp_cnt;
-#endif /*RFC_TP_SUPPORT*/
-
-    if( rfc_ctx->residue && rfc_ctx->residue_cnt && flags )
-    {
-        /* Feed again with the content of the residue itself */
-        size_t              cnt     = rfc_ctx->residue_cnt;
-        rfc_value_tuple_s  *residue = (rfc_value_tuple_s*)rfc_ctx->mem_alloc( NULL, cnt + 1, 
-                                                                              sizeof(rfc_value_tuple_s), RFC_MEM_AIM_TEMP );
-
-        if( rfc_ctx->state == RFC_STATE_BUSY_INTERIM )
-        {
-            cnt++;
-        }
-
-        if( residue )
-        {
-            /* Make a copy of the residue */
-            bool                     ok;
-            size_t                   n         = cnt; 
-            int                      old_flags = rfc_ctx->internal.flags;
-            const rfc_value_tuple_s *from      = rfc_ctx->residue;
-                  rfc_value_tuple_s *to        = residue;
-
-            while( n-- )
-            {
-                *to++ = *from++;
-            }
-
-            rfc_ctx->internal.flags = flags;
-            /* Feed again with the copy, no new turning points are generated, since residue[].tp_pos */
-
-#if RFC_TP_SUPPORT
-            do
-            {
-                size_t tp_cnt = rfc_ctx->tp_cnt;
-
-                ok = RFC_feed_tuple( rfc_ctx, residue, cnt - 1 );
-
-                if( ok )
-                {
-                    if( rfc_ctx->tp_cnt > tp_cnt )
-                    {
-                        /* Interim turning point became a turning point */
-                        residue[cnt-1].tp_pos = tp_cnt + 1;
-                    }
-                    ok = RFC_feed_tuple( rfc_ctx, residue + cnt - 1, 1 );
-                }
-            } while(0);
-#else /*!RFC_TP_SUPPORT*/
-            ok = RFC_feed_tuple( rfc_ctx, residue, cnt );
-#endif /*RFC_TP_SUPPORT*/
-
-            rfc_ctx->internal.flags = old_flags;
-
-            /* Free temporary residue */
-            rfc_ctx->mem_alloc( residue, 0, 0, RFC_MEM_AIM_TEMP );
-
-            if( !ok )
-            {
-                return false;
-            }
-        }
-        else
-        {
-            return error_raise( rfc_ctx, RFC_ERROR_MEMORY );
-        }
-    }
-
-    /* Include interim turning point */
-    if( !feed_finalize( rfc_ctx ) )
-    {
-        return false;
-    }
-
-    /* Empty residue */
-    rfc_ctx->residue_cnt = 0;
-
-    return true;
-}
-
-
-/**
- * @brief         Backup/restore of residue
- *
- * @param         rfc_ctx      The rainflow context
- * @param[in,out] residue      The copy of the current residue
- * @param[out]    residue_cap  The capacity of the given residue
- * @param[out]    residue_cnt  The number of points in the given residue
- * @param         restore      true->restore, false->backup
- *
- * @return        true on success
- */
-static
-bool residue_exchange( rfc_ctx_s *rfc_ctx, rfc_value_tuple_s **residue, size_t *residue_cap, size_t *residue_cnt, bool restore )
-{
-    assert( rfc_ctx );
-    assert( rfc_ctx->state >= RFC_STATE_INIT && rfc_ctx->state < RFC_STATE_FINISHED );
-    assert( residue && residue_cap && residue_cnt );
-    assert( rfc_ctx->residue_cap > 0 );
-
-    if( !restore )
-    {
-        /* Backup */
-        *residue_cap = rfc_ctx->residue_cap;
-        *residue_cnt = rfc_ctx->residue_cnt;
-        *residue     = (rfc_value_tuple_s*)rfc_ctx->mem_alloc( NULL, *residue_cap, 
-                                                               sizeof(rfc_value_tuple_s), RFC_MEM_AIM_TEMP );
-
-        if( !*residue )
-        {
-            return error_raise( rfc_ctx, RFC_ERROR_MEMORY );
-        }
-
-        memcpy( *residue, rfc_ctx->residue, *residue_cnt * sizeof(rfc_value_tuple_s) );
-    }
-    else
-    {
-        /* Restore */
-
-        /* Release residue */
-        mem_alloc( rfc_ctx->residue, /*num*/ 0, /*size*/ 0, RFC_MEM_AIM_TEMP );
-
-        /* Assign backup */
-        rfc_ctx->residue_cap = *residue_cap;
-        rfc_ctx->residue_cnt = *residue_cnt;
-        rfc_ctx->residue     = *residue;
-    }
-
-    return true;
-}
-#endif /*!RFC_MINIMAL*/
-
-
-/**
- * @brief      Remove items (points) from the residue
- *
- * @param      rfc_ctx  The rainflow context
- * @param      index    The item position in residue, base 0
- * @param      count    The number of elements to remove
- */
-static
-void residue_remove_item( rfc_ctx_s *rfc_ctx, size_t index, size_t count )
-{
-    size_t  from = index + count,
-            to   = index, 
-            end;
-
-    assert( rfc_ctx );
-    assert( rfc_ctx->state >= RFC_STATE_INIT && rfc_ctx->state < RFC_STATE_FINISHED );
-    assert( rfc_ctx->residue && index + count <= rfc_ctx->residue_cnt );
-
-    end = (int)rfc_ctx->residue_cnt;
-
-    /* Example
-                         |cnt(5)
-                         v
-               |O|O|X|O|O|
-                   ^
-                   |index(2)
-
-        elements = 2    (5-2-1+0 = 2, no interim turning point)
-    */
-
-    if( rfc_ctx->state == RFC_STATE_BUSY_INTERIM )
-    {
-        /* Include interim turning point */
-        end++;
-    }
-
-    /* Shift points */
-    while( from < end )
-    {
-        rfc_ctx->residue[to++] = rfc_ctx->residue[from++];
-    }
-
-    rfc_ctx->residue_cnt -= count;
-}
-
-
-/**
- * @brief      Calculate damage for one cycle with given amplitude Sa
- *
- * @param      rfc_ctx  The rainflow context
- * @param      Sa       The amplitude
- * @param[out] damage   The damage
- *
- * @return     true on success
- */
-static
-bool damage_calc_amplitude( rfc_ctx_s *rfc_ctx, double Sa, double *damage )
-{
-    assert( rfc_ctx );
-    assert( rfc_ctx->state >= RFC_STATE_INIT );
-
-    do {
-        /* Damage */
-        double D = 0.0;
-
-        if( Sa >= 0.0 )
-        {
-            /* D =           h /    ND   *    ( Sa /    SD)  ^ ABS(k)   */
-            /* D = exp(  log(h /    ND)  + log( Sa /    SD)  * ABS(k) ) */
-            /* D = exp( (log(h)-log(ND)) + (log(Sa)-log(SD)) * ABS(k) ) */
-            /* D = exp(      0 -log(ND)  + (log(Sa)-log(SD)) * ABS(k) ) */
-
-#if !RFC_MINIMAL
-            if( Sa > rfc_ctx->wl_omission )
-            {
-                /* Constants for the Woehler curve */
-                const double SX_log = log(rfc_ctx->wl_sx);
-                const double NX_log = log(rfc_ctx->wl_nx);
-
-                if( Sa > rfc_ctx->wl_sx )
-                {
-                    const double k = rfc_ctx->wl_k;
-                    
-                    /* Upper slope, finite life scope */
-                    D = exp( fabs(k) * ( log(Sa) - SX_log ) - NX_log );
-                }
-                else if( Sa > rfc_ctx->wl_sd )
-                {
-                    const double k2 = rfc_ctx->wl_k2;
-
-                    /* Lower slope, transition scope, modified Miners' rule */
-                    D = exp( fabs(k2) * ( log(Sa) - SX_log ) - NX_log );
-                }
-                /* Amplitudes below fatigue strength have no influence */
-            }
-#else /*RFC_MINIMAL*/
-            /* Constants for the Woehler curve */
-            const double SX_log = log(rfc_ctx->wl_sx);
-            const double NX_log = log(rfc_ctx->wl_nx);
-            const double k      = rfc_ctx->wl_k;
-
-            /* Miner original */
-            D = exp( fabs(k)  * ( log(Sa) - SX_log ) - NX_log );
-#endif /*!RFC_MINIMAL*/
-        }
-        else
-        {
-            assert( false );
-            return error_raise( rfc_ctx, RFC_ERROR_INVARG );
-        }
-
-        *damage = D;
-        
-    } while(0);
-
-    return true;
-}
-
-
-#if RFC_AT_SUPPORT
-/**
- * @brief      Calculate the normalized mean load (Sa=1) for a given load ratio
- *             "R"
- *
- * @param      rfc_ctx  The rainflow context
- * @param      R        Load ratio (Su/So)
- * @param[out] Sm_norm  Normalized mean load
- *
- * @return     true on success
- */
-static
-bool at_R_to_Sm_norm( rfc_ctx_s *rfc_ctx, double R, double *Sm_norm )
-{
-    if( isinf( R ) || !Sm_norm )
-    {
-        return error_raise( rfc_ctx, RFC_ERROR_AT );
-    }
-
-    /* Su      = Sm - Sa */
-    /* So      = Sm + Sa */
-    /* R       = Su / So */
-    /* Sm      = Sa * ( 1 + R ) / ( 1 - R ) */
-    /* Sm_norm = Sm / Sa */
-
-    *Sm_norm = ( 1 + R ) / ( 1 - R );
-
-    return true;
-}
-
-
-/**
- * @brief      Calculate the influence of (normalized, Sa=1) mean load on
- *             fatigue strength (Haigh-diagram)
- *
- * @param      rfc_ctx      The rainflow context
- * @param      Sm_norm      Mean load, normalized (Sm/Sa)
- * @param[out] alleviation  Alleviation factor on reference curve
- *
- * @return     true on success
- */
-static
-bool at_alleviation( rfc_ctx_s *rfc_ctx, double Sm_norm, double *alleviation )
-{
-    assert( rfc_ctx );
-
-    if( !alleviation )
-    {
-        return error_raise( rfc_ctx, RFC_ERROR_AT );
-    }
-
-    if( !rfc_ctx->at.count )
-    {
-        /* No reference curve given, no transformation */
-        *alleviation = 1.0;
-    }
-    else
-    {
-        /* Reference curve */
-        const double   *Sa_   = rfc_ctx->at.Sa;
-        const double   *Sm_   = rfc_ctx->at.Sm;
-              unsigned  count = rfc_ctx->at.count;
-
-        assert( rfc_ctx && Sm_ && Sa_ );
-
-        if( Sm_norm <= Sm_[0] / Sa_[0] )
-        {
-            /* First segment */
-            *alleviation = Sa_[0];  /* Clip to first point */
-        }
-        else if( Sm_norm >= Sm_[count-1] / Sa_[count-1] )
-        {
-            /* Last segment */
-            *alleviation = Sa_[count-1];  /* Clip to last point */
-        }
-        else
-        {
-            unsigned i;
-            bool done = false;
-
-            /* Select correct segment */
-            for( i = 1; !done && i < count; i++ )
-            {
-                assert( Sa_[i-1] > 0.0 && Sa_[i] > 0.0 && Sm_[i-1] <= Sm_[i] );
-
-                if( Sm_norm > Sm_[i-1] / Sa_[i-1] && Sm_norm <= Sm_[i] / Sa_[i] )
-                {
-                    /* Intersection of R slope and M slope */
-                    double M_signed = ( Sa_[i] - Sa_[i-1] ) / ( Sm_[i] - Sm_[i-1] );
-
-                    *alleviation = ( Sa_[i-1] - M_signed * Sm_[i-1] ) / ( 1.0 - M_signed * Sm_norm );
-                    done = true;
-                }
-            }
-
-            if( !done )
-            {
-                assert( false );
-                return error_raise( rfc_ctx, RFC_ERROR_AT );
-            }
-        }
-    }
-
-    return true;
-}
-#endif /*RFC_AT_SUPPORT*/
-
-
-/**
- * @brief      Calculate fictive damage for one closed (full) cycle.
- *
- * @param      rfc_ctx     The rainflow context
- * @param      class_from  The starting class
- * @param      class_to    The ending class
- * @param[out] damage      The damage value for the closed cycle
- * @param[out] Sa_ret      The amplitude, may be NULL
- *
- * @return     true on success
- */
-static
-bool damage_calc( rfc_ctx_s *rfc_ctx, unsigned class_from, unsigned class_to, double *damage, double *Sa_ret )
-{
-    double Sa = -1.0;  /* Negative amplitude indicates unset value */
-    double D  =  0.0;
-
-    assert( damage );
-    assert( rfc_ctx );
-    assert( rfc_ctx->state >= RFC_STATE_INIT );
-
-#if RFC_DAMAGE_FAST
-    if( rfc_ctx->damage_lut && !rfc_ctx->damage_lut_inapt)
-    {
-        if( !damage_calc_fast( rfc_ctx, class_from, class_to, &D, &Sa ) )
-        {
-            return false;
-        }
-    } else
-#endif /*RFC_DAMAGE_FAST*/
-
-#if RFC_USE_DELEGATES
-    if( rfc_ctx->damage_calc_fcn )
-    {
-        if( !rfc_ctx->damage_calc_fcn( rfc_ctx, class_from, class_to, &D, &Sa ) )
-        {
-            return false;
-        }
-    } else
-#endif /*RFC_USE_DELEGATES*/
-
-
-    if( class_from != class_to )
-    {
-#if RFC_MINIMAL
-        Sa = fabs( (int)class_from - (int)class_to ) / 2.0 * rfc_ctx->class_width;
-
-        if( !damage_calc_amplitude( rfc_ctx, Sa, &D ) )
-        {
-            return false;
-        }
-#else /*!RFC_MINIMAL*/
-        double Sa_i = fabs( (int)class_from - (int)class_to ) / 2.0 * rfc_ctx->class_width;
-        double Sm_i =     ( (int)class_from + (int)class_to ) / 2.0 * rfc_ctx->class_width + rfc_ctx->class_offset;
-
-        if( Sa_i > 0.0 )
-        {
-#if RFC_AT_SUPPORT
-            /* Calculate transformation factor with normalized mean value */
-            if( !RFC_at_transform( rfc_ctx, Sa_i, Sm_i, &Sa ) )
-            {
-                return false;
-            }
-#else /*!RFC_AT_SUPPORT*/
-            Sa = Sa_i;
-#endif /*RFC_AT_SUPPORT*/
-
-            if( !damage_calc_amplitude( rfc_ctx, Sa, &D ) )
-            {
-                return false;
-            }
-        }
-#endif /*RFC_MINIMAL*/
-    }
-
-    if( Sa_ret )
-    {
-        *Sa_ret = Sa;
-    }
-
-    *damage = D;
-
-    return true;
-}
-
-
-#if RFC_DAMAGE_FAST
-/**
- * @brief      Initialize a look-up table of damages for closed cycles. In this
- *             implementation the midrange doesn't matter!
- *
- * @param      rfc_ctx  The rainflow context
- */
-static 
-void damage_lut_init( rfc_ctx_s *rfc_ctx )
-{
-    double   *lut;
-    unsigned  from, 
-              to;
-    double    Sa;
-
-    assert( rfc_ctx );
-    assert( rfc_ctx->damage_lut );
-    assert( rfc_ctx->state == RFC_STATE_INIT );
-
-    if( rfc_ctx->damage_lut )
-    {
-        lut = rfc_ctx->damage_lut;
-        rfc_ctx->damage_lut = NULL;
-
-        for( from = 0; from < rfc_ctx->class_count; from++ )
-        {
-            for( to = 0; to < rfc_ctx->class_count; to++ )
-            {
-                double D;
-
-                if( !damage_calc( rfc_ctx, from, to, &D, &Sa ) )
-                {
-                    return;
-                }
-                lut[from * rfc_ctx->class_count + to] = D;
-#if RFC_AT_SUPPORT
-                if( rfc_ctx->amplitude_lut )
-                {
-                    rfc_ctx->amplitude_lut[from * rfc_ctx->class_count + to] = Sa;
-                }
-#endif /*RFC_AT_SUPPORT*/
-            }
-        }
-
-        rfc_ctx->damage_lut       = lut;
-        rfc_ctx->damage_lut_inapt = 0;
-    }
-}
-
-
-/**
- * @brief      Calculate fictive damage for one closed (full) cycle, using
- *             look-up table.
- *
- * @param      rfc_ctx     The rainflow context
- * @param      class_from  The starting class
- * @param      class_to    The ending class
- * @param[out] damage      The damage value for the closed cycle
- * @param[out] Sa_ret      The amplitude (-1 if not available), may be NULL
- *
- * @return     true on success
- */
-static
-bool damage_calc_fast( rfc_ctx_s *rfc_ctx, unsigned class_from, unsigned class_to, double *damage, double *Sa_ret )
-{
-    double Sa = -1;    /* -1 means "uninitialized" */
-    double D  =  0.0;
-
-    assert( damage );
-    assert( rfc_ctx );
-    assert( rfc_ctx->state >= RFC_STATE_INIT );
-    assert( class_from < rfc_ctx->class_count );
-    assert( class_to   < rfc_ctx->class_count );
-
-    if( rfc_ctx->damage_lut && !rfc_ctx->damage_lut_inapt )
-    {
-        D = rfc_ctx->damage_lut[class_from * rfc_ctx->class_count + class_to];
-
-        if( Sa_ret )
-        {
-#if RFC_AT_SUPPORT
-            if( rfc_ctx->amplitude_lut )
-            {
-                *Sa_ret = rfc_ctx->amplitude_lut[class_from * rfc_ctx->class_count + class_to];
-            }
-#else /*!RFC_AT_SUPPORT*/
-            *Sa_ret = AMPLITUDE( rfc_ctx, fabs( (int)class_from - (int)class_to ) );
-#endif /*RFC_AT_SUPPORT*/
-        }
-    }
-    else
-    {
-        return error_raise( rfc_ctx, RFC_ERROR_LUT );
-    }
-
-    *damage = D;
-
-    return true;
-}
-#endif /*RFC_DAMAGE_FAST*/
-
-
-/**
- * @brief      Test data sample for a new turning point and add to the residue
- *             in that case. Update extrema.
- *             - 1. Hysteresis Filtering
- *             - 2. Peak-Valley Filtering
- *
- * @param      rfc_ctx  The rainflow context
- * @param[in]  pt       The data point, must not be NULL
- *
- * @return     Returns pointer to new turning point in residue or NULL
- */
-static
-rfc_value_tuple_s * feed_filter_pt( rfc_ctx_s *rfc_ctx, const rfc_value_tuple_s *pt )
-{
-    int                 slope;
-    rfc_value_t         delta;
-    rfc_value_tuple_s  *new_tp    = NULL;
-    int                 do_append = 0;
-
-    assert( rfc_ctx );
-    assert( rfc_ctx->state >= RFC_STATE_INIT && rfc_ctx->state <= RFC_STATE_BUSY_INTERIM );
-
-#if RFC_USE_DELEGATES
-    if( rfc_ctx->tp_next_fcn )
-    {
-        return rfc_ctx->tp_next_fcn( rfc_ctx, pt );
-    }
-#endif /*RFC_USE_DELEGATES*/
-
-    if( !pt ) return NULL;
-
-    slope = rfc_ctx->internal.slope;
-
-    /* Handle first turning point(s) */
-    if( rfc_ctx->state < RFC_STATE_BUSY_INTERIM )
-    {
-        /* Residue is empty, still searching first turning point(s) */
-
-        if( rfc_ctx->state == RFC_STATE_INIT )
-        {
-            /* Very first point, initialize local min-max search */
-            rfc_ctx->internal.extrema[0] = 
-            rfc_ctx->internal.extrema[1] = *pt;
-            rfc_ctx->state               =  RFC_STATE_BUSY;
-        }
-        else
-        {
-            int is_falling_slope = -1;
-
-            assert( rfc_ctx->state == RFC_STATE_BUSY );
-
-            /* Still searching for first turning point(s) */
-
-            /* Update local extrema */
-            if( pt->value < rfc_ctx->internal.extrema[0].value )
-            {
-                /* Minimum */
-                is_falling_slope = 1;
-                rfc_ctx->internal.extrema[0] = *pt;
-#if RFC_GLOBAL_EXTREMA
-                rfc_ctx->internal.extrema_changed = true;
-#endif /*RFC_GLOBAL_EXTREMA*/
-            }
-            else if( pt->value > rfc_ctx->internal.extrema[1].value )
-            {
-                /* Maximum */
-                is_falling_slope = 0;
-                rfc_ctx->internal.extrema[1] = *pt;
-#if RFC_GLOBAL_EXTREMA
-                rfc_ctx->internal.extrema_changed = true;
-#endif /*RFC_GLOBAL_EXTREMA*/
-            }
-
-            /* Local hysteresis filtering */
-            delta = value_delta( rfc_ctx->internal.extrema[0].value, rfc_ctx->internal.extrema[1].value, NULL /* sign_ptr */ );
-
-            if( is_falling_slope >= 0 && delta > rfc_ctx->hysteresis )
-            {
-                /* Criteria met, new turning point found.
-                 * Emit maximum on falling slope as first interim turning point, 
-                 * minimum as second then (and vice versa) 
-                 * 1st point: internal.extrema[ is_falling_slope]
-                 * 2nd point: internal.extrema[!is_falling_slope]  ==> which is *pt also
-                 */
-                assert( rfc_ctx->residue_cnt < rfc_ctx->residue_cap );
-                rfc_ctx->residue[rfc_ctx->residue_cnt] = rfc_ctx->internal.extrema[is_falling_slope];
-
-                rfc_ctx->internal.slope = is_falling_slope ? -1 : 1;
-
-                /* pt is the new interim turning point */
-                rfc_ctx->state = RFC_STATE_BUSY_INTERIM;
-                do_append = 1;
-            }
-        }
-    }
-    else  /* if( rfc_ctx->state < RFC_STATE_BUSY_INTERIM ) */
-    {
-        assert( rfc_ctx->state == RFC_STATE_BUSY_INTERIM );
-
-        /* Consecutive search for turning points */
-
-#if RFC_GLOBAL_EXTREMA
-        /* Build global extrema */
-        if( pt->value < rfc_ctx->internal.extrema[0].value )
-        {
-            /* Minimum */
-            rfc_ctx->internal.extrema[0] = *pt;
-            rfc_ctx->internal.extrema_changed = true;
-        }
-        else if( pt->value > rfc_ctx->internal.extrema[1].value )
-        {
-            /* Maximum */
-            rfc_ctx->internal.extrema[1] = *pt;
-            rfc_ctx->internal.extrema_changed = true;
-        }
-#endif /*RFC_GLOBAL_EXTREMA*/
-
-        /* Hysteresis Filtering, check against interim turning point */
-        delta = value_delta( rfc_ctx->residue[rfc_ctx->residue_cnt].value, pt->value, &slope /* sign_ptr */ );
-
-        /* There are three scenarios possible here:
-         *   1. Previous slope is continued
-         *      "delta" is ignored whilst hysteresis is exceeded already.
-         *      Interim turning point has just to be adjusted.
-         *   2. Slope reversal, slope is greater than hysteresis
-         *      Interim turning point becomes real turning point.
-         *      Current point becomes new interim turning point
-         *   3. Slope reversal, slope is less than or equal hysteresis
-         *      Nothing to do.
-         */
-
-        /* Peak-Valley Filtering */
-        /* Justify interim turning point, or add a new one (2) */
-        if( slope == rfc_ctx->internal.slope )
-        {
-            /* Scenario (1), Continuous slope */
-
-            /* Replace interim turning point with new extrema */
-            if( rfc_ctx->residue[rfc_ctx->residue_cnt].value != pt->value )
-            {
-                rfc_ctx->residue[rfc_ctx->residue_cnt] = *pt;
-            }
-        }
-        else
-        {
-            if( delta > rfc_ctx->hysteresis )
-            {
-                /* Scenario (2), Criteria met: slope != rfc_ctx->internal.slope && delta > rfc_ctx->hysteresis */
-
-                /* Storage */
-                rfc_ctx->internal.slope = slope;
-
-                /* Handle new turning point */
-                do_append = 1;
-            }
-            else
-            {
-                /* Scenario (3), Turning point found, but still in hysteresis band, nothing to do */
-            }
-        }
-    }
-
-    /* Handle new turning point, that is the current last point in residue */
-    if( do_append )
-    {
-        assert( rfc_ctx->state == RFC_STATE_BUSY_INTERIM );
-
-        /* Increment and set new interim turning point */
-        assert( rfc_ctx->residue_cnt < rfc_ctx->residue_cap );
-        rfc_ctx->residue[++rfc_ctx->residue_cnt] = *pt;
-
-        /* Return new turning point */
-        new_tp = &rfc_ctx->residue[rfc_ctx->residue_cnt - 1];
-    }
-
-    return new_tp;
-}
-
-
-# if !RFC_MINIMAL
-/**
- * @brief      Rainflow counting core, assumes
- *
- * @param      rfc_ctx  The rainflow context
- * @param      flags    The flags
- */
-static
-void cycle_find( rfc_ctx_s *rfc_ctx, rfc_flags_e flags )
-{
-    assert( rfc_ctx );
-    assert( rfc_ctx->state >= RFC_STATE_INIT && rfc_ctx->state < RFC_STATE_FINISHED );
-
-#if RFC_USE_DELEGATES
-    /* Check for delegates */
-    if( rfc_ctx->cycle_find_fcn && rfc_ctx->counting_method == RFC_COUNTING_METHOD_DELEGATED )
-    {
-        rfc_ctx->cycle_find_fcn( rfc_ctx, flags );
-    }
-    else
-#endif /*RFC_USE_DELEGATES*/
-    {
-        switch( rfc_ctx->counting_method )
-        {
-            case RFC_COUNTING_METHOD_NONE:
-                break;
-            case RFC_COUNTING_METHOD_4PTM:
-                cycle_find_4ptm( rfc_ctx, flags );
-                break;
-#if RFC_HCM_SUPPORT
-            case RFC_COUNTING_METHOD_HCM:
-                cycle_find_hcm( rfc_ctx, flags );
-                break;
-#endif /*RFC_HCM_SUPPORT*/
-            case RFC_COUNTING_METHOD_DELEGATED:
-                /* FALLTHROUGH */
-            default:
-                assert( false );
-                break;
-        }
-    }
-
-    /* If no rainflow counting is done, just look out for turning points, discard residue */
-    if( rfc_ctx->counting_method == RFC_COUNTING_METHOD_NONE || !rfc_ctx->class_count )
-    {
-        /* Prune residue */
-        if( rfc_ctx->residue_cnt > 1 )
-        {
-            residue_remove_item( rfc_ctx, /*index*/ 0, rfc_ctx->residue_cnt - 1 );
-        }
-    }
-
-}
-#endif /*!RFC_MINIMAL*/
-
-
-/**
- * @brief      Rainflow counting core (4-point-method [3]).
- *
- * @param      rfc_ctx  The rainflow context
- * @param      flags    The flags
- */
-static
-void cycle_find_4ptm( rfc_ctx_s *rfc_ctx, rfc_flags_e flags )
-{
-    assert( rfc_ctx );
-    assert( rfc_ctx->state >= RFC_STATE_INIT && rfc_ctx->state < RFC_STATE_FINISHED );
-
-    while( rfc_ctx->residue_cnt >= 4 )
-    {
-        size_t idx = rfc_ctx->residue_cnt - 4;
-
-        unsigned A = rfc_ctx->residue[idx+0].cls;
-        unsigned B = rfc_ctx->residue[idx+1].cls;
-        unsigned C = rfc_ctx->residue[idx+2].cls;
-        unsigned D = rfc_ctx->residue[idx+3].cls;
-
-        if( B > C )
-        {
-            unsigned temp = B;
-            B = C;
-            C = temp;
-        }
-
-        if( A > D )
-        {
-            unsigned temp = A;
-            A = D;
-            D = temp;
-        }
-
-        /* Check for closed cycles [3] */
-        if( A <= B && C <= D )
-        {
-            rfc_value_tuple_s *from = &rfc_ctx->residue[idx+1];
-            rfc_value_tuple_s *to   = &rfc_ctx->residue[idx+2];
-
-            /* Closed cycle found, process countings */
-            cycle_process_counts( rfc_ctx, from, to, to + 1, flags );
-
-            /* Remove two inner turning points (idx+1 and idx+2) */
-            /* Move last turning point */
-            rfc_ctx->residue[idx+1] = rfc_ctx->residue[idx+3];
-            /* Move interim turning point */
-            if( rfc_ctx->state == RFC_STATE_BUSY_INTERIM )
-            {
-                rfc_ctx->residue[idx+2] = rfc_ctx->residue[idx+4];
-            }
-            rfc_ctx->residue_cnt -= 2;
-        }
-        else break;
-    }
-}
-
-
-#if RFC_HCM_SUPPORT
-/**
- * @brief      Rainflow counting core (HCM method).
- *
- * @param      rfc_ctx  The rainflow context
- * @param      flags    The flags
- */
-static
-void cycle_find_hcm( rfc_ctx_s *rfc_ctx, rfc_flags_e flags )
-{
-    int IZ, IR;
-    double eps = rfc_ctx->class_width / 100;
-
-    assert( rfc_ctx );
-    assert( rfc_ctx->state >= RFC_STATE_INIT && rfc_ctx->state < RFC_STATE_FINISHED );
-
-    IZ = rfc_ctx->internal.hcm.IZ - 1,  /* hcm.IZ and hcm.IR are base 1! */
-    IR = rfc_ctx->internal.hcm.IR - 1;
-
-    while( rfc_ctx->residue_cnt > 0 )
-    {
-        rfc_value_tuple_s *I, *J, *K;
-
-        /* Translation from "RAINFLOW.F" */
-/*label_1:*/
-        K = rfc_ctx->residue;  /* Recent value (turning point) */
-
-        /* Place first turning point into stack */
-        if( !IR )
-        {
-            rfc_ctx->internal.hcm.stack[IR++] = *K;
-        }
-
-label_2:
-        if( IZ > IR )
-        {
-            /* There are at least 2 cycles on the stack able to close */
-            I = &rfc_ctx->internal.hcm.stack[IZ-1];
-            J = &rfc_ctx->internal.hcm.stack[IZ];
-
-            if( (double)(K->value - J->value) * (double)(J->value - I->value) + eps >= 0.0 )
-            {
-                /* Is no turning point */
-                /* This should only may happen, when RFC_FLAGS_ENFORCE_MARGIN is set, 
-                   since all values from residue are turning points */
-                assert( rfc_ctx->internal.flags & RFC_FLAGS_ENFORCE_MARGIN );
-                IZ--;
-                /* Test further closed cycles */
-                goto label_2;
-            }
-            else
-            {
-                /* Is a turning point */
-                if( fabs( (double)K->value - (double)J->value ) + eps >= fabs( (double)J->value - (double)I->value ) )
-                {
-                    /* Cycle range is greater or equal to previous, register closed cycle */
-                    cycle_process_counts( rfc_ctx, I, J, NULL, flags );
-                    IZ -= 2;
-                    /* Test further closed cycles */
-                    goto label_2;
-                }
-            }
-        }
-        else if( IZ == IR )
-        {
-            J = &rfc_ctx->internal.hcm.stack[IZ];
-
-            if( ( (double)K->value - (double)J->value ) * (double)J->value + eps >= 0.0 )
-            {
-                /* Is no turning point */
-                IZ--;
-                /* Test further closed cycles */
-                goto label_2;
-            }
-            else if( fabs( (double)K->value ) + eps > fabs( (double)J->value ) )
-            {
-                /* Is turning point and range is less than previous */
-                IR++;
-            }
-        }
-        else
-        {
-            /* IZ < IR: There is no cycle on the stack able to close */
-        }
-
-        /* Place cycle able to close */
-        IZ++;
-        assert( IZ < rfc_ctx->internal.hcm.stack_cap );
-        rfc_ctx->internal.hcm.stack[IZ] = *K;
-
-        /* "goto" not necessary: while loop */
-        /* goto label_1; */
-
-        /* Remove K (first element) from residue */
-        residue_remove_item( rfc_ctx, /*index*/ 0, 1 );
-    }
-
-    /* hcm.IZ and hcm.IR are base 1! */
-    rfc_ctx->internal.hcm.IZ = IZ + 1;
-    rfc_ctx->internal.hcm.IR = IR + 1;
-}
-#endif /*RFC_HCM_SUPPORT*/
-
-
-#if !RFC_MINIMAL
-/**
- * @brief      Processes LC count (level crossing) for the last slope in residue
- *
- * @param      rfc_ctx  The rainflow context
- * @param      flags    Control flags
- */
-static
-void cycle_process_lc( rfc_ctx_s *rfc_ctx, rfc_flags_e flags )
-{
-    size_t n = rfc_ctx->residue_cnt;
-
-    if( n > 1 && (flags & RFC_FLAGS_COUNT_LC) )
-    {
-        /* Do the level crossing counting */
-        bool rising = rfc_ctx->residue[n-1].value > rfc_ctx->residue[n-2].value;
-
-        if( rising )
-        {
-            cycle_process_counts( rfc_ctx, &rfc_ctx->residue[n-2], &rfc_ctx->residue[n-1], NULL, flags & (RFC_FLAGS_COUNT_LC_UP | RFC_FLAGS_ENFORCE_MARGIN) );
-        }
-        else
-        {
-            cycle_process_counts( rfc_ctx, &rfc_ctx->residue[n-2], &rfc_ctx->residue[n-1], NULL, flags & (RFC_FLAGS_COUNT_LC_DN | RFC_FLAGS_ENFORCE_MARGIN) );
-        }
-    }
-}
-#endif /*!RFC_MINIMAL*/
-
-
-/**
- * @brief         Processes counts on a closing cycle and further modifications
- *                due to the new damage value.
- *
- * @param         rfc_ctx  The rainflow context
- * @param[in,out] from     The starting data point
- * @param[in,out] to       The ending data point
- * @param[in,out] next     The point next after "to"
- * @param         flags    Control flags
- */
-static
-void cycle_process_counts( rfc_ctx_s *rfc_ctx, rfc_value_tuple_s *from, rfc_value_tuple_s *to, rfc_value_tuple_s *next, rfc_flags_e flags )
-{
-    unsigned class_from, class_to;
-
-    assert( rfc_ctx );
-    assert( rfc_ctx->state >= RFC_STATE_INIT && rfc_ctx->state < RFC_STATE_FINISHED );
-    assert( !rfc_ctx->class_count || ( from->value > rfc_ctx->class_offset && to->value > rfc_ctx->class_offset ) );
-
-#if RFC_TP_SUPPORT
-    /* If flag RFC_FLAGS_ENFORCE_MARGIN is set, cycles less than hysteresis are possible */
-    if( flags & RFC_FLAGS_ENFORCE_MARGIN )
-    {
-        if( value_delta( from->value, to->value, NULL /* sign_ptr */ ) <= rfc_ctx->hysteresis )
-        {
-            return;
-        }
-    }
-#endif /*RFC_TP_SUPPORT*/
-
-    /* Quantized "from" */
-    class_from = from->cls;
-
-    if( class_from >= rfc_ctx->class_count ) class_from = rfc_ctx->class_count - 1;
-
-    /* Quantized "to" */
-    class_to = to->cls;
-
-    if( class_to >= rfc_ctx->class_count ) class_to = rfc_ctx->class_count - 1;
-    
-    /* class_from and class_to are base 0 now */
-
-    /* Do several counts, according to "flags" */
-    if( class_from != class_to )
-    {
-#if RFC_DEBUG_FLAGS
-        if( rfc_ctx->internal.debug_flags & RFC_FLAGS_LOG_CLOSED_CYCLES &&
-            flags & (RFC_FLAGS_COUNT_ALL & ~RFC_FLAGS_COUNT_LC) )
-        {
-            RFC_debug_fprintf( rfc_ctx, stdout, 
-                               "Closed cycle %g @ %lu[%lu] --> %g @ %lu[%lu]\n", 
-                               from->value, (long unsigned)from->pos, (long unsigned)from->tp_pos,
-                               to->value,   (long unsigned)to->pos,   (long unsigned)to->tp_pos );
-        }
-#endif /*RFC_DEBUG_FLAGS*/
-        /* Cumulate damage */
-        if( flags & RFC_FLAGS_COUNT_DAMAGE )
-        {
-            double Sa_i;
-            double D_i;
-
-            if( !damage_calc( rfc_ctx, class_from, class_to, &D_i, &Sa_i ) )
-            {
-                return;
-            }
-
-            /* Adding damage for the current cycle, with its actual weight */
-            rfc_ctx->damage += D_i * rfc_ctx->curr_inc / rfc_ctx->full_inc;
-#if !RFC_MINIMAL
-            /* Fatigue strength Sd(D) depresses in subject to cumulative damage D.
-               Sd(D)/Sd = (1-D)^(1/q), [6] chapter 3.2.9, formula 3.2-44 and 3.2-46
-               Only cycles exceeding Sd(D) have damaging effect. */
-            if( Sa_i >= rfc_ctx->internal.wl.sd && ( flags & RFC_FLAGS_COUNT_MK ) )
-            {
-                rfc_wl_param_s  wl_unimp;                          /* WL parameters unimpaired part */
-                rfc_wl_param_s *wl_imp = &rfc_ctx->internal.wl;    /* WL parameters impaired part */
-                double          D_con;                             /* Current damage, Miners' consequent rule */
-
-                /* Backup Woehler curve parameters and use shadowed ones for the impaired part instead */
-                RFC_wl_param_get( rfc_ctx, &wl_unimp );
-                RFC_wl_param_set( rfc_ctx,  wl_imp );
-
-#if RFC_DAMAGE_FAST
-                if( rfc_ctx->damage_lut )
-                {
-                    /* Disable lut temporarily, since it is only valid for Woehler parameters for unimpaired part */
-                    rfc_ctx->damage_lut_inapt++;
-                    (void)damage_calc_amplitude( rfc_ctx, Sa_i, &D_con );
-                    rfc_ctx->damage_lut_inapt--;
-                }
-                else
-#endif /*RFC_DAMAGE_FAST*/
-                {
-                    (void)damage_calc_amplitude( rfc_ctx, Sa_i, &D_con );
-                }
-
-                D_con += wl_imp->D;
-
-                if( D_con < 1.0 )
-                {
-                    /* Calculate new parameters for the Woehler curve, impaired part */
-                    if( wl_unimp.sx > 0.0 )
-                    {
-                        double q       =       wl_imp->q;
-                        double k       = fabs( wl_imp->k );
-                        rfc_ctx->wl_sx = wl_unimp.sx * pow( 1.0 - D_con, 1.0 / q );
-                     /* rfc_ctx->wl_nx = wl.nx * pow( 1.0 - D_con, -( k - q ) / q );  // Damage accumulation is done in D_con! */
-
-                        (void)RFC_wl_calc_n( rfc_ctx, 
-                                             wl_unimp.sx, 
-                                             wl_unimp.nx, 
-                                             k,
-                                             rfc_ctx->wl_sx,
-                                            &rfc_ctx->wl_nx );
-                    }
-
-                    if( wl_unimp.sd > 0.0 )
-                    {
-                        double q2      =       wl_imp->q2;
-                        double k2      = fabs( wl_imp->k2 );
-                        rfc_ctx->wl_sd = wl_unimp.sd * pow( 1.0 - D_con, 1.0 / q2 );
-                     /* rfc_ctx->wl_nx = wl_unimp.nx * pow( 1.0 - D_con, -( k2 - q2 ) / q2 );  // Damage accumulation is done in D_con! */
-
-                        (void)RFC_wl_calc_n( rfc_ctx, 
-                                             wl_unimp.sd, 
-                                             wl_unimp.nd, 
-                                             k2,
-                                             rfc_ctx->wl_sd,
-                                            &rfc_ctx->wl_nd );
-                    }
-                }
-
-                RFC_wl_param_get( rfc_ctx, wl_imp );
-                rfc_ctx->internal.wl.D = D_con;
-                RFC_wl_param_set( rfc_ctx, &wl_unimp );
-            }
-#endif /*!RFC_MINIMAL*/
-        }
-
-        /* Rainflow matrix */
-        if( rfc_ctx->rfm && ( flags & RFC_FLAGS_COUNT_RFM ) )
-        {
-            /* Matrix (row-major storage):
-             *          t o
-             *    +-------------
-             *    | 0 1 2 3 4 5
-             *  f | 6 7 8 9 # #
-             *  r | # # # # # #
-             *  o | # # # # # #
-             *  m | # # # # # #
-             *    | # # # # # #<-(6x6-1)
-             */
-            size_t idx = rfc_ctx->class_count * class_from + class_to;
-            
-            assert( rfc_ctx->rfm[idx] <= RFC_COUNTS_LIMIT );
-            rfc_ctx->rfm[idx] += rfc_ctx->curr_inc;
-        }
-
-#if !RFC_MINIMAL
-        /* Range pair */
-        if( rfc_ctx->rp && ( flags & RFC_FLAGS_COUNT_RP ) )
-        {
-            /* 
-             * Range pair histogram (vector storage)
-             * Range value = idx * class_width  (=2x Amplitude)
-             */
-            int idx = abs( (int)class_from - (int)class_to );
-            
-            assert( rfc_ctx->rp[idx] <= RFC_COUNTS_LIMIT );
-            rfc_ctx->rp[idx] += rfc_ctx->curr_inc;
-        }
-
-        /* Level crossing, count rising and falling slopes */
-        if( rfc_ctx->lc && ( flags & RFC_FLAGS_COUNT_LC ) )
-        {
-            /* 
-             * Level crossing histogram (vector storage)
-             * Counts class upper bound crossings
-             * Class upper bound value = (idx+1) * class_width + class_offset
-             */
-            unsigned idx;
-            unsigned idx_from = ( class_from < class_to ) ? class_from : class_to;
-            unsigned idx_to   = ( class_from > class_to ) ? class_from : class_to;
-
-            for( idx = idx_from; idx < idx_to; idx++ )
-            {
-                if( flags & RFC_FLAGS_COUNT_LC_UP )
-                {
-                    /* Count rising slopes */
-                    assert( rfc_ctx->lc[idx] <= RFC_COUNTS_LIMIT );
-                    rfc_ctx->lc[idx] += rfc_ctx->full_inc;
-                }
-
-                if( flags & RFC_FLAGS_COUNT_LC_DN )
-                {
-                    /* Count falling slopes */
-                    assert( rfc_ctx->lc[idx] <= RFC_COUNTS_LIMIT );
-                    rfc_ctx->lc[idx] += rfc_ctx->full_inc;
-                }
-            }
-        }
-
-#if RFC_DH_SUPPORT
-        if( flags & RFC_FLAGS_COUNT_DH )
-        {
-            /* "Spread" damage over turning points (tp) and damage history (dh) */
-            spread_damage( rfc_ctx, from, to, next, flags );
-        }
-#endif /*RFC_DH_SUPPORT*/
-
-#endif /*!RFC_MINIMAL*/
-    }
-}
-
-
-#if RFC_TP_SUPPORT
-/**
- * @brief         Append or alter a turning point in its storage.
- *
- *                Attention: Consider tp_locked! tp_cnt and tp_cap have to
- *                reflect storage state!
- *
- * @param         rfc_ctx    The rainflow context
- * @param[in]     tp_pos     The position. If tp_pos==0 and tp->tp_pos==0, tp
- *                           will be appended. If tp_pos==0 and tp->tp_pos>0,
- *                           only the position tp->tp_pos is altered. If
- *                           tp_pos>0 the existing turning point is overwritten
- *                           by tp.
- * @param[in,out] tp         The turning point
- *
- * @return        true on success
- */
-static
-bool tp_set( rfc_ctx_s *rfc_ctx, size_t tp_pos, rfc_value_tuple_s *tp )
-{
-    assert( rfc_ctx );
-    assert( rfc_ctx->state >= RFC_STATE_INIT && rfc_ctx->state <= RFC_STATE_FINISHED );
-    assert( tp );
-
-    if( !tp || rfc_ctx->tp_locked )
-    {
-        return false;
-    }
-
-#if RFC_USE_DELEGATES
-    /* Check for delegates */
-    if( rfc_ctx->tp_set_fcn )
-    {
-        /* Add turning point */
-        return rfc_ctx->tp_set_fcn( rfc_ctx, tp_pos, tp );
-    }
-    else
-#endif /*RFC_USE_DELEGATES*/
-    {
-        if( !rfc_ctx->tp )
-        {
-            return true;
-        }
-
-        /* Check to append or alter */
-        if( tp_pos )
-        {
-            /* Alter or move existing turning point */
-            assert( tp_pos <= rfc_ctx->tp_cnt );
-
-            tp->tp_pos                =  0;        /* No position information for turning points in its storage */
-            rfc_ctx->tp[ tp_pos - 1 ] = *tp;       /* Move or replace turning point */
-            tp->tp_pos                =  tp_pos;   /* Ping back the position (commonly tp lies in residue buffer) */
-
-            return true;
-        }
-        else
-        {
-            /* Append (tp_pos == 0) */
-            if( tp->tp_pos )
-            {
-                /* Already an element of tp stack */
-                assert( tp->tp_pos <= rfc_ctx->tp_cnt );
-
-                return true;
-            }
-            else
-            {
-                /* Append tp at the tail */
-                tp_pos = ++rfc_ctx->tp_cnt;
-            }
-        }
-
-        /* Check if buffer needs to be resized */
-        if( rfc_ctx->tp_cnt >= rfc_ctx->tp_cap )
-        {
-            rfc_value_tuple_s  *tp_new;
-            size_t              tp_cap_new;
-            size_t              tp_cap_increment;
-
-            /* Reallocation */
-            tp_cap_increment = (size_t)1024 * ( rfc_ctx->tp_cap / 640 + 1 );  /* + 60% + 1024 */
-            tp_cap_new       = rfc_ctx->tp_cap + tp_cap_increment;
-            tp_new           = rfc_ctx->mem_alloc( rfc_ctx->tp, tp_cap_new, 
-                                                   sizeof(rfc_value_tuple_s), RFC_MEM_AIM_TP );
-
-            if( tp_new )
-            {
-                rfc_ctx->tp     = tp_new;
-                rfc_ctx->tp_cap = tp_cap_new;
-            }
-            else
-            {
-                return error_raise( rfc_ctx, RFC_ERROR_MEMORY );
-            }
-        }
-
-        assert( tp_pos <= rfc_ctx->tp_cnt );
-
-        /* Append turning point */
-        rfc_ctx->tp[ tp_pos - 1 ] = *tp;      /* Make a copy of tp in .tp, tp->tp_pos remains unaltered */
-        tp->tp_pos                =  tp_pos;  /* Ping back turning point position index in tp, base 1 */
-
-        if( rfc_ctx->internal.flags & RFC_FLAGS_TPAUTOPRUNE && rfc_ctx->tp_cnt > rfc_ctx->tp_prune_threshold )
-        {
-            return RFC_tp_prune( rfc_ctx, rfc_ctx->tp_prune_size, RFC_FLAGS_TPPRUNE_PRESERVE_POS );
-        }
-
-        return true;
-    }
-}
-
-
-/**
- * @brief      Get turning point reference
- *
- * @param      rfc_ctx  The rainflow context
- * @param[in]  tp_pos   The position, base 1
- * @param      tp       The buffer for the reference
- *
- * @return     true on success
- */
-static
-bool tp_get( rfc_ctx_s *rfc_ctx, size_t tp_pos, rfc_value_tuple_s **tp )
-{
-    assert( rfc_ctx );
-    assert( rfc_ctx->state >= RFC_STATE_INIT && rfc_ctx->state <= RFC_STATE_FINISHED );
-
-    if( !tp_pos || tp_pos > rfc_ctx->tp_cnt )
-    {
-        return false;
-    }
-
-#if RFC_USE_DELEGATES
-    /* Check for delegates */
-    if( rfc_ctx->tp_get_fcn )
-    {
-        /* Add turning point */
-        return rfc_ctx->tp_get_fcn( rfc_ctx, tp_pos, tp );
-    }
-    else
-#endif /*RFC_USE_DELEGATES*/
-    {
-        if( !rfc_ctx->tp )
-        {
-            return false;
-        }
-
-        if( tp )
-        {
-            assert( tp_pos <= rfc_ctx->tp_cnt );
-            *tp = &rfc_ctx->tp[ tp_pos - 1 ];
-        }
-    }
-
-    return true;
-}
-
-
-/**
- * @brief      Increase damage for existing turning point.
- *
- * @param      rfc_ctx  The rainflow context
- * @param[in]  tp_pos   The tp position (base 1)
- * @param[in]  damage   The damage
- *
- * @return     true on success
- */
-static
-bool tp_inc_damage( rfc_ctx_s *rfc_ctx, size_t tp_pos, double damage )
-{
-    assert( rfc_ctx );
-    assert( rfc_ctx->state >= RFC_STATE_INIT && rfc_ctx->state < RFC_STATE_FINISHED );
-
-    /* Add new turning point */
-
-#if RFC_USE_DELEGATES
-    /* Check for delegates */
-    if( rfc_ctx->tp_inc_damage_fcn )
-    {
-        /* Add turning point */
-        return rfc_ctx->tp_inc_damage_fcn( rfc_ctx, tp_pos, damage );
-    }
-    else
-#endif /*RFC_USE_DELEGATES*/
-    {
-        if( rfc_ctx->tp && tp_pos )
-        {
-            if( !tp_pos || tp_pos > rfc_ctx->tp_cnt )
-            {
-                return error_raise( rfc_ctx, RFC_ERROR_TP );
-            }
-#if RFC_DH_SUPPORT
-            rfc_ctx->tp[ tp_pos - 1 ].damage += damage;
-#endif /*RFC_DH_SUPPORT*/
-        }
-    }
-
-    return true;
-}
-
-
-/**
- * @brief      Lock turning points queue
- *
- * @param      rfc_ctx  The rainflow context
- * @param      do_lock  Turning point storage will be locked, if true
- */
-static 
-void tp_lock( rfc_ctx_s *rfc_ctx, bool do_lock )
-{
-    assert( rfc_ctx );
-    assert( rfc_ctx->state >= RFC_STATE_INIT && rfc_ctx->state < RFC_STATE_FINISHED );
-
-    rfc_ctx->tp_locked += do_lock ? 1 : -1;
-
-    if( rfc_ctx->tp_locked < 0 )
-    {
-        rfc_ctx->tp_locked = 0;
-    }
-}
-
-
-/**
- * @brief      Restart counting with given points from turning points history
- *
- * @param      rfc_ctx          The rainflow context
- * @param      new_hysteresis   The new hysteresis
- * @param[in]  new_class_param  The new class parameters
- *
- * @return     true on success
- */
-static
-bool tp_refeed( rfc_ctx_s *rfc_ctx, rfc_value_t new_hysteresis, const rfc_class_param_s *new_class_param )
-{
-    size_t pos_offset,
-           i;
-
-    assert( rfc_ctx );
-    assert( rfc_ctx->state >= RFC_STATE_INIT && rfc_ctx->state < RFC_STATE_FINISHED );
-
-    if( !feed_finalize( rfc_ctx ) )
-    {
-        return false;
-    }
-
-    pos_offset = rfc_ctx->internal.pos_offset;
-
-    /* Clear current count data */
-    RFC_clear_counts( rfc_ctx );
-
-    rfc_ctx->internal.pos_offset = pos_offset;
-
-    /* Class parameters may change, new hysteresis must be greater! */
-    if( new_class_param )
-    {
-        assert( new_hysteresis >= rfc_ctx->hysteresis );
-        rfc_ctx->hysteresis     = new_hysteresis;
-#if RFC_DAMAGE_FAST
-        rfc_ctx->damage_lut_inapt = 1;
-        if( rfc_ctx->class_count != new_class_param->count )
-        {
-            size_t num = rfc_ctx->class_count * rfc_ctx->class_count;
-            if( !rfc_ctx->mem_alloc( rfc_ctx->damage_lut, num, sizeof(rfc_counts_t), RFC_MEM_AIM_DLUT ) )
-            {
-                return error_raise( rfc_ctx, RFC_ERROR_MEMORY );
-            }
-#if RFC_AT_SUPPORT
-            if( rfc_ctx->amplitude_lut )
-            {
-                if( !rfc_ctx->mem_alloc( rfc_ctx->amplitude_lut, num, sizeof(rfc_counts_t), RFC_MEM_AIM_DLUT ) )
-                {
-                    return error_raise( rfc_ctx, RFC_ERROR_MEMORY );
-                }
-            }
-#endif /*RFC_AT_SUPPORT*/
-        }
-        RFC_class_param_set( rfc_ctx, new_class_param );
-        damage_lut_init( rfc_ctx );
-#else /*!RFC_DAMAGE_FAST*/
-        RFC_class_param_set( rfc_ctx, new_class_param );
-#endif /*RFC_DAMAGE_FAST*/
-    }
-
-#if RFC_USE_DELEGATES
-    if( rfc_ctx->tp_get_fcn )
-    {
-        rfc_value_tuple_s *tp, *tp_ext;
-        size_t             tp_cnt = rfc_ctx->tp_cnt;
-        int                n      = 0;
-        const int          n_max  = 500;
-        bool               ok     = true;  
-
-        tp = mem_alloc( NULL, n_max, sizeof(rfc_value_tuple_s), RFC_MEM_AIM_TP );
-
-        if( !tp )
-        {
-            return error_raise( rfc_ctx, RFC_ERROR_MEMORY );
-        }
-
-        rfc_ctx->tp_cnt = 0;
-        i = 1;
-        while( tp_cnt && ok )
-        {
-            int n_cnt = ( tp_cnt <= (size_t)n_max ) ? (int)tp_cnt : n_max;
-
-            for( n = 0; ok && n < n_cnt; i++, n++ )
-            {
-                if( !tp_get( rfc_ctx, i, &tp_ext ) )
-                {
-                    ok = false;
-                    break;
-                }
-                else
-                {
-                    tp[n]        = *tp_ext;
-                    tp[n].cls    =  QUANTIZE( rfc_ctx, tp[n].value );
-#if RFC_DH_SUPPORT
-                    tp[n].damage = 0.0;
-#endif /*RFC_DH_SUPPORT*/
-                }
-            }
-
-            RFC_feed_tuple( rfc_ctx, tp, n_cnt );
-
-            tp_cnt -= n_cnt;
-        }
-
-        mem_alloc( tp, 0, 0, RFC_MEM_AIM_TP );
-
-        return ok;
-    }
-    else
-#endif /*!RFC_USE_DELEGATES*/
-    {
-        size_t             tp_cnt = rfc_ctx->tp_cnt;
-        rfc_value_tuple_s *tp     = rfc_ctx->tp;
-
-        for( i = 0; i < tp_cnt; i++, tp++ )
-        {
-            tp->cls    = QUANTIZE( rfc_ctx, tp->value );
-#if RFC_DH_SUPPORT
-            tp->damage = 0.0;
-#endif /*RFC_DH_SUPPORT*/
-        }
-
-        rfc_ctx->tp_cnt = 0;
-        RFC_feed_tuple( rfc_ctx, tp, tp_cnt );
-    }
-}
-#endif /*RFC_TP_SUPPORT*/
-
-
-#if RFC_DH_SUPPORT
-/**
- * @brief         Spread damage over turning points and damage history
- *
- * @param         rfc_ctx  The rainflow context
- * @param[in,out] from     The start turning point
- * @param[in,out] to       The end turning point
- * @param[in,out] next     The next turning point after @a to
- * @param         flags    The flags
- *
- * @return        true on success
- */
-static 
-bool spread_damage( rfc_ctx_s *rfc_ctx, rfc_value_tuple_s *from, 
-                                        rfc_value_tuple_s *to, 
-                                        rfc_value_tuple_s *next, rfc_flags_e flags )
-{
-    int    spread_damage_method;
-    double D = 0.0;
-
-    assert( rfc_ctx );
-    assert( rfc_ctx->state >= RFC_STATE_INIT && rfc_ctx->state < RFC_STATE_FINISHED );
-    assert( from && to );
-
-    spread_damage_method = rfc_ctx->spread_damage_method;
-
-#if RFC_TP_SUPPORT
-    if( !from->tp_pos && !to->tp_pos )
-    {
-        return true;
-    }
-
-    if( !from->tp_pos ) spread_damage_method = RFC_SD_FULL_P3;
-    if( !to->tp_pos )   spread_damage_method = RFC_SD_FULL_P2;
-#endif /*RFC_TP_SUPPORT*/
-
-    switch( spread_damage_method  )
-    {
-        case RFC_SD_NONE:
-            break;
-        case RFC_SD_HALF_23:
-        case RFC_SD_FULL_P2:
-        case RFC_SD_FULL_P3:
-        {
-            double damage_lhs, damage_rhs;
-
-            if( !damage_calc( rfc_ctx, from->cls, to->cls, &D, NULL /*Sa_ret*/ ) )
-            {
-                return false;
-            }
-
-            /* Current cycle weight */
-            D *= (double)rfc_ctx->curr_inc / rfc_ctx->full_inc;
-
-            if( rfc_ctx->spread_damage_method == RFC_SD_FULL_P2 )
-            {
-                damage_lhs = D;
-                damage_rhs = 0.0;
-            }
-            else if( rfc_ctx->spread_damage_method == RFC_SD_FULL_P3 )
-            {
-                damage_lhs = 0.0;
-                damage_rhs = D;
-            }
-            else
-            {
-                damage_lhs = damage_rhs = D / 2.0;
-            }
-
-#if RFC_TP_SUPPORT
-            if( from->tp_pos && !tp_inc_damage( rfc_ctx, from->tp_pos, damage_lhs ) )
-            {
-                return false;
-            }
-
-            if( to->tp_pos && !tp_inc_damage( rfc_ctx, to->tp_pos, damage_rhs ) )
-            {
-                return false;
-            }
-#endif /*RFC_TP_SUPPORT*/
-
-#if RFC_DH_SUPPORT
-            if( rfc_ctx->dh )
-            {
-                if( from->pos )
-                {
-                    rfc_ctx->dh[ from->pos - 1 ] += damage_lhs;
-                }
-                else damage_rhs += damage_lhs;
-
-                if( to->pos )
-                {
-                    rfc_ctx->dh[ to->pos - 1 ] += damage_rhs;
-                }
-            }
-#endif /*RFC_DH_SUPPORT*/
-
-            break;
-        }
-        case RFC_SD_RAMP_AMPLITUDE_23:
-        case RFC_SD_RAMP_DAMAGE_23:
-        case RFC_SD_RAMP_AMPLITUDE_24:
-        case RFC_SD_RAMP_DAMAGE_24:
-        {
-#if RFC_TP_SUPPORT
-            size_t  i,
-                    start, end,         /* Base 0 */
-                    width, 
-                    tp_start, tp_end;   /* Base 0 */
-            int     from_cls, to_cls;   /* Base 0 */
-
-            /* Care about possible wrapping, caused by RFC_RES_REPEATED:
-                0         1
-                01234567890123 (history of 14 turning points)
-                ...E....S.....
-                   ^End ^Start
-                   =3   =8
-
-                Results in:
-                0         1         2
-                0123456789012345678901234567
-                ...E....S....,...E....S.....
-                        ^Start   ^End
-                        =8       =17
-            */
-
-            from_cls = from->cls;
-            to_cls   = to->cls;
-
-            /* Spread over P2 to P3 or over P2 to P4 */
-            if( rfc_ctx->spread_damage_method == RFC_SD_RAMP_AMPLITUDE_24 ||
-                rfc_ctx->spread_damage_method == RFC_SD_RAMP_DAMAGE_24 )
-            {
-                to = next ? next : to;
-            }
-            
-            /* Absolute position (input stream) */
-            start    = from->pos - 1;
-            end      = to->pos - 1;
-            end     += ( start >= end ) ? rfc_ctx->internal.pos : 0;   /* internal.pos is not modified while repeated counting */
-            width    = end - start;
-            /* Position in turning point storage */
-            tp_start = from->tp_pos - 1;
-            tp_end   = to->tp_pos - 1;
-            tp_end  += ( tp_start >= tp_end ) ? rfc_ctx->tp_cnt : 0;   /* tp is modified while repeated counting, but tp_pos is consistent */
-
-            D        = 0.0;
-
-            assert( width > 0 );
-
-            /* Iterate over turning points */
-            for( i = tp_start; i <= tp_end; i++ )
-            {
-                rfc_value_tuple_s *tp;
-                size_t             tp_pos_0,        /* Turning point position, base 0 */
-                                   pos_0;           /* Input stream position, base 0 */
-                double             weight;
-                double             D, D_new;
-
-                tp_pos_0 = i % rfc_ctx->tp_cnt;
-
-                if( !tp_get( rfc_ctx, tp_pos_0 + 1, &tp ) )
-                {
-                    return false;
-                }
-
-                pos_0    = tp->pos - 1;
-                pos_0   += ( start >= pos_0 ) ? rfc_ctx->internal.pos : 0;
-                weight   = (double)( pos_0 - start ) / width;
-
-                switch( rfc_ctx->spread_damage_method )
-                {
-                    case RFC_SD_RAMP_AMPLITUDE_23:
-                    case RFC_SD_RAMP_AMPLITUDE_24:
-                        if( !damage_calc( rfc_ctx, from_cls, to_cls, &D, NULL /*Sa_ret*/ ) )
-                        {
-                            return false;
-                        }
-                        /* Current cycle weight */
-                        D *= (double)rfc_ctx->curr_inc / rfc_ctx->full_inc;
-                        /* Di = 1/( ND*(Sa/SD*weight)^k ) = 1/( ND*(Sa/SD)^k ) * 1/weight^k */
-                        D_new = D * pow( weight, -fabs(rfc_ctx->wl_k) );
-                        break;
-                    case RFC_SD_RAMP_DAMAGE_23:
-                    case RFC_SD_RAMP_DAMAGE_24:
-                        if( !damage_calc( rfc_ctx, from_cls, to_cls, &D, NULL /*Sa_ret*/ ) )
-                        {
-                            return false;
-                        }
-                        /* Current cycle weight */
-                        D *= (double)rfc_ctx->curr_inc / rfc_ctx->full_inc;
-                        /* Di = 1/( ND*(Sa/SD)^k ) * weight */
-                        D_new = D * weight;
-                        break;
-                }
-
-                if( D_new > D )
-                {
-#if RFC_DH_SUPPORT
-                    if( rfc_ctx->dh )
-                    {
-                        rfc_ctx->dh[ pos_0 ] += D_new - D;
-                    }
-#endif /*RFC_DH_SUPPORT*/
-                    if( !tp_inc_damage( rfc_ctx, tp_pos_0 + 1, D_new - D ) )
-                    {
-                        return false;
-                    }
-                    D = D_new;
-                }
-            }
-#endif /*RFC_TP_SUPPORT*/
-        }
-        break;
-
-        case RFC_SD_TRANSIENT_23:
-            /* \todo */
-            return error_raise( rfc_ctx, RFC_ERROR_UNSUPPORTED );
-            break;
-        case RFC_SD_TRANSIENT_23c:
-            /* \todo */
-            return error_raise( rfc_ctx, RFC_ERROR_UNSUPPORTED );
-            break;
-
-        default:
-            assert( false );
-            break;
-    }
-
-    return true;
-}
-#endif /*RFC_DH_SUPPORT*/
-
-
-/**
- * @brief      Raises an error
- *
- * @param      rfc_ctx  The rainflow context
- * @param      error    The error identifier
- *
- * @return     false on error
- */
-static
-bool error_raise( rfc_ctx_s *rfc_ctx, rfc_error_e error )
-{
-    if( error == RFC_ERROR_NOERROR ) return true;
-
-    if( rfc_ctx && rfc_ctx->version == sizeof(rfc_ctx_s) )
-    {
-        rfc_ctx->state = RFC_STATE_ERROR;
-        rfc_ctx->error = error;
-    }
-    else
-    {
-        assert( false );
-    }
-
-    return false;
-}
-
-
-/**
- * @brief      Returns the unsigned difference of two values, sign optionally
- *             returned as -1 or 1.
- *
- * @param      from_val  Left hand value
- * @param      to_val    Right hand value
- * @param[out] sign_ptr  Pointer to catch sign (may be NULL)
- *
- * @return     Returns the absolute difference of given values
- */
-static
-rfc_value_t value_delta( rfc_value_t from_val, rfc_value_t to_val, int *sign_ptr )
-{
-    double delta = (double)to_val - (double)from_val;
-
-    if( sign_ptr )
-    {
-        *sign_ptr = ( delta < 0.0 ) ? -1 : 1;
-    }
-
-    return (rfc_value_t)fabs( delta );
-}
-
-
-/**
- * @brief      (Re-)Allocate or free memory
- *
- * @param      ptr   Previous data pointer, or NULL, if unset
- * @param      num   The number of elements
- * @param      size  The size of one element in bytes
- * @param      aim   The aim
- *
- * @return     New memory pointer or NULL if either num or size is 0
- */
-static
-void * mem_alloc( void *ptr, size_t num, size_t size, rfc_mem_aim_e aim )
-{
-    if( !num || !size )
-    {
-        if( ptr )
-        {
-            free( ptr );
-        }
-        return NULL;
-    }
-    else
-    {
-        return ptr ? realloc( ptr, num * size ) : calloc( num, size );
-    }
-}
-
-
-
-
-/*********************************************************************************************************/
-/*********************************************************************************************************/
-/*********************************************************************************************************/
-/*********************************************************************************************************/
-/*********************************************************************************************************/
-/*********************************************************************************************************/
-/*********************************************************************************************************/
-
-
-#if MATLAB_MEX_FILE
-
-#if RFC_DEBUG_FLAGS
-static
-int rfc_vfprintf_fcn( void *ctx, FILE* stream, const char *fmt, va_list arg )
-{
-    int length;
-
-    /* Get the buffer size needed */
-    length = vsnprintf( NULL, 0, fmt, arg );  
-    if( length > 0 )
-    {
-        char *buffer = malloc( ++length );
-
-        if( buffer )
-        {
-            buffer[length-1] = 0;
-            vsnprintf( buffer, length, fmt, arg );
-            mexPrintf( "%s", buffer );
-
-            free( buffer );
-        }
-    }
-
-    return length;
-}
-#endif /*RFC_DEBUG_FLAGS*/
-
-/**
- * MATLAB wrapper for the rainflow algorithm
- */
-static
-void mexRainflow( int nlhs, mxArray* plhs[], int nrhs, const mxArray* prhs[] )
-{
-#if !RFC_MINIMAL
-    if( nrhs != 9 )
-    {
-        mexErrMsgTxt( "Function needs exact 8 arguments!" );
-#else /*RFC_MINIMAL*/
-    if( nrhs != 5 )
-    {
-        if( !nrhs )
-        {
-            mexPrintf( "%s", RFC_MEX_USAGE );
-            return;
-        }
-        mexErrMsgTxt( "Function needs exact 5 arguments!" );
-
-#endif /*!RFC_MINIMAL*/
-    }
-    else
-    {
-        rfc_ctx_s rfc_ctx = { sizeof(rfc_ctx_s) };
-    
-        const mxArray  *mxData           = prhs[0];
-        const mxArray  *mxClassCount     = prhs[1];
-        const mxArray  *mxClassWidth     = prhs[2];
-        const mxArray  *mxClassOffset    = prhs[3];
-        const mxArray  *mxHysteresis     = prhs[4];
-#if !RFC_MINIMAL
-        const mxArray  *mxResidualMethod = prhs[5];
-        const mxArray  *mxEnforceMargin  = prhs[6];
-        const mxArray  *mxUseHCM         = prhs[7];
-        const mxArray  *mxSpreadDamage   = prhs[8];
-#endif /*!RFC_MINIMAL*/        
-
-        rfc_value_t    *buffer           = NULL;
-        double         *data             = mxGetPr( mxData );
-        size_t          data_len         = mxGetNumberOfElements( mxData );
-        unsigned        class_count      = (unsigned)( mxGetScalar( mxClassCount ) + 0.5 );
-        double          class_width      = mxGetScalar( mxClassWidth );
-        double          class_offset     = mxGetScalar( mxClassOffset );
-        double          hysteresis       = mxGetScalar( mxHysteresis );
-#if !RFC_MINIMAL
-        int             residual_method  = (int)( mxGetScalar( mxResidualMethod ) + 0.5 );
-        int             enforce_margin   = (int)mxGetScalar( mxEnforceMargin );
-        int             use_hcm          = (int)mxGetScalar( mxUseHCM );
-        int             spread_damage    = (int)mxGetScalar( mxSpreadDamage );
-#else /*RFC_MINIMAL*/
-        int             residual_method  = RFC_RES_NONE;
-#endif /*!RFC_MINIMAL*/
-        size_t          i;
-        bool            ok;
-
-        mxAssert( residual_method >= RFC_RES_NONE && residual_method <= RFC_RES_COUNT, 
-                  "Invalid residual method!" );
-
-#if !RFC_MINIMAL
-#if RFC_HCM_SUPPORT
-        mxAssert( use_hcm == 0 || use_hcm == 1,
-                  "Invalid HCM flag, use 0 or 1!" );
-#else /*!RFC_HCM_SUPPORT*/
-        mxAssert( use_hcm == 0,
-                  "HCM not supported!" );
-#endif /*RFC_HCM_SUPPORT*/
-
-
-#if RFC_DH_SUPPORT
-        mxAssert( spread_damage >= RFC_SD_NONE && spread_damage <= RFC_SD_COUNT,
-                  "Invalid spread damage method!" );
-#else /*!RFC_DH_SUPPORT*/
-        if( spread_damage != 0 )
-        {
-            mexErrMsgTxt( "Invalid spread damage method, only 0 accepted!" );
-        }
-#endif /*RFC_DH_SUPPORT*/
-#endif /*!RFC_MINIMAL*/
-
-        ok = RFC_init( &rfc_ctx, 
-                       class_count, (rfc_value_t)class_width, (rfc_value_t)class_offset, 
-                       (rfc_value_t)hysteresis, RFC_FLAGS_DEFAULT );
-#if RFC_DEBUG_FLAGS
-        rfc_ctx.debug_vfprintf_fcn = rfc_vfprintf_fcn;
-        RFC_set_flags( &rfc_ctx, RFC_FLAGS_LOG_CLOSED_CYCLES, 1 );
-#endif /*RFC_DEBUG_FLAGS*/
-
-#if RFC_TP_SUPPORT
-        if( ok )
-        {
-            rfc_ctx.tp_cap = 128;
-            rfc_ctx.tp     = (rfc_value_tuple_s*)mem_alloc( NULL, rfc_ctx.tp_cap, 
-                                                            sizeof(rfc_value_tuple_s), RFC_MEM_AIM_TP );
-
-            ok = RFC_tp_init( &rfc_ctx, rfc_ctx.tp, rfc_ctx.tp_cap, /* is_static */ true );
-        }
-#endif /*RFC_TP_SUPPORT*/
-
-        if( !ok )
-        {
-            mexErrMsgTxt( "Error during initialization!" );
-        }
-
-#if RFC_DH_SUPPORT
-        rfc_ctx.spread_damage_method = spread_damage;
-#endif /*RFC_DH_SUPPORT*/
-
-        /* Cast values from double type to rfc_value_t */ 
-        if( sizeof( rfc_value_t ) != sizeof(double) && data_len )  /* maybe unsafe! */
-        {
-            buffer = (rfc_value_t *)mem_alloc( NULL, data_len, 
-                                               sizeof(rfc_value_t), RFC_MEM_AIM_TEMP );
-
-            if( !buffer )
-            {
-                RFC_deinit( &rfc_ctx );
-                mexErrMsgTxt( "Error during initialization!" );
-            }
-
-            for( i = 0; i < data_len; i++ )
-            {
-                buffer[i] = (rfc_value_t)data[i];
-            }
-        }
-        else buffer = (rfc_value_t*)data;
-
-        /* Rainflow counting */
-
-#if !RFC_MINIMAL
-        /* Setup */
-        rfc_ctx.internal.flags  |= enforce_margin ? RFC_FLAGS_ENFORCE_MARGIN : 0;
-#endif /*!RFC_MINIMAL*/
-#if RFC_HCM_SUPPORT
-        rfc_ctx.counting_method  = use_hcm ? RFC_COUNTING_METHOD_HCM : RFC_COUNTING_METHOD_4PTM;
-#else /*!RFC_HCM_SUPPORT*/
-#if !RFC_MINIMAL
-        rfc_ctx.counting_method  = RFC_COUNTING_METHOD_4PTM;
-#endif /*!RFC_MINIMAL*/
-#endif /*RFC_HCM_SUPPORT*/
-        ok = RFC_feed( &rfc_ctx, buffer, data_len ) &&
-             RFC_finalize( &rfc_ctx, residual_method );
-
-        /* Free temporary buffer (cast) */
-        if( (void*)buffer != (void*)data )
-        {
-            mem_alloc( buffer, 0, 0, RFC_MEM_AIM_TEMP );
-            buffer = NULL;
-        }
-
-        if( !ok )
-        {
-            int error = rfc_ctx.error;
-
-            RFC_deinit( &rfc_ctx );
-            switch( error )
-            {
-                case RFC_ERROR_INVARG:
-                    mexErrMsgTxt( "Invalid argument(s)!" );
-                case RFC_ERROR_MEMORY:
-                    mexErrMsgTxt( "Error during memory allocation!" );
-#if RFC_AT_SUPPORT
-                case RFC_ERROR_AT:
-                    mexErrMsgTxt( "Error during amplitude transformation!" );
-#endif /*RFC_AT_SUPPORT*/
-#if RFC_TP_SUPPORT
-                case RFC_ERROR_TP:
-                    mexErrMsgTxt( "Error during turning point access!" );
-#endif /*RFC_TP_SUPPORT*/
-#if RFC_DAMAGE_FAST
-                case RFC_ERROR_LUT:
-                    mexErrMsgTxt( "Error during lookup table access!" );
-#endif /*RFC_DAMAGE_FAST*/
-                case RFC_ERROR_UNEXP:
-                default:
-                    mexErrMsgTxt( "Unexpected error occured!" );
-            }
-        }
-
-        /* Return results */
-        if( plhs )
-        {
-            /* Damage */
-            plhs[0] = mxCreateDoubleScalar( rfc_ctx.damage );
-
-            /* Residue */
-#if RFC_HCM_SUPPORT
-            if( use_hcm )
-            {
-                if( nlhs > 1 && rfc_ctx.internal.hcm.stack )
-                {
-                    mxArray* re = mxCreateDoubleMatrix( rfc_ctx.internal.hcm.IZ, 1, mxREAL );
-                    if( re )
-                    {
-                        size_t i;
-                        double *val = mxGetPr(re);
-
-                        for( i = 0; i < rfc_ctx.internal.hcm.IZ; i++ )
-                        {
-                            *val++ = (double)rfc_ctx.internal.hcm.stack[i].value;
-                        }
-                        plhs[1] = re;
-                    }
-                }
-            }
-            else
-#endif /*!RFC_HCM_SUPPORT*/
-            {
-                if( nlhs > 1 && rfc_ctx.residue )
-                {
-                    mxArray* re = mxCreateDoubleMatrix( rfc_ctx.residue_cnt, 1, mxREAL );
-                    if( re )
-                    {
-                        size_t i;
-                        double *val = mxGetPr(re);
-
-                        for( i = 0; i < rfc_ctx.residue_cnt; i++ )
-                        {
-                            *val++ = (double)rfc_ctx.residue[i].value;
-                        }
-                        plhs[1] = re;
-                    }
-                }
-            }
-
-            /* Rainflow matrix (column major order) */
-            if( nlhs > 2 && rfc_ctx.rfm )
-            {
-                mxArray* rfm = mxCreateDoubleMatrix( class_count, class_count, mxREAL );
-                if( rfm )
-                {
-                    double *ptr = mxGetPr(rfm);
-                    size_t from, to;
-                    for( to = 0; to < class_count; to++ )
-                    {
-                        for( from = 0; from < class_count; from++ )
-                        {
-                            *ptr++ = (double)rfc_ctx.rfm[ from * class_count + to ] / rfc_ctx.full_inc;
-                        }
-                    }
-                    plhs[2] = rfm;
-                }
-            }
-            
-#if !RFC_MINIMAL
-            /* Range pair */
-            if( nlhs > 3 && rfc_ctx.rp )
-            {
-                mxArray* rp = mxCreateDoubleMatrix( class_count, 1, mxREAL );
-                if( rp )
-                {
-                    double *ptr = mxGetPr(rp);
-                    size_t i;
-                    for( i = 0; i < class_count; i++ )
-                    {
-                        *ptr++ = (double)rfc_ctx.rp[i];
-                    }
-                    plhs[3] = rp;
-                }
-            }
-
-            /* Level crossing */
-            if( nlhs > 4 && rfc_ctx.lc )
-            {
-                mxArray* lc = mxCreateDoubleMatrix( class_count, 1, mxREAL );
-                if( lc )
-                {
-                    double *ptr = mxGetPr(lc);
-                    size_t i;
-                    for( i = 0; i < class_count; i++ )
-                    {
-                        *ptr++ = (double)rfc_ctx.lc[i];
-                    }
-                    plhs[4] = lc;
-                }
-            }
-#if RFC_TP_SUPPORT
-            /* Turning points */
-            if( nlhs > 5 && rfc_ctx.tp )
-            {
-#if RFC_DH_SUPPORT
-                mxArray *tp  = mxCreateDoubleMatrix( rfc_ctx.tp_cnt, 3, mxREAL );
-                double  *dam = tp ? ( mxGetPr(tp) + 2 * rfc_ctx.tp_cnt ) : NULL;
-#else /*!RFC_DH_SUPPORT*/
-                mxArray* tp  = mxCreateDoubleMatrix( rfc_ctx.tp_cnt, 2, mxREAL );
-#endif /*RFC_DH_SUPPORT*/
-
-                if( tp )
-                {
-                    size_t  i;
-                    double *idx  = mxGetPr(tp) + 0 * rfc_ctx.tp_cnt;
-                    double *val  = mxGetPr(tp) + 1 * rfc_ctx.tp_cnt;
-                    double  D    = 0.0;
-
-                    for( i = 0; i < rfc_ctx.tp_cnt; i++ )
-                    {
-                        *val++  = (double)rfc_ctx.tp[i].value;
-                        *idx++  = (double)rfc_ctx.tp[i].pos;
-#if RFC_DH_SUPPORT
-                        *dam++  = (double)rfc_ctx.tp[i].damage;
-                         D     += (double)rfc_ctx.tp[i].damage;
-#endif /*RFC_DH_SUPPORT*/
-                    }
-                    //assert( D == rfc_ctx.damage );
-                    plhs[5] = tp;
-                }
-            }
-#endif /*RFC_TP_SUPPORT*/
-#endif /*!RFC_MINIMAL*/
-        }
-
-        /* Deinitialize rainflow context */
-        RFC_deinit( &rfc_ctx );
-    }
-}
-
-
-#if RFC_AT_SUPPORT
-/**
- * MATLAB wrapper for the amplitude transformation
- */
-static
-void mexAmpTransform( int nlhs, mxArray* plhs[], int nrhs, const mxArray* prhs[] )
-{
-    if( nrhs != 5 )
-    {
-        mexErrMsgTxt( "Function needs exact 5 arguments!" );
-    }
-    else
-    {
-        mwSize n, cnt;
-        mxArray *mxResult = NULL;
-
-        rfc_ctx_s ctx = { sizeof(ctx) };
-
-        const mxArray *mxSa          = prhs[0];
-        const mxArray *mxSm          = prhs[1];
-        const mxArray *mxM           = prhs[2];
-        const mxArray *mxTarget      = prhs[3];
-        const mxArray *mxTarget_is_R = prhs[4];
-
-        double M           =      mxGetScalar( mxM );
-        double target      =      mxGetScalar( mxTarget );
-        bool   target_is_R = (int)mxGetScalar( mxTarget_is_R );
-
-        cnt = mxGetNumberOfElements( mxSa );
-        mxAssert( mxGetNumberOfElements( mxSm ) == cnt, "Sa and Sm must have same length!" );
-
-        mxResult = mxCreateDoubleMatrix( mxGetDimensions( mxSa )[0], mxGetDimensions( mxSa )[1], mxREAL );
-        mxAssert( mxResult, "Memory error!" );
-
-        mxAssert( RFC_init( &ctx, 0 /*class_count*/, 0.0 /*class_width*/, 0.0 /*class_offset*/, 0.0 /*hysteresis*/, RFC_FLAGS_DEFAULT ),
-                  "RFC initialization error!" );
-        mxAssert( RFC_at_init( &ctx, NULL /*Sa*/, NULL /*Sm*/, 0 /*count*/, M, target /*Sm_rig*/, target /*R_rig*/, target_is_R, false /*symmetric*/ ), 
-                  "RFC initialization error!" );
-
-        for( n = 0; n < cnt; n++ )
-        {
-            double Sa_n = mxGetPr( mxSa )[n];
-            double Sm_n = mxGetPr( mxSm )[n];
-            double Sa_t;
-
-            RFC_at_transform( &ctx, Sa_n, Sm_n, &Sa_t );
-            mxGetPr( mxResult )[n] = Sa_t;
-        }
-
-        plhs[0] = mxResult;
-    }
-}
-#endif /*RFC_AT_SUPPORT*/
-
-
-#if RFC_TP_SUPPORT
-/**
- * MATLAB wrapper calculates turning points from data points
- */
-static
-void mexTP( int nlhs, mxArray* plhs[], int nrhs, const mxArray* prhs[] )
-{
-    if( nrhs != 3 )
-    {
-        mexErrMsgTxt( "Function needs exact 3 arguments!" );
-    }
-    else
-    {
-        rfc_value_tuple_s *tp = NULL;
-        mxArray *mxResult = NULL;
-        double *ptr;
-        rfc_ctx_s ctx = { sizeof(ctx) };
-        mwSize n;
-        bool ok = true;
-
-        const mxArray *mxData          = prhs[0];
-        const mxArray *mxHysteresis    = prhs[1];
-        const mxArray *mxEnforceMargin = prhs[2];
-
-        double hysteresis     = mxGetScalar( mxHysteresis );
-        bool   enforce_margin = (int)mxGetScalar( mxEnforceMargin );
-
-        tp = (rfc_value_tuple_s*)calloc( mxGetNumberOfElements( mxData ), sizeof(rfc_value_tuple_s) );
-        if( !tp )
-        {
-            mexErrMsgTxt( "Memory allocation error!" );
-        }
-
-        if( !RFC_init( &ctx, 0 /*class_count*/, 0.0 /*class_width*/, 0.0 /*class_offset*/, hysteresis, RFC_FLAGS_DEFAULT ) )
-        {
-            free(tp);
-            mexErrMsgTxt( "Error on RFC init!" );
-        }
-
-        if( !RFC_tp_init( &ctx, tp, mxGetNumberOfElements( mxData ), true /*tp_is_static*/ ) )
-        {
-            free(tp);
-            mexErrMsgTxt( "Error on RFC tp init!" );
-        }
-
-        if( !RFC_feed( &ctx, mxGetPr( mxData ), mxGetNumberOfElements( mxData ) ) )
-        {
-            free(tp);
-            mexErrMsgTxt( "Error on RFC feed!" );
-        }
-
-        if( !finalize_res_ignore( &ctx, ctx.internal.flags ) )
-        {
-            free(tp);
-            mexErrMsgTxt( "Error on RFC finalize!" );
-        }
-
-        mxResult = mxCreateDoubleMatrix( 2, ctx.tp_cnt, mxREAL );
-        mxAssert( mxResult, "Memory allocation error!" );
-        for( ptr = mxGetPr( mxResult ), n = 0; n < ctx.tp_cnt; n++ )
-        {
-            *ptr++ = tp[n].value;
-            *ptr++ = (double)tp[n].pos;
-        }
-        free( tp );
-
-        if( !RFC_deinit( &ctx ) )
-        {
-            mexErrMsgTxt( "Error on RFC deinit!" );
-        }
-
-        plhs[0] = mxResult;
-    }
-}
-#endif /*RFC_TP_SUPPORT*/
-
-
-#if !RFC_MINIMAL
-/**
- * @brief      Compare two string case insensitive
- *
- * @param[in]  a     First string
- * @param[in]  b     Second string
- *
- * @return     0 on equality
- */
-static
-int wal_stricmp( const char *a, const char *b )
-{
-    int ca, cb;
-    do
-    {
-        ca = (unsigned char) *a++;
-        cb = (unsigned char) *b++;
-        ca = tolower( toupper(ca) );
-        cb = tolower( toupper(cb) );
-    }
-    while( ca == cb && ca != '\0' );
-    
-    return ca - cb;
-}
-
-
-/**
- * The MATLAB MEX main function
- */
-void mexFunction( int nlhs, mxArray* plhs[], int nrhs, const mxArray* prhs[] )
-{
-    char buffer[80];
-
-    if( !nrhs || !mxIsChar( prhs[0] ) || 0 != mxGetString( prhs[0], buffer, sizeof(buffer) ) )
-    {
-        mexPrintf( "%s", RFC_MEX_USAGE );
-        return;
-    }
-
-    if( 0 == wal_stricmp( buffer, "rfc" ) )
-    { 
-        mexRainflow( nlhs, plhs, nrhs - 1, prhs + 1 );
-    }
-#if RFC_AT_SUPPORT
-    else if( 0 == wal_stricmp( buffer, "amptransform" ) )
-    {
-        mexAmpTransform( nlhs, plhs, nrhs - 1, prhs + 1 );
-    }
-#endif /*RFC_AT_SUPPORT*/
-#if RFC_TP_SUPPORT
-    else if( 0 == wal_stricmp( buffer, "turningpoints" ) )
-    {
-        mexTP( nlhs, plhs, nrhs - 1, prhs + 1 );
-    }
-#endif /*RFC_TP_SUPPORT*/
-    else
-    {
-        mexPrintf( "Unknown subfunction \"%s\"!\n", buffer );
-    }
-}
-#else /*RFC_MINIMAL*/
-/**
- * The MATLAB MEX main function
- */
-void mexFunction( int nlhs, mxArray* plhs[], int nrhs, const mxArray* prhs[] )
-{
-    mexRainflow( nlhs, plhs, nrhs, prhs );
-}
-#endif /*!RFC_MINIMAL*/
-
-#endif /*MATLAB_MEX_FILE*/
+/*
+ *
+ *   |                     .-.
+ *   |                    /   \
+ *   |     .-.===========/     \         .-.
+ *   |    /   \         /       \       /   \
+ *   |   /     \       /         \     /     \         .-.
+ *   +--/-------\-----/-----------\---/-------\-------/---\
+ *   | /         \   /             '-'=========\     /     \   /
+ *   |/           '-'                           \   /       '-'
+ *   |                                           '-'
+ *          ____  ___    _____   __________    ____ _       __
+ *         / __ \/   |  /  _/ | / / ____/ /   / __ \ |     / /
+ *        / /_/ / /| |  / //  |/ / /_  / /   / / / / | /| / /
+ *       / _, _/ ___ |_/ // /|  / __/ / /___/ /_/ /| |/ |/ /
+ *      /_/ |_/_/  |_/___/_/ |_/_/   /_____/\____/ |__/|__/
+ *
+ *    Rainflow Counting Algorithm (4-point-method), C99 compliant
+ * 
+ * 
+ * "Rainflow Counting" consists of four main steps:
+ *    1. Hysteresis Filtering
+ *    2. Peak-Valley Filtering
+ *    3. Discretization
+ *    4. Four Point Counting Method:
+ *    
+ *                     * D
+ *                    / \       Closed, if min(B,C) >= min(A,D) && max(B,C) <= max(A,D)
+ *             B *<--/          Slope B-C is counted and removed from residue
+ *              / \ /
+ *             /   * C
+ *          \ /
+ *           * A
+ *
+ * These steps are fully documented in standards such as 
+ * ASTM E1049 "Standard Practices for Cycle Counting in Fatigue Analysis" [1].
+ * This implementation uses the 4-point algorithm mentioned in [3,4] and the 3-point HCM method proposed in [2].
+ * To take the residue into account, you may implement a custom method or use some
+ * predefined functions.
+ * 
+ * References:
+ * [1] "Standard Practices for Cycle Counting in Fatigue Analysis."
+ *     ASTM Standard E 1049, 1985 (2011). 
+ *     West Conshohocken, PA: ASTM International, 2011.
+ * [2] "Rainflow - HCM / Ein Hysteresisschleifen-Zaehlalgorithmus auf werkstoffmechanischer Grundlage"
+ *     U.H. Clormann, T. Seeger
+ *     1985 TU Darmstadt, Fachgebiet Werkstoffmechanik
+ * [3] "Zaehlverfahren zur Bildung von Kollektiven und Matrizen aus Zeitfunktionen"
+ *     FVA-Richtlinie, 2010.
+ *     [https://fva-net.de/fileadmin/content/Richtlinien/FVA-Richtlinie_Zaehlverfahren_2010.pdf]
+ * [4] Siemens Product Lifecycle Management Software Inc., 2018. 
+ *     [https://community.plm.automation.siemens.com/t5/Testing-Knowledge-Base/Rainflow-Counting/ta-p/383093]
+ * [5] "Review and application of Rainflow residue processing techniques for accurate fatigue damage estimation"
+ *     G.Marsh;
+ *     International Journal of Fatigue 82 (2016) 757-765,
+ *     [https://doi.org/10.1016/j.ijfatigue.2015.10.007]
+ * [6] "Betriebsfestigkeit - Verfahren und Daten zur Bauteilberechnung"
+ *     Haibach, Erwin; Springer Verlag
+ * []  "Schaedigungsbasierte Hysteresefilter"; Hack, M, D386 (Diss Univ. Kaiserslautern), Shaker Verlag Aachen, 1998, ISBN 3-8265-3936-2
+ * []  "Hysteresis and Phase Transition"
+ *     Brokate, M.; Sprekels, J.; Applied Mathematical Sciences 121; Springer, New York, 1996
+ * []  "Rainflow counting and energy dissipation in elastoplasticity"; Eur. J. Mech. A/Solids 15, pp. 705-737, 1996
+ *     Brokate, M.; Dressler, K.; Krejci, P.
+ * []  "Multivariate Density Estimation: Theory, Practice and Visualization". New York, Chichester, Wiley & Sons, 1992
+ *     Scott, D.
+ * []  "Werkstoffmechanik - Bauteile sicher beurteilen undWerkstoffe richtig einsetzen"; 
+ *      Ralf Buergel, Hans Albert Richard, Andre Riemer; Springer FachmedienWiesbaden 2005, 2014
+ * []  "Zaelverfahren und Lastannahme in der Betriebsfestigkeit";
+ *     Michael Koehler, Sven Jenne / Kurt Poetter, Harald Zenner; Springer-Verlag Berlin Heidelberg 2012
+ *
+ *
+ *================================================================================
+ * BSD 2-Clause License
+ * 
+ * Copyright (c) 2019, Andras Martin
+ * All rights reserved.
+ * 
+ * Redistribution and use in source and binary forms, with or without
+ * modification, are permitted provided that the following conditions are met:
+ * 
+ * * Redistributions of source code must retain the above copyright notice, this
+ *   list of conditions and the following disclaimer.
+ * 
+ * * Redistributions in binary form must reproduce the above copyright notice,
+ *   this list of conditions and the following disclaimer in the documentation
+ *   and/or other materials provided with the distribution.
+ * 
+ * THIS SOFTWARE IS PROVIDED BY THE COPYRIGHT HOLDERS AND CONTRIBUTORS "AS IS"
+ * AND ANY EXPRESS OR IMPLIED WARRANTIES, INCLUDING, BUT NOT LIMITED TO, THE
+ * IMPLIED WARRANTIES OF MERCHANTABILITY AND FITNESS FOR A PARTICULAR PURPOSE ARE
+ * DISCLAIMED. IN NO EVENT SHALL THE COPYRIGHT HOLDER OR CONTRIBUTORS BE LIABLE
+ * FOR ANY DIRECT, INDIRECT, INCIDENTAL, SPECIAL, EXEMPLARY, OR CONSEQUENTIAL
+ * DAMAGES (INCLUDING, BUT NOT LIMITED TO, PROCUREMENT OF SUBSTITUTE GOODS OR
+ * SERVICES; LOSS OF USE, DATA, OR PROFITS; OR BUSINESS INTERRUPTION) HOWEVER
+ * CAUSED AND ON ANY THEORY OF LIABILITY, WHETHER IN CONTRACT, STRICT LIABILITY,
+ * OR TORT (INCLUDING NEGLIGENCE OR OTHERWISE) ARISING IN ANY WAY OUT OF THE USE
+ * OF THIS SOFTWARE, EVEN IF ADVISED OF THE POSSIBILITY OF SUCH DAMAGE.
+ *================================================================================
+ */
+
+#if COAN_INVOKED
+/* This version is generated via coan (http://coan2.sourceforge.net/) */
+#endif /*COAN_INVOKED*/
+
+
+#include "rainflow.h"
+
+#include <assert.h>  /* assert() */
+#include <math.h>    /* exp(), log(), fabs() */
+#include <stdlib.h>  /* calloc(), free(), abs() */
+#include <string.h>  /* memset() */
+#include <float.h>   /* DBL_MAX */
+
+
+#if MATLAB_MEX_FILE
+#if !RFC_MINIMAL
+#define RFC_MEX_USAGE \
+"\nUsage:\n"\
+"[pd,re,rm,rp,lc,tp] = rfc( 'rfc', data, class_count, class_width, class_offset, hysteresis, residual_method, enfore_margin, use_hcm )\n"\
+"    pd = Pseudo damage\n"\
+"    re = Residue\n"\
+"    rm = Rainflow matrix (from/to)\n"\
+"    rp = Range pair counts\n"\
+"    lc = Level crossings\n"\
+"    tp = Turning points\n"\
+"\n"\
+"[Sa] = rfc( 'amptransform', Sa, Sm, M, target, R_pinned )\n"\
+"             Sa = Amplitude\n"\
+"             Sm = Mean load\n"\
+"              M = Mean load sensitivity\n"\
+"         target = Mean load or mean load ratio (R)\n"\
+"    target_is_R = true, if target is R (otherwise target is test rig mean load)\n"
+#else /*RFC_MINIMAL*/
+#define RFC_MEX_USAGE \
+"\nUsage:\n"\
+"[pd,re,rm] = rfc( data, class_count, class_width, class_offset, hysteresis )\n"\
+"    pd = Pseudo damage\n"\
+"    re = Residue\n"\
+"    rm = Rainflow matrix (from/to)\n"
+#endif /*!RFC_MINIMAL*/
+#pragma message(RFC_MEX_USAGE)
+#include <ctype.h>
+#include <string.h>
+#include <mex.h>
+#endif /*MATLAB_MEX_FILE*/
+
+/* Core functions */
+#if !RFC_MINIMAL
+#if RFC_AT_SUPPORT
+static void                 clear_at                        (       rfc_ctx_s * );
+#endif /*RFC_AT_SUPPORT*/
+#if RFC_DAMAGE_FAST
+static void                 clear_lut                       (       rfc_ctx_s * );
+#endif /*RFC_DAMAGE_FAST*/
+static void                 cycle_find                      (       rfc_ctx_s *, rfc_flags_e flags );
+#else /*RFC_MINIMAL*/
+#define cycle_find          cycle_find_4ptm
+#endif /*!RFC_MINIMAL*/
+static bool                 feed_once                       (       rfc_ctx_s *, const rfc_value_tuple_s* tp, rfc_flags_e flags );
+#if RFC_DH_SUPPORT
+static bool                 feed_once_dh                    (       rfc_ctx_s *, const rfc_value_tuple_s* pt );
+#endif /*RFC_DH_SUPPORT*/
+#if RFC_TP_SUPPORT
+static bool                 feed_once_tp_check_margin       (       rfc_ctx_s *, const rfc_value_tuple_s* pt, rfc_value_tuple_s** tp_residue );
+#endif /*RFC_TP_SUPPORT*/
+static bool                 feed_finalize                   (       rfc_ctx_s * );
+#if RFC_TP_SUPPORT
+static bool                 feed_finalize_tp                (       rfc_ctx_s *, rfc_value_tuple_s *tp_interim, rfc_flags_e flags );
+#endif /*RFC_TP_SUPPORT*/
+#if RFC_HCM_SUPPORT
+static bool                 feed_finalize_hcm               (       rfc_ctx_s *, rfc_flags_e flags );
+#endif /*!RFC_HCM_SUPPORT*/
+static rfc_value_tuple_s *  feed_filter_pt                  (       rfc_ctx_s *, const rfc_value_tuple_s *pt );
+static void                 cycle_find_4ptm                 (       rfc_ctx_s *, rfc_flags_e flags );
+#if RFC_HCM_SUPPORT
+static void                 cycle_find_hcm                  (       rfc_ctx_s *, rfc_flags_e flags );
+#endif /*RFC_HCM_SUPPORT*/
+#if !RFC_MINIMAL
+static void                 cycle_process_lc                (       rfc_ctx_s *, rfc_flags_e flags );
+#endif /*!RFC_MINIMAL*/
+static void                 cycle_process_counts            (       rfc_ctx_s *, rfc_value_tuple_s *from, rfc_value_tuple_s *to, rfc_value_tuple_s *next, rfc_flags_e flags );
+/* Methods on residue */
+static bool                 finalize_res_ignore             (       rfc_ctx_s *, rfc_flags_e flags );
+#if !RFC_MINIMAL
+static bool                 finalize_res_discard            (       rfc_ctx_s *, rfc_flags_e flags );
+static bool                 finalize_res_weight_cycles      (       rfc_ctx_s *, rfc_counts_t weight, rfc_flags_e flags );
+static bool                 finalize_res_clormann_seeger    (       rfc_ctx_s *, rfc_flags_e flags );
+static bool                 RFC_finalize_res_rp_DIN45667    (       rfc_ctx_s *, rfc_flags_e flags );
+static bool                 finalize_res_repeated           (       rfc_ctx_s *, rfc_flags_e flags );
+static bool                 residue_exchange                (       rfc_ctx_s *, rfc_value_tuple_s **residue, size_t *residue_cap, size_t *residue_cnt, bool restore );
+#endif /*!RFC_MINIMAL*/
+static void                 residue_remove_item             (       rfc_ctx_s *, size_t index, size_t count );
+/* Memory allocator */
+static void *               mem_alloc                       ( void *ptr, size_t num, size_t size, rfc_mem_aim_e aim );
+#if RFC_TP_SUPPORT
+/* Methods on turning points history */
+static bool                 tp_set                          (       rfc_ctx_s *, size_t tp_pos, rfc_value_tuple_s *pt );
+static bool                 tp_get                          (       rfc_ctx_s *, size_t tp_pos, rfc_value_tuple_s **pt );
+static bool                 tp_inc_damage                   (       rfc_ctx_s *, size_t tp_pos, double damage );
+static void                 tp_lock                         (       rfc_ctx_s *, bool do_lock );
+static bool                 tp_refeed                       (       rfc_ctx_s *, rfc_value_t new_hysteresis, const rfc_class_param_s *new_class_param );
+#endif /*RFC_TP_SUPPORT*/
+#if RFC_DH_SUPPORT
+static bool                 spread_damage                   (       rfc_ctx_s *, rfc_value_tuple_s *from, rfc_value_tuple_s *to, rfc_value_tuple_s *next, rfc_flags_e flags );
+#endif /*RFC_DH_SUPPORT*/
+#if RFC_AT_SUPPORT
+static bool                 at_R_to_Sm_norm                 (       rfc_ctx_s *, double R, double *Sm_norm );
+static bool                 at_alleviation                  (       rfc_ctx_s *, double Sm_norm, double *alleviation );
+#endif /*RFC_AT_SUPPORT*/
+/* Other */
+static bool                 damage_calc_amplitude           (       rfc_ctx_s *, double Sa, double *damage );
+static bool                 damage_calc                     (       rfc_ctx_s *, unsigned class_from, unsigned class_to, double *damage, double *Sa_ret );
+#if RFC_DAMAGE_FAST
+static void                 damage_lut_init                 (       rfc_ctx_s * );
+static bool                 damage_calc_fast                (       rfc_ctx_s *, unsigned class_from, unsigned class_to, double *damage, double *Sa_ret );
+#endif /*RFC_DAMAGE_FAST*/
+static bool                 error_raise                     (       rfc_ctx_s *, rfc_error_e );
+static rfc_value_t          value_delta                     (       rfc_value_t from_val, rfc_value_t to, int *sign_ptr );
+
+
+#define QUANTIZE( r, v )    ( (unsigned)( ((v) - (r)->class_offset) / (r)->class_width ) )
+#define AMPLITUDE( r, i )   ( (double)(r)->class_width * (i) / 2 )
+#define CLASS_MEAN( r, c )  ( (double)(r)->class_width * (0.5 + (c)) + (r)->class_offset )
+#define CLASS_UPPER( r, c ) ( (double)(r)->class_width * (1.0 + (c)) + (r)->class_offset )
+#define NUMEL( x )          ( sizeof(x) / sizeof(*(x)) )
+
+#define RFC_CTX_CHECK_AND_ASSIGN                                                    \
+    rfc_ctx_s *rfc_ctx = (rfc_ctx_s*)ctx;                                           \
+                                                                                    \
+    if( !rfc_ctx || rfc_ctx->version != sizeof(rfc_ctx_s) )                         \
+    {                                                                               \
+        return error_raise( rfc_ctx, RFC_ERROR_INVARG );                            \
+    }                                                                               \
+
+
+
+#if !RFC_TP_SUPPORT
+/**
+ * @brief      Initialization (rainflow context).
+ *
+ * @param      ctx           The rainflow context
+ * @param      class_count   The class count
+ * @param      class_width   The class width
+ * @param      class_offset  The class offset
+ * @param      hysteresis    The hysteresis 
+ * @param      flags         The flags
+ *
+ * @return     true on success
+ */
+#else /*RFC_TP_SUPPORT*/
+/**
+ * @brief      Initialization (rainflow context).
+ *
+ * @param      ctx           The rainflow context
+ * @param      class_count   The class count
+ * @param      class_width   The class width
+ * @param      class_offset  The class offset
+ * @param      hysteresis    The hysteresis 
+ * @param      flags         The flags
+ * @param      tp            Pointer to turning points buffer
+ * @param      tp_cap        Number of turning points in buffer 
+ *
+ * @return     true on success
+ */
+#endif /*!RFC_TP_SUPPORT*/
+bool RFC_init( void *ctx, unsigned class_count, rfc_value_t class_width, rfc_value_t class_offset, 
+                          rfc_value_t hysteresis, rfc_flags_e flags )
+{
+    rfc_value_tuple_s  nil     = { 0.0 };  /* All other members are zero-initialized, see ISO/IEC 9899:TC3, 6.7.8 (21) */
+    RFC_CTX_CHECK_AND_ASSIGN
+
+    if( rfc_ctx->state != RFC_STATE_INIT0 )
+    {
+        return false;
+    }
+
+    /* Flags */
+    if( flags == RFC_FLAGS_DEFAULT )
+    {
+#if !RFC_MINIMAL
+        flags                               = RFC_FLAGS_COUNT_ALL            | 
+#if _DEBUG
+                                              RFC_FLAGS_LOG_CLOSED_CYCLES    |
+#endif /*_DEBUG*/
+#if RFC_TP_SUPPORT  
+                                              RFC_FLAGS_TPPRUNE_PRESERVE_POS | 
+                                              RFC_FLAGS_TPPRUNE_PRESERVE_RES |
+#endif /*RFC_TP_SUPPORT*/
+                                              0;
+#else /*RFC_MINIMAL*/
+        flags                               = RFC_FLAGS_COUNT_RFM            | 
+                                              RFC_FLAGS_COUNT_DAMAGE;
+#endif /*!RFC_MINIMAL*/
+    }
+    rfc_ctx->internal.flags                 = flags;
+
+    /* Counter increments */
+    rfc_ctx->full_inc                       = RFC_FULL_CYCLE_INCREMENT;
+    rfc_ctx->half_inc                       = RFC_HALF_CYCLE_INCREMENT;
+    rfc_ctx->curr_inc                       = RFC_FULL_CYCLE_INCREMENT;
+
+    if( class_count )
+    {
+        if( class_count > 512 || class_width <= 0.0 )
+        {
+            return error_raise( rfc_ctx, RFC_ERROR_INVARG );
+        }
+    }
+
+    /* Rainflow class parameters */
+    rfc_ctx->class_count                    = class_count;
+    rfc_ctx->class_width                    = class_width;
+    rfc_ctx->class_offset                   = class_offset;
+    rfc_ctx->hysteresis                     = hysteresis;
+
+    /* Values for a "pseudo Woehler curve" */
+    rfc_ctx->state = RFC_STATE_INIT;   /* Bypass sanity check for state in wl_init() */
+    RFC_wl_init_elementary( rfc_ctx, 1e3 /*sx*/, 1e7 /*nx*/, -5.0 /*k*/ );
+    rfc_ctx->state = RFC_STATE_INIT0;  /* Reset state */
+
+    /* Memory allocator */
+    if( !rfc_ctx->mem_alloc )
+    {
+        rfc_ctx->mem_alloc = mem_alloc;
+    }
+    
+#if RFC_USE_DELEGATES
+    /* Delegates (optional, set to NULL for standard or to your own functions! ) */
+#if RFC_TP_SUPPORT
+    rfc_ctx->tp_next_fcn                    = NULL;
+    rfc_ctx->tp_set_fcn                     = NULL;
+    rfc_ctx->tp_get_fcn                     = NULL;
+    rfc_ctx->tp_inc_damage_fcn              = NULL;
+#endif /*RFC_TP_SUPPORT*/
+    rfc_ctx->cycle_find_fcn                 = NULL;
+    rfc_ctx->finalize_fcn                   = NULL;
+    rfc_ctx->damage_calc_fcn                = NULL;
+#endif /*RFC_USE_DELEGATES*/
+
+#if !RFC_MINIMAL
+    /* Rainflow counting method */
+    rfc_ctx->counting_method                = RFC_COUNTING_METHOD_4PTM;
+#endif /*!RFC_MINIMAL*/
+
+    /* Residue */
+    rfc_ctx->internal.residue_cap           = NUMEL( rfc_ctx->internal.residue );
+    rfc_ctx->residue_cnt                    = 0;
+    rfc_ctx->residue_cap                    = 2 * rfc_ctx->class_count; /* max size is 2*n-1 plus interim point = 2*n */
+
+    if( rfc_ctx->residue_cap <= rfc_ctx->internal.residue_cap )
+    {
+        rfc_ctx->residue_cap                = rfc_ctx->internal.residue_cap; /* At least 3 elements are needed (two to define a slope and one as interim point) */
+        rfc_ctx->residue                    = rfc_ctx->internal.residue;
+        rfc_ctx->internal.res_static        = true;
+    }
+    else
+    {
+        rfc_ctx->residue                    = (rfc_value_tuple_s*)rfc_ctx->mem_alloc( NULL, rfc_ctx->residue_cap, 
+                                                                                      sizeof(rfc_value_tuple_s), RFC_MEM_AIM_RESIDUE );
+        rfc_ctx->internal.res_static        = false;
+    }
+
+    if( rfc_ctx->class_count )
+    {
+        int ok = rfc_ctx->residue != NULL;
+
+        if( ok && ( flags & RFC_FLAGS_COUNT_RFM ) )
+        {
+            /* Non-sparse storages (optional, may be NULL) */
+            rfc_ctx->rfm                    = (rfc_counts_t*)rfc_ctx->mem_alloc( NULL, class_count * class_count, 
+                                                                                 sizeof(rfc_counts_t), RFC_MEM_AIM_MATRIX );
+            if( !rfc_ctx->rfm ) ok = false;
+        }
+#if !RFC_MINIMAL
+        if( ok && ( flags & RFC_FLAGS_COUNT_RP ) )
+        {
+            rfc_ctx->rp                     = (rfc_counts_t*)rfc_ctx->mem_alloc( NULL, class_count,
+                                                                                 sizeof(rfc_counts_t), RFC_MEM_AIM_RP );
+            if( !rfc_ctx->rp ) ok = false;
+        }
+
+        if( ok && ( flags & RFC_FLAGS_COUNT_LC ) )
+        {
+            rfc_ctx->lc                     = (rfc_counts_t*)rfc_ctx->mem_alloc( NULL, class_count,
+                                                                                 sizeof(rfc_counts_t), RFC_MEM_AIM_LC );
+            if( !rfc_ctx->lc ) ok = false;
+        }
+#endif /*!RFC_MINIMAL*/
+        if( !ok )
+        {
+            RFC_deinit( rfc_ctx );
+            return error_raise( rfc_ctx, RFC_ERROR_INVARG );
+        }
+    }
+
+    /* Damage */
+    rfc_ctx->damage                         = 0.0;
+    rfc_ctx->damage_residue                 = 0.0;
+
+    /* Internals */
+    rfc_ctx->internal.slope                 = 0;
+    rfc_ctx->internal.extrema[0]            = nil;  /* local minimum */
+    rfc_ctx->internal.extrema[1]            = nil;  /* local maximum */
+#if RFC_GLOBAL_EXTREMA    
+    rfc_ctx->internal.extrema_changed       = false;
+#endif /*RFC_GLOBAL_EXTREMA*/
+#if !RFC_MINIMAL
+    /* Make a shadow copy of the Woehler curve parameters */
+    rfc_ctx->state = RFC_STATE_INIT;   /* Bypass sanity check for state in wl_init() */
+    RFC_wl_param_get( rfc_ctx, &rfc_ctx->internal.wl );
+    rfc_ctx->state = RFC_STATE_INIT0;  /* Reset state */
+#endif /*!RFC_MINIMAL*/
+#if RFC_TP_SUPPORT
+    rfc_ctx->internal.margin[0]             = nil;  /* left  margin */
+    rfc_ctx->internal.margin[1]             = nil;  /* right margin */
+    rfc_ctx->internal.margin_stage          = 0;
+    /* Turning points storage (optional, may be NULL) */
+    rfc_ctx->tp                             = NULL;
+    rfc_ctx->tp_cap                         = 0;
+    rfc_ctx->tp_cnt                         = 0;
+    rfc_ctx->tp_locked                      = 0;
+    rfc_ctx->tp_prune_threshold             = (size_t)-1;
+    rfc_ctx->tp_prune_size                  = (size_t)-1;
+#endif /*RFC_TP_SUPPORT*/
+
+
+#if RFC_HCM_SUPPORT
+    if( rfc_ctx->class_count )
+    {
+        /* HCM method initialization */
+        rfc_ctx->internal.hcm.IZ            = 0;
+        rfc_ctx->internal.hcm.IR            = 1;
+        /* Residue */
+        rfc_ctx->internal.hcm.stack_cap     = 2 * rfc_ctx->class_count; /* max size is 2*n-1 plus interim point = 2*n */
+        rfc_ctx->internal.hcm.stack         = (rfc_value_tuple_s*)rfc_ctx->mem_alloc( NULL, rfc_ctx->internal.hcm.stack_cap, 
+                                                                                      sizeof(rfc_value_tuple_s), RFC_MEM_AIM_HCM );
+    }
+#endif /*RFC_HCM_SUPPORT*/
+
+#if RFC_AT_SUPPORT
+    rfc_ctx->at.Sa                          = NULL;
+    rfc_ctx->at.Sm                          = NULL;
+    rfc_ctx->at.count                       = 0;
+    rfc_ctx->at.M                           = 0.0;
+    rfc_ctx->at.Sm_rig                      = 0.0;
+    rfc_ctx->at.R_rig                       = 0.0;
+    rfc_ctx->at.R_pinned                    = false;
+
+    rfc_ctx->internal.at_haigh.count        = 0;
+#endif /*RFC_AT_SUPPORT*/
+
+    rfc_ctx->state = RFC_STATE_INIT;
+
+#if RFC_DAMAGE_FAST
+    if( rfc_ctx->class_count )
+    {
+        rfc_ctx->damage_lut                 = (double*)rfc_ctx->mem_alloc( rfc_ctx->damage_lut,    class_count * class_count, 
+                                                                           sizeof(double), RFC_MEM_AIM_DLUT );
+        rfc_ctx->damage_lut_inapt           = 1;
+#if RFC_AT_SUPPORT
+        rfc_ctx->amplitude_lut              = (double*)rfc_ctx->mem_alloc( rfc_ctx->amplitude_lut, class_count * class_count, 
+                                                                           sizeof(double), RFC_MEM_AIM_DLUT );
+#endif /*RFC_AT_SUPPORT*/
+        damage_lut_init( rfc_ctx );
+    }
+#endif /*RFC_DAMAGE_FAST*/
+
+    return true;
+}
+
+
+/**
+ * @brief      Initialize Woehler parameters to Miners' elementary rule
+ *
+ * @param      ctx   The rfc context
+ * @param      sx    The amplitude "SA"
+ * @param      nx    The cycles "N" according to Sa
+ * @param      k     The slope "k"
+ *
+ * @return     true on success
+ */
+bool RFC_wl_init_elementary( void *ctx, double sx, double nx, double k )
+{
+    RFC_CTX_CHECK_AND_ASSIGN
+
+    if( rfc_ctx->state != RFC_STATE_INIT )
+    {
+        return false;
+    }
+
+#if RFC_DAMAGE_FAST
+    if( rfc_ctx->damage_lut )
+    {
+        rfc_ctx->damage_lut_inapt++;
+    }
+#endif /*RFC_DAMAGE_FAST*/
+
+/* Woehler curve */
+    rfc_ctx->wl_sx        =  sx;
+    rfc_ctx->wl_nx        =  nx;
+    rfc_ctx->wl_k         = -fabs(k);
+#if !RFC_MINIMAL
+    rfc_ctx->wl_sd        =  0.0;            /* No fatigue strength */
+    rfc_ctx->wl_nd        =  DBL_MAX;
+    rfc_ctx->wl_k2        =  rfc_ctx->wl_k;
+    rfc_ctx->wl_q         =  fabs(k) - 1;    /* Default value for fatigue strength depression */
+    rfc_ctx->wl_q2        =  rfc_ctx->wl_q;  /* Default value for fatigue strength depression */
+    rfc_ctx->wl_omission  =  0.0;            /* No omission per default */
+
+    /* Make a shadow copy of the Woehler parameters */
+    RFC_wl_param_get( rfc_ctx, &rfc_ctx->internal.wl );
+#endif /*!RFC_MINIMAL*/
+
+#if RFC_DAMAGE_FAST
+    if( rfc_ctx->damage_lut )
+    {
+        damage_lut_init( rfc_ctx );
+    }
+#endif /*RFC_DAMAGE_FAST*/
+
+    return true;
+}
+
+
+#if !RFC_MINIMAL
+/**
+ * @brief      Initialize Woehler parameters to Miners' original rule
+ *
+ * @param      ctx   The rfc context
+ * @param      sd    The amplitude "SD"
+ * @param      nd    The cycles "ND"
+ * @param      k     The slope "k"
+ *
+ * @return     true on success
+ */
+bool RFC_wl_init_original( void *ctx, double sd, double nd, double k )
+{
+    rfc_ctx_s *rfc_ctx = (rfc_ctx_s*)ctx;
+
+    if( !RFC_wl_init_elementary( ctx, sd, nd, k ) )
+    {
+        return false;
+    }
+
+#if RFC_DAMAGE_FAST
+    if( rfc_ctx->damage_lut )
+    {
+        rfc_ctx->damage_lut_inapt++;
+    }
+#endif /*RFC_DAMAGE_FAST*/
+
+/* Woehler curve */
+    rfc_ctx->wl_sd = sd;             /* Points sx/nx and sd/nd coincide */
+    rfc_ctx->wl_nd = nd;
+
+    /* Make a shadow copy of the Woehler parameters */
+    RFC_wl_param_get( rfc_ctx, &rfc_ctx->internal.wl );
+
+#if RFC_DAMAGE_FAST
+    if( rfc_ctx->damage_lut )
+    {
+        damage_lut_init( rfc_ctx );
+    }
+#endif /*RFC_DAMAGE_FAST*/
+
+    return true;
+}
+
+
+/**
+ * @brief      Initialize Woehler parameters to Miners' modified rule
+ *
+ * @param      ctx   The rfc context
+ * @param      sx    The amplitude "Sa"
+ * @param      nx    The cycles "N" according to Sa
+ * @param      k     The slope before sx/nx
+ * @param      k2    The slope after sx/nx
+ *
+ * @return     true on success
+ */
+bool RFC_wl_init_modified( void *ctx, double sx, double nx, double k, double k2 )
+{
+    rfc_ctx_s *rfc_ctx = (rfc_ctx_s*)ctx;
+
+    if( !RFC_wl_init_elementary( ctx, sx, nx, k ) )
+    {
+        return false;
+    }
+
+#if RFC_DAMAGE_FAST
+    if( rfc_ctx->damage_lut )
+    {
+        rfc_ctx->damage_lut_inapt++;
+    }
+#endif /*RFC_DAMAGE_FAST*/
+
+/* Woehler curve */
+    rfc_ctx->wl_k2 =  rfc_ctx->wl_k2;   /* Woehler slope after sx/nx */
+    rfc_ctx->wl_q2 =  fabs(k2) - 1;     /* Default value for fatigue strength depression */
+
+    /* Make a shadow copy of the Woehler parameters */
+    RFC_wl_param_get( rfc_ctx, &rfc_ctx->internal.wl );
+
+#if RFC_DAMAGE_FAST
+    if( rfc_ctx->damage_lut )
+    {
+        damage_lut_init( rfc_ctx );
+    }
+#endif /*RFC_DAMAGE_FAST*/
+
+    return true;
+}
+
+
+/**
+ * @brief      Initialize Woehler curve
+ *
+ * @param      ctx       The rainflow context
+ * @param[in]  wl_param  The parameter set
+ *
+ * @return     true on success
+ */
+bool RFC_wl_init_any( void *ctx, const rfc_wl_param_s* wl_param )
+{
+    rfc_ctx_s *rfc_ctx = (rfc_ctx_s*)ctx;
+
+    if( !wl_param || !RFC_wl_init_elementary( ctx, wl_param->sx, wl_param->nx, wl_param->k ) )
+    {
+        return false;
+    }
+
+#if RFC_DAMAGE_FAST
+    if( rfc_ctx->damage_lut )
+    {
+        rfc_ctx->damage_lut_inapt++;
+    }
+#endif /*RFC_DAMAGE_FAST*/
+
+/* Woehler curve */
+    rfc_ctx->wl_sd       =  wl_param->sd;
+    rfc_ctx->wl_nd       =  wl_param->nd;
+    rfc_ctx->wl_k2       = -fabs( wl_param->k2 );      /* "Miner elementary", if k == k2 */
+    rfc_ctx->wl_q2       =  fabs( wl_param->k2 ) - 1;
+    rfc_ctx->wl_omission =  wl_param->omission;
+
+    /* Make a shadow copy of the Woehler parameters */
+    RFC_wl_param_get( rfc_ctx, &rfc_ctx->internal.wl );
+
+#if RFC_DAMAGE_FAST
+    if( rfc_ctx->damage_lut )
+    {
+        damage_lut_init( rfc_ctx );
+    }
+#endif /*RFC_DAMAGE_FAST*/
+
+    return true;
+}
+#endif /*!RFC_MINIMAL*/
+
+
+#if RFC_TP_SUPPORT
+/**
+ * @brief      Initialize tp buffer
+ *
+ * @param      ctx        The rainflow context
+ * @param      tp         The buffer for tp
+ * @param      tp_cap     The tp capability
+ * @param      is_static  Indicates if tp is static
+ *
+ * @return     true on success
+ */
+bool RFC_tp_init( void *ctx, rfc_value_tuple_s *tp, size_t tp_cap, bool is_static )
+{
+    RFC_CTX_CHECK_AND_ASSIGN
+
+    if( !tp )
+    {
+        return error_raise( rfc_ctx, RFC_ERROR_INVARG );
+    }
+
+    if( rfc_ctx->state != RFC_STATE_INIT )
+    {
+        return false;
+    }
+
+    rfc_ctx->tp     = tp;
+    rfc_ctx->tp_cap = tp_cap;
+    rfc_ctx->tp_cnt = 0;
+    
+    rfc_ctx->internal.tp_static = is_static;
+
+    return true;
+}
+
+
+/**
+ * @brief      Initialize autoprune parameters
+ *
+ * @param      ctx        The rainflow context
+ * @param      autoprune  The flag for autopruning
+ * @param      size       The size to prune to
+ * @param      threshold  The threshold when to prune
+ *
+ * @return     true on success
+ */
+bool RFC_tp_init_autoprune( void *ctx, bool autoprune, size_t size, size_t threshold )
+{
+    RFC_CTX_CHECK_AND_ASSIGN
+
+    if( rfc_ctx->state != RFC_STATE_INIT )
+    {
+        return false;
+    }
+
+    rfc_ctx->internal.flags      = rfc_ctx->internal.flags & ~RFC_FLAGS_TPAUTOPRUNE | (autoprune ? RFC_FLAGS_TPAUTOPRUNE : 0);
+    rfc_ctx->tp_prune_threshold  = threshold;
+    rfc_ctx->tp_prune_size       = size;
+
+    return true;
+}
+
+
+/**
+ * @brief      Drop turning points from storage, to avoid memory excess
+ *
+ * @param      ctx    The rainflow context
+ * @param      limit  The excepted number of points left in turning points
+ *                    storage (May be more, if residuals aren't neglected)
+ * @param      flags  The flags (see RFC_FLAGS_TPPRUNE_...)
+ *
+ * @return     true on success
+ */
+bool RFC_tp_prune( void *ctx, size_t limit, rfc_flags_e flags )
+{
+    RFC_CTX_CHECK_AND_ASSIGN
+
+    if( rfc_ctx->tp_cnt > limit )
+    {
+        rfc_value_tuple_s   *src_beg_it,    /* Source (begin) (tp) */
+                            *src_end_it,    /* Source (end) (tp) */
+                            *src_it,        /* Source iterator (tp) */
+                            *dst_it,        /* Destination iterator (tp) */
+                            *res_it;        /* Residue iterator (res) */
+        size_t               src_i,         /* Source, position in tp base 0 */
+                             dst_i,         /* New turning points, index base 0 (tp) */
+                             res_i;         /* Residue, index base 0 (res) */
+
+        size_t               removal;       /* Number of turning points to remove */
+        size_t               pos_offset;    /* First position (stream) in tp and dh, base 0 */
+        bool                 preserve_pos;  /* Don't justify position */
+        bool                 preserve_res;  /* Don't remove turning points, if referenced by residue */
+
+        removal     = rfc_ctx->tp_cnt - limit;
+        dst_it      = rfc_ctx->tp;
+        dst_i       = 0;
+        src_beg_it  = rfc_ctx->tp + removal;
+        src_end_it  = rfc_ctx->tp + rfc_ctx->tp_cnt
+                      + ( ( rfc_ctx->state == RFC_STATE_BUSY_INTERIM ) ? 1 : 0 );
+        src_it      = src_beg_it;
+        src_i       = removal;
+        res_it      = rfc_ctx->residue;
+        res_i       = 0;
+        pos_offset  = 0;
+
+        preserve_pos = ( flags & RFC_FLAGS_TPPRUNE_PRESERVE_POS ) > 0;  /* Preserve (stream) position */
+        preserve_res = ( flags & RFC_FLAGS_TPPRUNE_PRESERVE_RES ) > 0;  /* Preserve residual turning points */
+
+        /* Move turning points ahead */
+        while( src_it < src_end_it || res_i < rfc_ctx->residue_cnt )
+        {
+            /* Check if there are still residual points to consider */
+            while( res_i < rfc_ctx->residue_cnt && res_it->tp_pos <= src_i + 1 )
+            {
+                /* Check if residue refers a turning point from removal area */
+
+                /* First new turning point delivers new offset */
+                if( !res_i && !preserve_pos )
+                {
+                    pos_offset = res_it->pos;  // pos is base 1
+                    assert( pos_offset );
+                    pos_offset--;
+                }
+
+                /* Residual point refers current source position? */
+                if( res_it->tp_pos == src_i + 1 )
+                {
+                    /* Turning will be processed in this inner loop */
+                    src_it++;
+                    src_i++;
+                }
+
+                if( preserve_res )
+                {
+                    /* Adjust residue reference information */
+                    res_it->pos -= pos_offset;
+
+                    /* Set residual turning point */
+                    if( !tp_set( rfc_ctx, dst_i + 1, res_it ) )
+                    {
+                        return error_raise( rfc_ctx, RFC_ERROR_TP );
+                    }
+
+                    dst_it++;
+                    dst_i++;
+                    res_it++;
+                    res_i++;
+                }
+                else
+                {
+                    /* Residual turning point refers first point now */
+                    res_it->tp_pos  = 0;  /* Index 0 => "none" */
+                    res_it->pos    -= pos_offset;
+                    res_it++;
+                    res_i++;
+                }
+            }
+
+            if( src_it < src_end_it )
+            {
+                rfc_value_tuple_s *cpy;
+
+                /* First new turning point delivers new offset */
+                if( !dst_i && !preserve_pos )
+                {
+                    pos_offset = src_it->pos;
+                    assert( pos_offset );
+                    pos_offset--;
+                }
+
+                /* Copy turning point from source */
+                if( !tp_get( rfc_ctx, src_i + 1, &cpy ) )
+                {
+                    return error_raise( rfc_ctx, RFC_ERROR_TP );
+                }
+
+                /* Adjust stream position */
+                cpy->pos -= pos_offset;
+
+                /* Move turning point in tp stack */
+                if( !tp_set( rfc_ctx, dst_i + 1, cpy ) )
+                {
+                    return error_raise( rfc_ctx, RFC_ERROR_TP );
+                }
+
+                dst_it++;
+                dst_i++;
+                src_it++;
+                src_i++;
+            }
+        }
+
+        rfc_ctx->tp_cnt                  = dst_i;
+        rfc_ctx->internal.pos           -= pos_offset;
+        rfc_ctx->internal.pos_offset    += pos_offset;
+
+#if RFC_DH_SUPPORT
+        /* Shift damage history */
+        if( rfc_ctx->dh && pos_offset )
+        {
+            assert( rfc_ctx->dh_cnt >= pos_offset );
+            memcpy( rfc_ctx->dh, rfc_ctx->dh + pos_offset, rfc_ctx->dh_cnt - pos_offset );
+            rfc_ctx->dh_cnt -= pos_offset;
+        }
+#endif /*RFC_DH_SUPPORT*/
+    }
+    
+    return true;
+}
+
+
+/**
+ * @brief      Clear turning point storage
+ *
+ * @param      ctx   The rainflow context
+ *
+ * @return     true on success
+ */
+bool RFC_tp_clear( void *ctx )
+{
+    size_t i;
+
+    RFC_CTX_CHECK_AND_ASSIGN
+
+    if( rfc_ctx->state < RFC_STATE_INIT )
+    {
+        return false;
+    }
+
+    rfc_ctx->tp_cnt = 0;
+
+    for( i = 0; i < rfc_ctx->residue_cnt; i++ )
+    {
+        rfc_ctx->residue[i].tp_pos = 0;
+    }
+
+    return true;
+}
+
+#endif /*RFC_TP_SUPPORT*/
+
+
+#if RFC_DH_SUPPORT
+/**
+ * @brief      Initialize damage history storage
+ *
+ * @param      ctx        The rainflow context
+ * @param[in]  method     The mode, how to spread (RFC_SD_...)
+ * @param      dh         The storage buffer
+ * @param      dh_cap     The capacity of dh
+ * @param      is_static  true, if dh is static and should not be freed
+ *
+ * @return     true on success
+ */
+bool RFC_dh_init( void *ctx, rfc_sd_method_e method, double *dh, size_t dh_cap, bool is_static )
+{
+    RFC_CTX_CHECK_AND_ASSIGN
+
+    if( rfc_ctx->state != RFC_STATE_INIT )
+    {
+        return false;
+    }
+
+    rfc_ctx->spread_damage_method = method;
+    rfc_ctx->dh                   = dh;
+    rfc_ctx->dh_cap               = dh_cap;
+    rfc_ctx->dh_cnt               = 0;
+
+    rfc_ctx->internal.dh_static   = is_static;
+
+    return true;
+}
+#endif /*RFC_DH_SUPPORT*/
+
+
+#if RFC_AT_SUPPORT
+/**
+ * @brief      Initialize amplitude transformation
+ *
+ * @param      ctx        The rainflow context
+ * @param      Sa         The reference curve vector, amplitude part
+ * @param      Sm         The reference curve vector, mean load part. If Sa and
+ *                        Sm_norm are NULL, the standard (FKM) is applied
+ * @param      count      The capacity of Sa and Sm
+ * @param      M          The mean stress sensitivity
+ * @param      Sm_rig     The mean load applied on the test rig
+ * @param      R_rig      The mean load ratio applied on the test rig
+ * @param      R_pinned   true, if R is constant on test rig (R_rig is used).
+ *                        false if Sm is constant on test rig (Sm_rig is used)
+ * @param      symmetric  true if Haigh diagram is symmetric at Sa(R=-1)
+ *
+ * @return     true on success
+ */
+bool RFC_at_init( void *ctx, const double *Sa, const double *Sm, unsigned count, 
+                             double M, double Sm_rig, double R_rig, bool R_pinned, bool symmetric )
+{
+    RFC_CTX_CHECK_AND_ASSIGN
+
+    if( M < 0.0 )
+    {
+        return error_raise( rfc_ctx, RFC_ERROR_INVARG );
+    }
+
+    if( rfc_ctx->state != RFC_STATE_INIT )
+    {
+        return false;
+    }
+
+    if( count )
+    {
+        /* Reference curve given, doing some checks */
+
+        unsigned n;
+
+        if( !Sa || !Sm || symmetric || count < 2 )
+        {
+            return error_raise( rfc_ctx, RFC_ERROR_INVARG );
+        }
+
+        /* Check for valid input */
+        for( n = 0; n < count; n++ )
+        {
+            if( Sa[n] <= 0.0 ) break;
+
+            if( !n ) continue;
+
+            if( Sm[n-1] >= Sm[n] || Sm[n-1] / Sa[n-1] > Sm[n] / Sa[n] ) break;
+        }
+
+        if( n < count )
+        {
+            return error_raise( rfc_ctx, RFC_ERROR_INVARG );
+        }
+
+        rfc_ctx->at.Sa       = Sa;
+        rfc_ctx->at.Sm       = Sm;
+        rfc_ctx->at.count    = count;
+        rfc_ctx->at.M        = M;
+        rfc_ctx->at.Sm_rig   = Sm_rig;
+        rfc_ctx->at.R_rig    = R_rig;
+        rfc_ctx->at.R_pinned = R_pinned;
+    }
+    else
+    {
+        /* No reference curve given */
+
+        double Sa_R_Inf, Sa_R_0, Sa_R_0p5;
+
+        assert( !Sa && !Sm );
+
+        if( M > 0.0 )
+        {
+            Sa_R_Inf = 1.0 / ( 1.0 - M );                      /* y = -x && y = Sa(R=-1) - Mx                  */
+            Sa_R_0   = 1.0 / ( 1.0 + M );                      /* y =  x && y = Sa(R=-1) - Mx                  */
+            Sa_R_0p5 = Sa_R_0 * ( 1.0 + M/3 ) / ( 1.0 + M );   /* Backtrace Sa(R=0) to Sa(R=-1) with M/3, then */
+                                                               /* 3y = x && y = Sa(R=-1) - (M/3)x              */
+            if( symmetric )
+            {
+                /* Build symmetrical reference curve */
+                /* Symmetric around R=-1 (Sm=0) */
+
+                double *Sa_ = rfc_ctx->internal.at_haigh.Sa;
+                double *Sm_ = rfc_ctx->internal.at_haigh.Sm;
+
+                assert( NUMEL( rfc_ctx->internal.at_haigh.Sa ) >= 5 );
+                
+                rfc_ctx->internal.at_haigh.count = 5;
+
+                Sa_[0] = Sa_R_0p5; Sm_[0] = -Sa_R_0p5 * 3.0;
+                Sa_[1] = Sa_R_0;   Sm_[1] = -Sa_R_0;
+                Sa_[2] = 1.0;      Sm_[2] =  0.0;
+                Sa_[3] = Sa_[1];   Sm_[3] = -Sm_[1];
+                Sa_[4] = Sa_[0];   Sm_[4] = -Sm_[0];
+            }
+            else
+            {
+                /* Build non-symmetric reference curve */
+                double *Sa_ = rfc_ctx->internal.at_haigh.Sa;
+                double *Sm_ = rfc_ctx->internal.at_haigh.Sm;
+
+                assert( NUMEL( rfc_ctx->internal.at_haigh.Sa ) >= 3 );
+                
+                rfc_ctx->internal.at_haigh.count = 3;
+
+                Sa_[0] = Sa_R_Inf; Sm_[0] = -Sa_R_Inf;
+                Sa_[1] = Sa_R_0;   Sm_[1] =  Sa_R_0;
+                Sa_[2] = Sa_R_0p5; Sm_[2] =  Sa_R_0p5 * 3.0;
+            }
+
+            rfc_ctx->at.Sa       = rfc_ctx->internal.at_haigh.Sa;
+            rfc_ctx->at.Sm       = rfc_ctx->internal.at_haigh.Sm;
+            rfc_ctx->at.count    = rfc_ctx->internal.at_haigh.count;
+        }
+        else
+        {
+            rfc_ctx->at.Sa       = NULL;
+            rfc_ctx->at.Sm       = NULL;
+            rfc_ctx->at.count    = 0;
+        }
+
+        rfc_ctx->at.M        = M;
+        rfc_ctx->at.Sm_rig   = Sm_rig;
+        rfc_ctx->at.R_rig    = R_rig;
+        rfc_ctx->at.R_pinned = R_pinned;
+    }
+
+#if RFC_DAMAGE_FAST
+    damage_lut_init( rfc_ctx );
+#endif /*RFC_DAMAGE_FAST*/
+
+    return true;
+}
+#endif /*RFC_AT_SUPPORT*/
+
+
+#if !RFC_MINIMAL
+/**
+ * @brief      Clear all data generated while counting
+ *
+ * @param      rfc_ctx  The rainflow context
+ */
+bool RFC_clear_counts( void *ctx )
+{
+    rfc_value_tuple_s  nil     = { 0.0 };  /* All other members are zero-initialized, see ISO/IEC 9899:TC3, 6.7.8 (21) */
+    RFC_CTX_CHECK_AND_ASSIGN
+
+    if( rfc_ctx->state < RFC_STATE_INIT )
+    {
+        return false;
+    }
+
+    if( rfc_ctx->rfm )
+    {
+        memset( rfc_ctx->rfm, 0, sizeof(rfc_counts_t) * rfc_ctx->class_count * rfc_ctx->class_count );
+    }
+
+    if( rfc_ctx->rp )
+    {
+        memset( rfc_ctx->rp, 0, sizeof(rfc_counts_t) * rfc_ctx->class_count );
+    }
+
+    if( rfc_ctx->lc )
+    {
+        memset( rfc_ctx->lc, 0, sizeof(rfc_counts_t) * rfc_ctx->class_count );
+    }
+
+    rfc_ctx->residue_cnt                = 0;
+
+    rfc_ctx->internal.slope             = 0;
+    rfc_ctx->internal.extrema[0]        = nil;  /* local minimum */
+    rfc_ctx->internal.extrema[1]        = nil;  /* local maximum */
+#if RFC_GLOBAL_EXTREMA
+    rfc_ctx->internal.extrema_changed   = false;
+#endif
+    rfc_ctx->internal.pos               = 0;
+    rfc_ctx->internal.pos_offset        = 0;
+    
+    rfc_ctx->damage                     = 0.0;
+    rfc_ctx->damage_residue             = 0.0;
+
+#if RFC_HCM_SUPPORT
+    /* Reset stack pointers */
+    rfc_ctx->internal.hcm.IR            = 1;
+    rfc_ctx->internal.hcm.IZ            = 0;
+#endif /*RFC_HCM_SUPPORT*/
+
+#if RFC_TP_SUPPORT
+    /* rfc_ctx->tp_cnt is set to zero, but turning points are still available */
+    rfc_ctx->internal.margin[0]         = nil;  /* left margin */
+    rfc_ctx->internal.margin[1]         = nil;  /* right margin */
+    rfc_ctx->internal.margin_stage      = 0;
+    rfc_ctx->tp_cnt                     = 0;
+    rfc_ctx->tp_locked                  = 0;
+#endif /*RFC_TP_SUPPORT*/
+
+#if RFC_DH_SUPPORT
+    rfc_ctx->dh_cnt                     = 0;
+#endif /*RFC_DH_SUPPORT*/
+
+    rfc_ctx->state = RFC_STATE_INIT;
+
+    return true;
+}
+#endif /*!RFC_MINIMAL*/
+
+
+/**
+ * @brief      De-initialization (freeing memory).
+ *
+ * @param      ctx   The rainflow context
+ *
+ * @return     true on success
+ */
+bool RFC_deinit( void *ctx )
+{
+    rfc_value_tuple_s  nil     = { 0.0 };  /* All other members are zero-initialized, see ISO/IEC 9899:TC3, 6.7.8 (21) */
+    RFC_CTX_CHECK_AND_ASSIGN
+
+    if( rfc_ctx->state < RFC_STATE_INIT )
+    {
+        return false;
+    }
+
+    if( !rfc_ctx->internal.res_static &&
+        rfc_ctx->residue )              rfc_ctx->mem_alloc( rfc_ctx->residue,       0, 0, RFC_MEM_AIM_RESIDUE );
+    if( rfc_ctx->rfm )                  rfc_ctx->mem_alloc( rfc_ctx->rfm,           0, 0, RFC_MEM_AIM_MATRIX );
+#if RFC_DAMAGE_FAST
+    if( rfc_ctx->damage_lut )           rfc_ctx->mem_alloc( rfc_ctx->damage_lut,    0, 0, RFC_MEM_AIM_DLUT );
+#if RFC_AT_SUPPORT
+    if( rfc_ctx->amplitude_lut )        rfc_ctx->mem_alloc( rfc_ctx->amplitude_lut, 0, 0, RFC_MEM_AIM_DLUT );
+#endif /*RFC_AT_SUPPORT*/
+#endif /*RFC_DAMAGE_FAST*/
+#if !RFC_MINIMAL
+    if( rfc_ctx->rp )                   rfc_ctx->mem_alloc( rfc_ctx->rp,            0, 0, RFC_MEM_AIM_RP );
+    if( rfc_ctx->lc )                   rfc_ctx->mem_alloc( rfc_ctx->lc,            0, 0, RFC_MEM_AIM_LC );
+#endif /*!RFC_MINIMAL*/
+#if RFC_TP_SUPPORT
+    if( rfc_ctx->tp && !rfc_ctx->internal.tp_static )
+    {
+                                        rfc_ctx->mem_alloc( rfc_ctx->tp,            0, 0, RFC_MEM_AIM_TP );
+    }           
+#endif /*RFC_TP_SUPPORT*/
+#if RFC_DH_SUPPORT
+    if( rfc_ctx->dh && !rfc_ctx->internal.dh_static )
+    {               
+                                        rfc_ctx->mem_alloc( rfc_ctx->dh,            0, 0, RFC_MEM_AIM_DH );
+    }
+#endif /*RFC_DH_SUPPORT*/
+
+#if RFC_DAMAGE_FAST
+    rfc_ctx->damage_lut                 = NULL;
+    rfc_ctx->damage_lut_inapt           = 1;
+#if RFC_AT_SUPPORT
+    rfc_ctx->amplitude_lut              = NULL;
+#endif /*RFC_AT_SUPPORT*/
+#endif /*RFC_DAMAGE_FAST*/
+
+    rfc_ctx->residue                    = NULL;
+    rfc_ctx->residue_cap                = 0;
+    rfc_ctx->residue_cnt                = 0;
+
+    rfc_ctx->rfm                        = NULL;
+#if !RFC_MINIMAL
+    rfc_ctx->rp                         = NULL;
+    rfc_ctx->lc                         = NULL;
+#endif /*!RFC_MINIMAL*/
+    
+    rfc_ctx->internal.slope             = 0;
+    rfc_ctx->internal.extrema[0]        = nil;  /* local minimum */
+    rfc_ctx->internal.extrema[1]        = nil;  /* local maximum */
+#if RFC_GLOBAL_EXTREMA
+    rfc_ctx->internal.extrema_changed   = false;
+#endif /*RFC_GLOBAL_EXTREMA*/
+    rfc_ctx->internal.pos               = 0;
+    rfc_ctx->internal.pos_offset        = 0;
+#if RFC_TP_SUPPORT
+    rfc_ctx->internal.margin[0]         = nil;  /* left margin */
+    rfc_ctx->internal.margin[1]         = nil;  /* right margin */
+    rfc_ctx->internal.margin_stage      = 0;
+
+    rfc_ctx->tp                         = NULL;
+    rfc_ctx->tp_cap                     = 0;
+    rfc_ctx->tp_cnt                     = 0;
+    rfc_ctx->tp_locked                  = 0;
+    rfc_ctx->internal.tp_static         = false;
+#endif /*RFC_TP_SUPPORT*/
+
+#if RFC_DH_SUPPORT
+    rfc_ctx->dh                         = NULL;
+    rfc_ctx->dh_cap                     = 0;
+    rfc_ctx->dh_cnt                     = 0;
+    rfc_ctx->internal.dh_static         = false;
+#endif /*RFC_DH_SUPPORT*/
+
+#if RFC_AT_SUPPORT
+    rfc_ctx->at.Sa                      = NULL;
+    rfc_ctx->at.Sm                      = NULL;
+    rfc_ctx->at.count                   = 0;
+    rfc_ctx->at.M                       = 0.0;
+    rfc_ctx->at.Sm_rig                  = 0.0;
+    rfc_ctx->at.R_rig                   = 0.0;
+    rfc_ctx->at.R_pinned                = false;
+
+    rfc_ctx->internal.at_haigh.count    = 0;
+#endif /*RFC_AT_SUPPORT*/
+
+#if RFC_HCM_SUPPORT
+    /* Remove stack */
+    if( rfc_ctx->internal.hcm.stack )   rfc_ctx->mem_alloc( rfc_ctx->internal.hcm.stack, 0, 0, RFC_MEM_AIM_HCM );
+
+    rfc_ctx->internal.hcm.stack         = NULL;
+    rfc_ctx->internal.hcm.stack_cap     = 0;
+
+    /* Stack pointers */
+    rfc_ctx->internal.hcm.IZ            = 0;
+    rfc_ctx->internal.hcm.IR            = 1;
+
+#endif /*RFC_HCM_SUPPORT*/
+
+    rfc_ctx->state = RFC_STATE_INIT0;
+
+    return true;
+}
+
+
+/**
+ * @brief      "Feed" counting algorithm with data samples (consecutive calls
+ *             allowed).
+ *
+ * @param      ctx         The rainflow context
+ * @param[in]  data        The data
+ * @param      data_count  The data count
+ *
+ * @return     true on success
+ */
+bool RFC_feed( void *ctx, const rfc_value_t * data, size_t data_count )
+{
+    RFC_CTX_CHECK_AND_ASSIGN
+
+    if( data_count && !data ) return false;
+
+    if( rfc_ctx->state < RFC_STATE_INIT || rfc_ctx->state >= RFC_STATE_FINISHED )
+    {
+        return false;
+    }
+
+    /* Process data */
+    while( data_count-- )
+    {
+        rfc_value_tuple_s tp = { *data++ };  /* All other members are zero-initialized, see ISO/IEC 9899:TC3, 6.7.8 (21) */
+
+        /* Assign class and global position (base 1) */
+        tp.pos = ++rfc_ctx->internal.pos;
+        tp.cls = QUANTIZE( rfc_ctx, tp.value );
+
+        if( tp.cls >= rfc_ctx->class_count && rfc_ctx->class_count )
+        {
+            return error_raise( rfc_ctx, RFC_ERROR_INVARG );
+        }
+        
+        if( !feed_once( rfc_ctx, &tp, rfc_ctx->internal.flags ) ) return false;
+    }
+
+    return true;
+}
+
+
+/**
+ * @brief      Do countings for a given cycle
+ *
+ * @param      ctx       The rainflow context
+ * @param[in]  from_val  The from value
+ * @param[in]  to_val    The to value
+ * @param[in]  flags     The flags
+ *
+ * @return     true on success
+ */
+#if !RFC_MINIMAL
+bool RFC_cycle_process_counts( void *ctx, rfc_value_t from_val, rfc_value_t to_val, rfc_flags_e flags )
+{
+    rfc_value_tuple_s from = {from_val}, to = {to_val};
+    RFC_CTX_CHECK_AND_ASSIGN
+
+    if( rfc_ctx->state < RFC_STATE_INIT || rfc_ctx->state >= RFC_STATE_FINISHED )
+    {
+        return false;
+    }
+
+    from.cls = QUANTIZE( rfc_ctx, from_val );
+    to.cls   = QUANTIZE( rfc_ctx, to_val );
+
+    cycle_process_counts( rfc_ctx, &from, &to, /*next*/ NULL, flags );
+
+    return true;
+}
+
+
+/**
+ * @brief      "Feed" counting algorithm with data samples, scaled by a factor
+ *             (consecutive calls allowed).
+ *
+ * @param      ctx         The rainflow context
+ * @param[in]  data        The data
+ * @param      data_count  The data count
+ * @param      factor      The factor
+ *
+ * @return     true on success
+ */
+bool RFC_feed_scaled( void *ctx, const rfc_value_t * data, size_t data_count, double factor )
+{
+    RFC_CTX_CHECK_AND_ASSIGN
+
+    if( data_count && !data ) return false;
+
+    if( rfc_ctx->state < RFC_STATE_INIT || rfc_ctx->state >= RFC_STATE_FINISHED )
+    {
+        return false;
+    }
+
+    /* Process data */
+    while( data_count-- )
+    {
+        rfc_value_tuple_s tp = { *data++ * factor };  /* All other members are zero-initialized, see ISO/IEC 9899:TC3, 6.7.8 (21) */
+
+        /* Assign class and global position (base 1) */
+        tp.cls = QUANTIZE( rfc_ctx, tp.value );
+        tp.pos = ++rfc_ctx->internal.pos;
+
+        if( tp.cls >= rfc_ctx->class_count && rfc_ctx->class_count )
+        {
+            return error_raise( rfc_ctx, RFC_ERROR_INVARG );
+        }
+        
+        if( !feed_once( rfc_ctx, &tp, rfc_ctx->internal.flags ) ) return false;
+    }
+
+    return true;
+}
+
+
+/**
+ * @brief         Feed counting algorithm with data tuples.
+ *
+ * @param         ctx         The rainflow context
+ * @param[in,out] data        The data tuples
+ * @param         data_count  The data count
+ *
+ * @return        true on success
+ */
+bool RFC_feed_tuple( void *ctx, rfc_value_tuple_s *data, size_t data_count )
+{
+    RFC_CTX_CHECK_AND_ASSIGN
+
+    if( data_count && !data ) return false;
+
+    if( rfc_ctx->state < RFC_STATE_INIT || rfc_ctx->state >= RFC_STATE_FINISHED )
+    {
+        return false;
+    }
+
+    /* Process data */
+    while( data_count-- )
+    {
+        if( data->cls >= rfc_ctx->class_count && rfc_ctx->class_count )
+        {
+            return error_raise( rfc_ctx, RFC_ERROR_INVARG );
+        }
+        
+        if( !feed_once( rfc_ctx, data++, rfc_ctx->internal.flags ) ) return false;
+    }
+
+    return true;
+}
+#endif /*!RFC_MINIMAL*/
+
+
+/**
+ * @brief      Finalize pending counts and turning point storage.
+ *
+ * @param      ctx              The rainflow context
+ * @param      residual_method  The residual method (RFC_RES_...)
+ *
+ * @return     true on success
+ */
+bool RFC_finalize( void *ctx, rfc_res_method_e residual_method )
+{
+    double damage;
+    bool ok;
+    RFC_CTX_CHECK_AND_ASSIGN
+    
+    if( rfc_ctx->state < RFC_STATE_INIT || rfc_ctx->state >= RFC_STATE_FINISHED )
+    {
+        return false;
+    }
+
+    damage = rfc_ctx->damage;
+
+#if RFC_USE_DELEGATES
+    if( rfc_ctx->finalize_fcn )
+    {
+        ok = rfc_ctx->finalize_fcn( rfc_ctx, residual_method );
+    }
+    else
+#endif /*RFC_USE_DELEGATES*/
+    {
+        int flags = rfc_ctx->internal.flags;
+
+#if !RFC_MINIMAL
+        /* Level crossing counting is already considered for residue */
+        flags &= ~RFC_FLAGS_COUNT_LC;
+#endif /*!RFC_MINIMAL*/
+
+        switch( residual_method )
+        {
+            case RFC_RES_NONE:
+                /* FALLTHROUGH */
+            case RFC_RES_IGNORE:
+                ok = finalize_res_ignore( rfc_ctx, flags );
+                break;
+#if !RFC_MINIMAL
+            case RFC_RES_DISCARD:
+                ok = finalize_res_discard( rfc_ctx, flags );
+                break;
+            case RFC_RES_HALFCYCLES:
+                ok = finalize_res_weight_cycles( rfc_ctx, rfc_ctx->half_inc, flags );
+                break;
+            case RFC_RES_FULLCYCLES:
+                ok = finalize_res_weight_cycles( rfc_ctx, rfc_ctx->full_inc, flags );
+                break;
+            case RFC_RES_CLORMANN_SEEGER:
+                ok = finalize_res_clormann_seeger( rfc_ctx, flags );
+                break;
+            case RFC_RES_REPEATED:
+                ok = finalize_res_repeated( rfc_ctx, flags );
+                break;
+            case RFC_RES_RP_DIN45667:
+                ok = RFC_finalize_res_rp_DIN45667( rfc_ctx, flags );
+                break;
+#endif /*!RFC_MINIMAL*/
+            default:
+                assert( false );
+                ok = error_raise( rfc_ctx, RFC_ERROR_INVARG );
+        }
+        assert( rfc_ctx->state == RFC_STATE_FINALIZE );
+    }
+
+#if !RFC_MINIMAL
+    if( rfc_ctx->counting_method == RFC_COUNTING_METHOD_NONE || !rfc_ctx->class_count )
+    {
+#else /*RFC_MINIMAL*/
+    if( !rfc_ctx->class_count )
+    {
+#endif /*!RFC_MINIMAL*/
+        rfc_ctx->residue_cnt = 0;
+    }
+
+    rfc_ctx->damage_residue = rfc_ctx->damage - damage;
+    rfc_ctx->state          = ok ? RFC_STATE_FINISHED : RFC_STATE_ERROR;
+
+    return ok;
+}
+
+
+#if !RFC_MINIMAL
+/**
+ * @brief      Make rainflow matrix symmetrical
+ *
+ * @param      ctx   The rainflow context
+ *
+ * @return     true on success
+ */
+bool RFC_rfm_make_symmetric( void *ctx )
+{
+    unsigned       class_count;
+    unsigned       from, to;
+    rfc_counts_t  *rfm;
+
+    RFC_CTX_CHECK_AND_ASSIGN
+    
+    if( rfc_ctx->state < RFC_STATE_INIT || rfc_ctx->state >= RFC_STATE_FINISHED )
+    {
+        return false;
+    }
+
+    rfm = rfc_ctx->rfm;
+
+    if( !rfm )
+    {
+        return false;
+    }
+
+    class_count = rfc_ctx->class_count;
+
+    /* Cumulate entries symmetric by major diagonal */
+    for( from = 0; from < class_count; from++ )
+    {
+        for( to = from + 1; to < class_count; to++ )
+        {
+            // to > from, always
+            rfm[ class_count * from + to   ] += rfm[ class_count * to + from ];
+            rfm[ class_count * to   + from ]  = 0;
+        }
+    }
+
+    return true;
+}
+
+
+/**
+ * @brief      Returns the number of non zero entries in rainflow matrix
+ *
+ * @param[in]  ctx   The rainflow context
+ *
+ * @return     true on success
+ */
+bool RFC_rfm_non_zeros( const void *ctx, unsigned *count )
+{
+    unsigned            class_count;
+    unsigned            from, to;
+    rfc_counts_t       *rfm_it;
+
+    RFC_CTX_CHECK_AND_ASSIGN
+
+    if( !count )
+    {
+        return error_raise( rfc_ctx, RFC_ERROR_INVARG );
+    }
+    
+    if( rfc_ctx->state < RFC_STATE_INIT || rfc_ctx->state > RFC_STATE_FINISHED )
+    {
+        return false;
+    }
+
+    class_count = rfc_ctx->class_count;
+
+    rfm_it = rfc_ctx->rfm;
+
+    if( !rfm_it || !class_count )
+    {
+        return false;
+    }
+
+    *count     = 0;
+    for( from = 0; from < class_count; from++ )
+    {
+        for( to = 0; to < class_count; to++, rfm_it )
+        {
+            if( *rfm_it ) *count++;
+        }
+    }
+
+    return true;
+}
+
+
+/**
+ * @brief      Get the rainflow matrix as sparse elements
+ *
+ * @param      ctx     The rainflow context
+ * @param[out] buffer  The elements buffer, if NULL memory will be allocated
+ * @param[out] count   The number of elements in buffer
+ *
+ * @return     true on success
+ * @note       The counts are natively returned, regardless of .full_inc!
+*/
+bool RFC_rfm_get( const void *ctx, rfc_rfm_item_s **buffer, unsigned *count )
+{
+    unsigned            class_count;
+    unsigned            from, to;
+    unsigned            count_old;
+    rfc_counts_t       *rfm_it;
+    rfc_rfm_item_s     *item;
+
+    RFC_CTX_CHECK_AND_ASSIGN
+
+    if( !buffer || !count )
+    {
+        return error_raise( rfc_ctx, RFC_ERROR_INVARG );
+    }
+    
+    if( rfc_ctx->state < RFC_STATE_INIT || rfc_ctx->state > RFC_STATE_FINISHED )
+    {
+        return false;
+    }
+
+    class_count = rfc_ctx->class_count;
+
+    rfm_it = rfc_ctx->rfm;
+
+    if( !rfm_it || !class_count )
+    {
+        return false;
+    }
+
+    // *buffer = NULL;
+    count_old  = *count;
+    *count     = 0;
+    for( from = 0; from < class_count; from++ )
+    {
+        for( to = 0; to < class_count; to++, rfm_it++ )
+        {
+            if( *rfm_it )
+            {
+                (*count)++;
+            }
+        }
+    }
+
+    if( *count > count_old )
+    {
+        *buffer = rfc_ctx->mem_alloc( *buffer, *count, sizeof(rfc_rfm_item_s), RFC_MEM_AIM_RFM_ELEMENTS );
+
+        if( !*buffer )
+        {
+            error_raise( rfc_ctx, RFC_ERROR_MEMORY );
+            return false;
+        }
+    }
+        
+    item   = *buffer;
+    rfm_it = rfc_ctx->rfm;
+    for( from = 0; from < class_count; from++ )
+    {
+        for( to = 0; to < class_count; to++, rfm_it++ )
+        {
+            if( *rfm_it )
+            {
+                item->from   = from;
+                item->to     = to;
+                item->counts = *rfm_it;
+
+                item++;
+            }
+        }
+    }
+
+    return true;
+}
+
+
+/**
+ * @brief      Set (or increment) rainflow matrix with given elements
+ *
+ * @param      ctx       The rainflow context
+ * @param[in]  buffer    The elements buffer
+ * @param      count     The number of elements in buffer
+ * @param      add_only  Counts are added if set to true
+ *
+ * @return     true on success
+ * @note       The counts are natively added, regardless of .full_inc!
+ */
+bool RFC_rfm_set( void *ctx, const rfc_rfm_item_s *buffer, unsigned count, bool add_only )
+{
+          unsigned           class_count, i;
+    const rfc_rfm_item_s    *item;
+          rfc_counts_t      *rfm;
+
+    RFC_CTX_CHECK_AND_ASSIGN
+
+    if( !buffer )
+    {
+        return error_raise( rfc_ctx, RFC_ERROR_INVARG );
+    }
+    
+    if( rfc_ctx->state < RFC_STATE_INIT || rfc_ctx->state > RFC_STATE_FINISHED )
+    {
+        return false;
+    }
+
+    class_count = rfc_ctx->class_count;
+
+    rfm = rfc_ctx->rfm;
+
+    if( !rfm || !class_count )
+    {
+        return false;
+    }
+
+    if( !add_only )
+    {
+        memset( rfm, (rfc_counts_t)0, sizeof(rfc_rfm_item_s) * class_count * class_count );
+    }
+
+    item = buffer;
+    for( i = 0; i < count; i++ )
+    {
+        unsigned from, to;
+
+        assert( item->from >= rfc_ctx->class_offset );
+        assert( item->to   >= rfc_ctx->class_offset );
+
+        from = QUANTIZE( rfc_ctx, item->from );
+        to   = QUANTIZE( rfc_ctx, item->to );
+
+        if( from > class_count ) from = class_count;
+        if( to   > class_count ) to   = class_count;
+
+        rfm[ from * class_count + to ] += item->counts;
+    }
+
+    return true;
+}
+
+
+/**
+ * @brief      Get counts of a single element from the rainflow matrix
+ *
+ * @param      ctx       The rainflow context
+ * @param      from_val  The cycles start value
+ * @param      to_val    The cycles target value
+ * @param[out] counts    The corresponding count from the matrix element (not cycles!), regardless of .full_inc!
+ *
+ * @return     true on success
+ */
+bool RFC_rfm_peek( const void *ctx, rfc_value_t from_val, rfc_value_t to_val, rfc_counts_t *counts )
+{
+    unsigned           from, to;
+    unsigned           class_count;
+    rfc_counts_t      *rfm;
+
+    RFC_CTX_CHECK_AND_ASSIGN
+    
+    if( rfc_ctx->state < RFC_STATE_INIT || rfc_ctx->state > RFC_STATE_FINISHED )
+    {
+        return false;
+    }
+
+    class_count = rfc_ctx->class_count;
+
+    rfm = rfc_ctx->rfm;
+
+    if( !rfm || !class_count )
+    {
+        return false;
+    }
+
+    assert( from_val >= rfc_ctx->class_offset );
+    assert( to_val   >= rfc_ctx->class_offset );
+
+    from = QUANTIZE( rfc_ctx, from_val );
+    to   = QUANTIZE( rfc_ctx, to_val );
+
+    if( from > class_count ) from = class_count;
+    if( to   > class_count ) to   = class_count;
+
+    if( counts )
+    {
+        *counts = rfm[ from * class_count + to ];
+    }
+
+    return true;
+}
+
+
+/**
+ * @brief      Set (or increment) one matrix value of the rainflow matrix
+ *
+ * @param      ctx       The rainflow context
+ * @param      from_val  The cycles start value
+ * @param      to_val    The cycles target value
+ * @param      counts    The count value for the matrix element (not cycles!), regardless of .full_inc!
+ * @param      add_only  Value is added if set to true
+ *
+ * @return     true on success
+ */
+bool RFC_rfm_poke( void *ctx, rfc_value_t from_val, rfc_value_t to_val, rfc_counts_t counts, bool add_only )
+{
+    unsigned           from, to;
+    unsigned           class_count;
+    rfc_counts_t      *rfm;
+
+    RFC_CTX_CHECK_AND_ASSIGN
+    
+    if( rfc_ctx->state < RFC_STATE_INIT || rfc_ctx->state > RFC_STATE_FINISHED )
+    {
+        return false;
+    }
+
+    class_count = rfc_ctx->class_count;
+
+    rfm = rfc_ctx->rfm;
+
+    if( !rfm || !class_count )
+    {
+        return false;
+    }
+
+    assert( from_val >= rfc_ctx->class_offset );
+    assert( to_val   >= rfc_ctx->class_offset );
+
+    from = QUANTIZE( rfc_ctx, from_val );
+    to   = QUANTIZE( rfc_ctx, to_val );
+
+    if( from > class_count ) from = class_count;
+    if( to   > class_count ) to   = class_count;
+
+    if( add_only )
+    {
+        rfm[ from * class_count + to ] += counts;
+    }
+    else
+    {
+        rfm[ from * class_count + to ] = counts;
+    }
+
+    return true;
+}
+
+
+/**
+ * @brief      Sum cycles of a rainflow matrix region
+ *
+ * @param      ctx         The rainflow context
+ * @param      from_first  The first start class (row)
+ * @param      from_last   The last start class (row)
+ * @param      to_first    The first target class (col)
+ * @param      to_last     The last target class (col)
+ * @param      count       The sum of the matrix region
+ *
+ * @return     true on success
+ * @note       The sum is natively built, regardless of .full_inc!
+ */
+bool RFC_rfm_sum( const void *ctx, unsigned from_first, unsigned from_last, unsigned to_first, unsigned to_last, rfc_counts_t *count )
+{
+    unsigned         from, to;
+    unsigned         class_count;
+    rfc_counts_t    *rfm;
+
+    RFC_CTX_CHECK_AND_ASSIGN
+    
+    if( rfc_ctx->state < RFC_STATE_INIT || rfc_ctx->state > RFC_STATE_FINISHED )
+    {
+        return false;
+    }
+
+    class_count = rfc_ctx->class_count;
+
+    rfm = rfc_ctx->rfm;
+
+    if( !rfm || !class_count )
+    {
+        return false;
+    }
+
+    assert( from_first < class_count );
+    assert( from_last  < class_count );
+    assert( to_first   < class_count );
+    assert( to_last    < class_count );
+    assert( from_first < from_last );
+    assert( to_first   < to_last );
+
+    if( count )
+    {
+        rfc_counts_t sum = 0;
+
+        for( from = from_first; from <= from_last; from++ )
+        {
+            for( to = to_first; to < to_last; to++ )
+            {
+                sum += rfm[ from * class_count + to ];
+            }
+        }
+
+        *count = sum;
+    }
+
+    return true;
+}
+
+
+/**
+ * @brief      Calculates the sum of damages for a rainflow matrix
+ *             region
+ *
+ * @param      ctx         The rainflow context
+ * @param      from_first  The first start class (row)
+ * @param      from_last   The last start class (row)
+ * @param      to_first    The first target class (col)
+ * @param      to_last     The last target class (col)
+ * @param[out] damage      The result (sum)
+ *
+ * @return     true on success
+ */
+bool RFC_rfm_damage( const void *ctx, unsigned from_first, unsigned from_last, unsigned to_first, unsigned to_last, double *damage )
+{
+    unsigned          from, to;
+    unsigned          class_count;
+    rfc_counts_t     *rfm;
+
+    RFC_CTX_CHECK_AND_ASSIGN
+    
+    if( rfc_ctx->state < RFC_STATE_INIT || rfc_ctx->state > RFC_STATE_FINISHED )
+    {
+        return false;
+    }
+
+    class_count = rfc_ctx->class_count;
+
+    rfm = rfc_ctx->rfm;
+
+    if( !rfm || !class_count )
+    {
+        return false;
+    }
+
+    assert( from_first < class_count );
+    assert( from_last  < class_count );
+    assert( to_first   < class_count );
+    assert( to_last    < class_count );
+    assert( from_first < from_last );
+    assert( to_first   < to_last );
+
+    if( damage )
+    {
+        double sum = 0.0;
+        for( from = from_first; from <= from_last; from++ )
+        {
+            for( to = to_first; to < to_last; to++ )
+            {
+                rfc_counts_t count = rfm[ from * class_count + to ];
+                double damage_i;
+                
+                if( !damage_calc( rfc_ctx, from, to, &damage_i, NULL /*Sa_ret*/ ) )
+                {
+                    return false;
+                }
+
+                sum += damage_i * count;
+            }
+        }
+
+        *damage = sum / rfc_ctx->full_inc;
+    }
+
+    return true;
+}
+
+
+/**
+ * @brief      Check the consistency of the rainflow matrix
+ *
+ * @param      rfc_ctx  The rfc context
+ *
+ * @return     true on success
+ */
+bool RFC_rfm_check( const void *ctx )
+{
+    unsigned          class_count;
+    rfc_counts_t     *rfm;
+
+    RFC_CTX_CHECK_AND_ASSIGN
+    
+    if( rfc_ctx->state < RFC_STATE_INIT || rfc_ctx->state > RFC_STATE_FINISHED )
+    {
+        return false;
+    }
+
+    class_count = rfc_ctx->class_count;
+
+    rfm = rfc_ctx->rfm;
+
+    if( !rfm || !class_count )
+    {
+        return false;
+    }
+    else
+    {
+        int i;
+
+        for( i = 0; i < (int)rfc_ctx->class_count; i++ )
+        {
+            /* Matrix diagonal must be all zero */
+            if( rfc_ctx->rfm[ i * rfc_ctx->class_count + i ] != 0 )
+            {
+                return false;
+            }
+        }
+    }
+    return true;
+}
+
+
+/**
+ * @brief      Get level crossing histogram
+ *
+ * @param      ctx    The rainflow context
+ * @param[out] lc     The buffer for LC histogram (counts), .full_inc represents one "count"!
+ * @param[out] level  The buffer for LC upper class borders (dropped if NULL)
+ *
+ * @return     true on success
+ */
+bool RFC_lc_get( const void *ctx, rfc_counts_t *lc, rfc_value_t *level )
+{
+    unsigned i;
+    unsigned class_count;
+
+    RFC_CTX_CHECK_AND_ASSIGN
+
+    if( !lc )
+    {
+        return error_raise( rfc_ctx, RFC_ERROR_INVARG );
+    }
+    
+    if( rfc_ctx->state < RFC_STATE_INIT || rfc_ctx->state > RFC_STATE_FINISHED )
+    {
+        return false;
+    }
+
+    class_count = rfc_ctx->class_count;
+
+    if( !rfc_ctx->lc || !lc || !class_count )
+    {
+        return false;
+    }
+
+    for( i = 0; i < class_count; i++ )
+    {
+        lc[i] = rfc_ctx->lc[i];
+
+        if( level )
+        {
+            level[i] = CLASS_UPPER( rfc_ctx, i );
+        }
+    }
+
+    return true;
+}
+
+
+/**
+ * @brief      Create level crossing histogram from rainflow matrix
+ *
+ * @param      ctx     The rainflow context
+ * @param[out] lc      The buffer for LC histogram (counts), .full_inc represents one "count"
+ * @param[out] level   The buffer for LC upper class borders (dropped if NULL)
+ * @param[in]  rfm     The input rainflow matrix, max be NULL
+ * @param      flags   The flags
+ *
+ * @return     true on success
+ * @note       Returned lc usually differs from .lc, when counting is finalized with any flag other than RFC_RES_NONE!
+ */
+bool RFC_lc_from_rfm( const void *ctx, rfc_counts_t *lc, rfc_value_t *level, const rfc_counts_t *rfm, rfc_flags_e flags )
+{
+    unsigned             from, to, i;
+    unsigned             class_count;
+    bool                 up = flags & RFC_FLAGS_COUNT_LC_UP;
+    bool                 dn = flags & RFC_FLAGS_COUNT_LC_DN;
+
+    RFC_CTX_CHECK_AND_ASSIGN
+
+    if( !lc )
+    {
+        return error_raise( rfc_ctx, RFC_ERROR_INVARG );
+    }
+    
+    if( rfc_ctx->state < RFC_STATE_INIT || rfc_ctx->state > RFC_STATE_FINISHED )
+    {
+        return false;
+    }
+
+    class_count = rfc_ctx->class_count;
+
+    rfm = rfc_ctx->rfm;
+
+    if( !rfm || !class_count )
+    {
+        return false;
+    }
+
+    for( i = 0; i < class_count; i++ ) 
+    {
+        rfc_counts_t sum = 0;
+
+        /* First index (0) counts crossings of upper class limit of the first class */
+        if( level )
+        {
+            level[i] = CLASS_UPPER( rfc_ctx, i );
+        }
+        
+        for( from = 0; from <= i; from++ )
+        {
+            for( to = i + 1; to < class_count; to++ )
+            {
+                /* One closed cycle has always a rising and a falling slope */
+                 
+                if( up )
+                {
+                    /* Count rising slopes */
+                    assert( sum < RFC_COUNTS_LIMIT - rfm[ from * class_count + to ] );
+                    sum += rfm[ from * class_count + to ];
+
+                    assert( sum < RFC_COUNTS_LIMIT - rfm[ from * class_count + to ] );
+                    sum += rfm[ to * class_count + from ];
+                }
+                if( dn )
+                {
+                    /* Count falling slopes */
+                    assert( sum < RFC_COUNTS_LIMIT - rfm[ from * class_count + to ] );
+                    sum += rfm[ from * class_count + to ];
+
+                    assert( sum < RFC_COUNTS_LIMIT - rfm[ from * class_count + to ] );
+                    sum += rfm[ to * class_count + from ];
+                }
+            }
+        }
+
+        lc[i] = sum;
+    }
+
+    return true;
+}
+
+
+/**
+ * Calculate level crossing counts from rainflow matrix, write results to lc
+ * histogram buffer.
+ *
+ * @param      ctx    The rainflow context
+ * @param[out] lc     The buffer for LC histogram (counts), .full_inc represents one "count"!
+ * @param[out] level  The buffer for LC upper class borders (dropped if NULL)
+ * @param      flags  The flags
+ *
+ * @return     true on success
+ */
+bool RFC_lc_from_residue( const void *ctx, rfc_counts_t* lc, rfc_value_t *level, rfc_flags_e flags )
+{
+          unsigned           i;
+          unsigned           class_count;
+          bool               up   = flags & RFC_FLAGS_COUNT_LC_UP;
+          bool               dn   = flags & RFC_FLAGS_COUNT_LC_DN;
+    const rfc_value_tuple_s *from;
+
+    RFC_CTX_CHECK_AND_ASSIGN
+
+    if( !lc )
+    {
+        return error_raise( rfc_ctx, RFC_ERROR_INVARG );
+    }
+    
+    if( rfc_ctx->state < RFC_STATE_INIT || rfc_ctx->state > RFC_STATE_FINISHED )
+    {
+        return false;
+    }
+
+    class_count = rfc_ctx->class_count;
+
+    if( !class_count )
+    {
+        return false;
+    }
+
+    memset( lc, 0, sizeof(rfc_counts_t) * class_count );
+
+    if( level )
+    {
+        for( i = 0; i < class_count; i++ )
+        {
+            level[i] = CLASS_UPPER( rfc_ctx, i );
+        }
+    }
+
+    from = rfc_ctx->residue;
+    for( i = 1; i < rfc_ctx->residue_cnt; i++ ) 
+    {
+        const rfc_value_tuple_s *to         = from + 1;
+              unsigned           class_from = from->cls;
+              unsigned           class_to   = to->cls;
+
+        /* Level crossing, count rising and falling slopes.
+         * Level crossing histogram (vector storage)
+         * Counts class upper bound crossings
+         * Class upper bound value = (idx+1) * class_width + class_offset
+         */
+        if( class_from < class_to && up )
+        {
+            /* Count rising slopes */
+            unsigned idx;
+            for( idx = class_from; idx < class_to; idx++ )
+            {
+                assert( lc[idx] <= RFC_COUNTS_LIMIT );
+                lc[idx] += rfc_ctx->full_inc;
+            }
+        }
+        else if( class_to < class_from && dn )
+        {
+            /* Count falling slopes */
+            unsigned idx;
+            for( idx = class_to; idx < class_from; idx++ )
+            {
+                assert( lc[idx] <= RFC_COUNTS_LIMIT );
+                lc[idx] += rfc_ctx->full_inc;
+            }
+        }
+
+        from = to;
+    }
+
+    return true;
+}
+
+
+/**
+ * @brief      Get range pair histogram
+ *
+ * @param      ctx          The rainflow context
+ * @param[out] rp           The histogram (counts), .full_inc represent one "cycle"!
+ * @param[out] Sa           The amplitudes (dropped if NULL)
+ *
+ * @return     true on success
+ */
+bool RFC_rp_get( const void *ctx, rfc_counts_t *rp, rfc_value_t *Sa )
+{
+    unsigned i;
+    unsigned class_count;
+
+    RFC_CTX_CHECK_AND_ASSIGN
+
+    if( !rp )
+    {
+        return error_raise( rfc_ctx, RFC_ERROR_INVARG );
+    }
+    
+    if( rfc_ctx->state < RFC_STATE_INIT || rfc_ctx->state > RFC_STATE_FINISHED )
+    {
+        return false;
+    }
+
+    class_count = rfc_ctx->class_count;
+
+    if( !rfc_ctx->rp || !rp || !class_count )
+    {
+        return false;
+    }
+
+    for( i = 0; i < class_count; i++ )
+    {
+        rp[i] = rfc_ctx->rp[i];
+
+        if( Sa )
+        {
+            Sa[i] = rfc_ctx->class_width * i / 2;  /* range / 2 */
+        }
+    }
+
+    return true;
+}
+
+
+/**
+ * @brief      Generate range pair histogram from rainflow matrix
+ *
+ * @param      ctx          The rainflow context
+ * @param[out] rp           The buffer for range pair counts (not cycles!), .full_inc represents one "cycle"!
+ * @param[out] Sa           The buffer for amplitudes (dropped if NULL)
+ * @param[in]  rfm          The input rainflow matrix (may be NULL)
+ *
+ * @return     true on success
+ */
+bool RFC_rp_from_rfm( const void *ctx, rfc_counts_t *rp, rfc_value_t *Sa, const rfc_counts_t *rfm )
+{
+    unsigned    i, j;
+    unsigned    class_count;
+
+    RFC_CTX_CHECK_AND_ASSIGN
+
+    if( !rp )
+    {
+        return error_raise( rfc_ctx, RFC_ERROR_INVARG );
+    }
+    
+    if( rfc_ctx->state < RFC_STATE_INIT || rfc_ctx->state > RFC_STATE_FINISHED )
+    {
+        return false;
+    }
+
+    class_count = rfc_ctx->class_count;
+
+    if( !rfm )
+    {
+        rfm = rfc_ctx->rfm;
+    }
+
+    if( !rfm || !class_count )
+    {
+        return false;
+    }
+
+    for( i = 0; i < class_count; i++ ) 
+    {
+        rfc_counts_t sum = (rfc_counts_t)0;
+
+        if( Sa )
+        {
+            Sa[i] = rfc_ctx->class_width * i / 2;  /* range / 2 */
+        }
+
+        for( j = i; j < class_count; j++ ) 
+        {
+            /* Count rising and falling slopes */
+            assert( sum < ( RFC_COUNTS_LIMIT - rfm[ j-i, j ] - rfm[ j, j-i ] ) );
+            sum += rfm[ j-i, j   ];
+            sum += rfm[ j,   j-i ];
+        }
+
+        rp[i] = sum;
+    }
+
+    return true;
+}
+
+
+/**
+ * @brief      Calculate the damage from a range pair histogram
+ *
+ * @param      ctx             The rainflow context
+ * @param[in]  rp              The range pair counts, may be NULL (Mind that
+ *                             full_inc describes 1 cycle!)
+ * @param[in]  Sa              The buffer for amplitudes respective rp, may be
+ *                             NULL
+ * @param[out] damage          The buffer for cumulated damage
+ * @param      rp_calc_method  The rp calculate method
+ *                             (RFC_RP_DAMAGE_CALC_METHOD_*)
+ *
+ * @return     true on success
+ */
+bool RFC_damage_from_rp( const void *ctx, const rfc_counts_t *rp, const rfc_value_t *Sa, double *damage, rfc_rp_damage_method_e rp_calc_method )
+{
+    const unsigned    from = 0;
+          unsigned    class_count;
+          double      D;             /* Cumulative damage */
+          int         i, j;
+
+    RFC_CTX_CHECK_AND_ASSIGN
+
+    if( !damage )
+    {
+        return error_raise( rfc_ctx, RFC_ERROR_INVARG );
+    }
+
+    if( rfc_ctx->state < RFC_STATE_INIT || rfc_ctx->state > RFC_STATE_FINISHED )
+    {
+        return false;
+    }
+
+    class_count = rfc_ctx->class_count;
+
+    if( !rp )
+    {
+        rp = rfc_ctx->rp;
+    }
+
+    if( !rp || !class_count )
+    {
+        return false;
+    }
+
+    /* Sa must be sorted in ascending order */
+    for( i = 1; Sa && i < (int)class_count; i++ )
+    {
+        if( Sa[i] < Sa[i-1] )
+        {
+            return error_raise( rfc_ctx, RFC_ERROR_INVARG );
+        }
+    }
+
+    D = 0.0;
+
+    /* Calculate the "Miner Consequent" approach */
+    if( rp_calc_method == RFC_RP_DAMAGE_CALC_METHOD_CONSEQUENT )
+    {
+        rfc_wl_param_s      wl;
+        double              q     = rfc_ctx->wl_q;   /* Fatigue strength depression exponent */
+        double              Sd    = rfc_ctx->wl_sd;  /* Fatigue strength SD for the unimpaired(!) part */
+        double              Nd    = rfc_ctx->wl_nd;  /* Fatigue strength cycle count ND for the unimpaired(!) part */
+        double              Sj    = Sd;              /* Current fatigue strength, impacted part */
+        double              D_inv = 0.0;             /* The inverse damage */
+        bool                ok    = true;
+
+        /* Omission not allowed here! */
+        if( rfc_ctx->wl_omission > 0.0 )
+        {
+            return error_raise( rfc_ctx, RFC_ERROR_INVARG );
+        }
+
+        /* Backup WL parameters */
+        RFC_wl_param_get( rfc_ctx, &wl );
+
+        /* Remove fatigue strength temporarily */
+        rfc_ctx->wl_sd = 0.0;
+        rfc_ctx->wl_nd = DBL_MAX;
+
+        for( j = (int)class_count - 1; j >= -1 && ok; j-- )
+        {
+            double D_j = 0.0;  /* Damage for partial histogram */
+            double Sa_j;       /* New fatigue strength */
+            double weight;     /* Weight for partial histogram */
+
+            /* Get the new degraded fatigue strength in Sa_j */
+            if( j >= 0 )
+            {
+                Sa_j = Sa ? Sa[j] : AMPLITUDE( rfc_ctx, j );
+            }
+            else
+            {
+                Sa_j = 0.0;
+            }
+
+            /* Forward until amplitude is below fatigue strength SD for the unimpaired part */
+            if( Sa_j >= Sd && Sd > 0.0 ) continue;
+
+            /**
+             *  The following lines of code doesn't reflect the original formula as in [6] chapter 3.2.9, formula 3.2-65.
+             *  This realization resolves his approach to use partial damages instead of particular cycles from the histogram.
+             *  This procedure benefits from inserting an abstraction layer, which permits to use any representation of 
+             *  a Woehler curve with a given fatigue strength limit providing a damage per cycle representation. 
+             *  Note that the Miner Consequent approach, in contrast to Original/Elementary/Modified, is unsuitable when using 
+             *  an inappropriate Woehler curve, to estimate so called "pseudo damages".
+             */
+
+            /* Weighted damage */
+            weight = pow( Sj / Sd, q ) - pow( Sa_j / Sd, q );
+            Sj     = Sa_j;
+
+            if( weight <= 0.0 ) continue;
+
+            /* Calculate damage for partial histogram */
+            for( i = (int)class_count - 1; i > j; i-- )
+            {
+                double Sa_i = Sa ? Sa[i] : AMPLITUDE( rfc_ctx, i );
+                double D_i;
+                
+                if( !damage_calc_amplitude( rfc_ctx, Sa_i, &D_i ) )
+                {
+                    ok = false;
+                    break;
+                }
+
+                D_j += D_i * rp[i];
+            }
+
+            if( D_j > 0.0 )
+            {
+                D_inv += weight / D_j;
+            }
+        }
+
+        /* Restore WL parameters */
+        RFC_wl_param_set( rfc_ctx, &wl );
+
+        if( !ok ) return false;
+
+        /* Get the final damage value */
+        D = 1.0 / D_inv;
+    }
+    else if( rp_calc_method == RFC_RP_DAMAGE_CALC_METHOD_ELEMENTAR )
+    {
+        rfc_wl_param_s  wl;
+        bool ok;
+
+        (void)RFC_wl_param_get( rfc_ctx, &wl );
+
+        rfc_ctx->wl_sd = 0.0;
+        rfc_ctx->wl_nd = DBL_MAX;
+        rfc_ctx->wl_k2 = rfc_ctx->wl_k;
+        rfc_ctx->wl_q2 = rfc_ctx->wl_q2;
+
+#if RFC_DAMAGE_FAST
+        {
+            rfc_ctx->damage_lut_inapt++;
+            ok = RFC_damage_from_rp( rfc_ctx, rp, Sa, damage, RFC_RP_DAMAGE_CALC_METHOD_DEFAULT );
+            rfc_ctx->damage_lut_inapt--;
+        }
+#else /*!RFC_DAMAGE_FAST*/
+        ok = RFC_damage_from_rp( rfc_ctx, rp, Sa, damage, RFC_RP_DAMAGE_CALC_TYPE_DEFAULT );
+#endif /*RFC_DAMAGE_FAST*/
+
+        (void)RFC_wl_param_set( rfc_ctx, &wl );
+
+        return ok;
+    }
+    else if( rp_calc_method == RFC_RP_DAMAGE_CALC_METHOD_MODIFIED)
+    {
+        rfc_wl_param_s wl;
+        bool ok;
+
+        (void)RFC_wl_param_get( rfc_ctx, &wl );
+
+        rfc_ctx->wl_sd = 0.0;
+        rfc_ctx->wl_nd = DBL_MAX;
+
+#if RFC_DAMAGE_FAST
+        {
+            rfc_ctx->damage_lut_inapt++;
+            ok = RFC_damage_from_rp( rfc_ctx, rp, Sa, damage, RFC_RP_DAMAGE_CALC_METHOD_DEFAULT );
+            rfc_ctx->damage_lut_inapt--;
+        }
+#else /*!RFC_DAMAGE_FAST*/
+        ok = RFC_damage_from_rp( rfc_ctx, rp, Sa, damage, RFC_RP_DAMAGE_CALC_TYPE_DEFAULT );
+#endif /*RFC_DAMAGE_FAST*/
+
+        (void)RFC_wl_param_set( rfc_ctx, &wl );
+
+        return ok;
+    }
+    else if( rp_calc_method == RFC_RP_DAMAGE_CALC_METHOD_DEFAULT )
+    {
+        for( i = 0; i < (int)class_count; i++ )
+        {
+            if( rp[i] )
+            {
+                double D_i;
+
+                if( Sa )
+                {
+                    if( !damage_calc_amplitude( rfc_ctx, Sa[i], &D_i ) )
+                    {
+                        return false;
+                    }
+                    D += D_i * rp[i];
+                }
+                else
+                {
+                    if( !damage_calc( rfc_ctx, from, i /*to*/, &D_i, NULL /*Sa_ret*/ ) )
+                    {
+                        return false;
+                    }
+                    D += D_i * rp[i];
+                }
+            }
+        }
+    }
+    else return false;
+
+    *damage = D / rfc_ctx->full_inc;
+    return true;
+}
+
+
+/**
+ * @brief      Calculate the damage from rainflow matrix
+ *
+ * @param      ctx     The rainflow context
+ * @param[in]  rfm     The input rainflow matrix (may be NULL), .full_inc represents one "cycle"!
+ * @param[out] damage  The buffer for cumulated damage
+ *
+ * @return     true on success
+ */
+bool RFC_damage_from_rfm( const void *ctx, const rfc_counts_t *rfm, double *damage )
+{
+    unsigned    from, to;
+    unsigned    class_count;
+    double      D;
+
+    RFC_CTX_CHECK_AND_ASSIGN
+
+    if( !damage )
+    {
+        return error_raise( rfc_ctx, RFC_ERROR_INVARG );
+    }
+    
+    if( rfc_ctx->state < RFC_STATE_INIT || rfc_ctx->state > RFC_STATE_FINISHED )
+    {
+        return false;
+    }
+
+    class_count = rfc_ctx->class_count;
+
+    if( !rfm )
+    {
+        rfm = rfc_ctx->rfm;
+    }
+
+    if( !rfm || !class_count )
+    {
+        return false;
+    }
+
+    D = 0.0;
+    for( from = 0; from < class_count; from++ )
+    {
+        for( to = 0; to < class_count; to++ )
+        {
+            if( rfm[ from * class_count + to ] )
+            {
+                double D_i;
+
+                if( !damage_calc( rfc_ctx, from, to, &D_i, NULL /*Sa_ret*/ ) )
+                {
+                    return false;
+                }
+                D += D_i * rfm[ from * class_count + to ];
+            }
+        }
+    }
+
+    *damage = D / rfc_ctx->full_inc;
+    return true;
+}
+
+
+/**
+ * @brief      Calculate junction point between k and k2 for a Woehler curve
+ *
+ * @param      ctx   The rainflow context
+ * @param      s0    Any point on slope k
+ * @param      n0    Any point on slope k
+ * @param      k     Slope k
+ * @param[out] sx    Junction point between k and k2
+ * @param      nx    Junction point between k and k2
+ * @param      k2    Slope k2
+ * @param      sd    The fatigue strength
+ * @param      nd    The cycle count at sd
+ *
+ * @return     true on success
+ */
+bool RFC_wl_calc_sx( const void *ctx, double s0, double n0, double k, double *sx, double nx, double k2, double sd, double nd )
+{
+    double nom, den;
+
+    k  = fabs(k);
+    k2 = fabs(k2);
+
+    if(    s0 <= 0.0    ||    n0 <= 0.0    ||
+        /* sx <= 0.0    || */ nx <= 0.0    ||
+           sd <= 0.0    ||    nd <= 0.0    ||    !sx )
+    {
+        return false;
+    }
+
+    nom = log(s0)*k - log(sd)*k2 + log(n0) - log(nd);
+    den = k - k2;
+
+    if( den == 0.0 ) return false;
+
+    *sx = exp( nom / den );
+
+    return true;
+}
+
+
+/**
+ * @brief      Calculate fatigue strength for a Woehler curve
+ *
+ * @param      ctx   The rainflow context
+ * @param      s0    Any point on slope k
+ * @param      n0    Any point on slope k
+ * @param      k     Slope k
+ * @param      sx    Junction point between k and k2
+ * @param      nx    The cycle
+ * @param      k2    Slope k2
+ * @param[out] sd    The fatigue strength
+ * @param      nd    The cycle count at sd
+ *
+ * @return     true on success
+ */
+bool RFC_wl_calc_sd( const void *ctx, double s0, double n0, double k, double sx, double nx, double k2, double *sd, double nd )
+{
+    double nom, den;
+
+    k  = fabs(k);
+    k2 = fabs(k2);
+
+    if(    s0 <= 0.0    ||    n0 <= 0.0    ||
+           sx <= 0.0    ||    nx <= 0.0    ||
+        /* sd <= 0.0    || */ nd <= 0.0    ||    !sd )
+    {
+        return false;
+    }
+
+    nom = log(s0)*k - log(sx)*(k-k2) + log(n0) - log(nd);
+    den = k2;
+
+    if( den == 0.0 ) return false;
+
+    *sd = exp( nom / den );
+
+    return true;
+}
+
+
+/**
+ * @brief      Calculate the slope k2 for a Woehler curve
+ *
+ * @param      ctx   The rainflow context
+ * @param      s0    Any point on slope k
+ * @param      n0    Any point on slope k
+ * @param      k     Slope k
+ * @param      sx    Junction point between k and k2
+ * @param      nx    Junction point between k and k2
+ * @param[out] k2    Slope k2
+ * @param      sd    The fatigue strength
+ * @param      nd    The cycle count at sd
+ *
+ * @return     true on success
+ */
+bool RFC_wl_calc_k2( const void *ctx, double s0, double n0, double k, double sx, double nx, double *k2, double sd, double nd )
+{
+    double nom, den;
+
+    k  = fabs(k);
+
+    if(    s0 <= 0.0    ||    n0 <= 0.0    ||
+           sx <= 0.0    ||    nx <= 0.0    ||
+           sd <= 0.0    ||    nd <= 0.0    ||    !k2 )
+    {
+        return false;
+    }
+
+    nom = ( log(s0) - log(sx) ) * k + log(n0) - log(nd);
+    den =   log(sd) - log(sx);
+
+    if( den == 0.0 )
+    {
+        *k2 = -DBL_MAX;  /* Negative infinity */
+    }
+    else
+    {
+        *k2 = -fabs( nom / den );
+    }
+
+    return true;
+}
+
+/**
+ * @brief      Calculate a point on a Woehler slope
+ *
+ * @param      ctx   The rainflow context
+ * @param      s0    Any point on the slope, Sa
+ * @param      n0    Any point on the slope, N
+ * @param      k     The Woehler slope
+ * @param      n     Given cycles for required Sa
+ * @param[out] sa    The buffer for Sa(N)
+ *
+ * @return     true on success
+ */
+bool RFC_wl_calc_sa( const void *ctx, double s0, double n0, double k, double n, double *sa )
+{
+    /* (s0/Sa)^-k = n0/n */
+    /* (Sa/s0)^k  = n0/n */
+
+    k  = fabs(k);
+
+    if(    s0 <= 0.0    ||    n0 <= 0.0    ||
+           n  <= 0.0    ||   !sa )
+    {
+        return false;
+    }
+
+    *sa = pow( n0 / n, 1.0 / k ) * s0;
+
+    return true;
+}
+
+
+/**
+ * @brief      Calculate a point on a Woehler slope
+ *
+ * @param      ctx   The rainflow context
+ * @param      s0    Any point on the slope, Sa
+ * @param      n0    Any point on the slope, N
+ * @param      k     The Woehler slope
+ * @param      sa    Given amplitude Sa for required N
+ * @param[out] n     The buffer for N(Sa)
+ *
+ * @return     true on success
+ */
+bool RFC_wl_calc_n( const void *ctx, double s0, double n0, double k, double sa, double *n )
+{
+    /* (Sa/s0)^-k = n/n0 */
+    /* (s0/Sa)^k  = n/n0 */
+
+    k  = fabs(k);
+
+    if(    s0 <= 0.0    ||    n0 <= 0.0    ||
+           sa <= 0.0    ||   !n )
+    {
+        return false;
+    }
+
+    *n = pow( s0 / sa, k ) * n0;
+
+    return true;
+}
+
+
+/**
+ * @brief      Set class parameter.
+ *
+ * @param      ctx          The rainflow context
+ * @param[in]  class_param  The new class parameter
+ *
+ * @return     true on success
+ */
+bool RFC_class_param_set( void *ctx, const rfc_class_param_s *class_param )
+{
+    RFC_CTX_CHECK_AND_ASSIGN
+
+    if( rfc_ctx->state < RFC_STATE_INIT || rfc_ctx->state > RFC_STATE_FINISHED )
+    {
+        return false;
+    }
+
+    if( !class_param                          || 
+         rfc_ctx->state     != RFC_STATE_INIT || 
+         class_param->count <= 0              || 
+         class_param->width <= 0.0            )
+    {
+        return error_raise( rfc_ctx, RFC_ERROR_INVARG );
+    }
+
+    rfc_ctx->class_count  = class_param->count;
+    rfc_ctx->class_width  = class_param->width;
+    rfc_ctx->class_offset = class_param->offset;
+
+    return true;
+}
+
+
+/**
+ * @brief      Get class parameter.
+ *
+ * @param      ctx          The rainflow context
+ * @param[out] class_param  The class parameter
+ *
+ * @return     true on success
+ */
+bool RFC_class_param_get( const void *ctx, rfc_class_param_s *class_param )
+{
+    RFC_CTX_CHECK_AND_ASSIGN
+
+    if( !class_param                     ||
+         rfc_ctx->state < RFC_STATE_INIT )
+    {
+        return error_raise( rfc_ctx, RFC_ERROR_INVARG );
+    }
+
+    class_param->count  = rfc_ctx->class_count;
+    class_param->width  = rfc_ctx->class_width;
+    class_param->offset = rfc_ctx->class_offset;
+
+    return true;
+}
+
+
+/**
+ * @brief      Get class number from value
+ *
+ * @param[in]  ctx           The rainflow context
+ * @param[in]  value         The value
+ * @param      class_number  The class number
+ *
+ * @return     true on success
+ */
+bool RFC_class_number( const void *ctx, rfc_value_t value, unsigned *class_number )
+{
+    RFC_CTX_CHECK_AND_ASSIGN
+
+    if( !class_number                    ||
+         rfc_ctx->state < RFC_STATE_INIT )
+    {
+        return error_raise( rfc_ctx, RFC_ERROR_INVARG );
+    }
+
+    *class_number = QUANTIZE( rfc_ctx, value );
+
+    return true;
+}
+
+
+/**
+ * @brief      Get class mean from class number
+ *
+ * @param[in]  ctx           The rainflow context
+ * @param[in]  class_number  The class number
+ * @param      class_mean    The class mean
+ *
+ * @return     true on success
+ */
+bool RFC_class_mean( const void *ctx, unsigned class_number, rfc_value_t *class_mean )
+{
+    RFC_CTX_CHECK_AND_ASSIGN
+
+    if( !class_mean                      ||
+         rfc_ctx->state < RFC_STATE_INIT )
+    {
+        return error_raise( rfc_ctx, RFC_ERROR_INVARG );
+    }
+
+    *class_mean = CLASS_MEAN( rfc_ctx, class_number );
+
+    return true;
+}
+
+
+/**
+ * @brief      Get class upper value from class nummer
+ *
+ * @param[in]  ctx           The rainflow context
+ * @param[in]  class_number  The class number
+ * @param      class_upper   The class upper
+ *
+ * @return     true on success
+ */
+bool RFC_class_upper( const void *ctx, unsigned class_number, rfc_value_t *class_upper )
+{
+    RFC_CTX_CHECK_AND_ASSIGN
+
+    if( !class_upper                     ||
+         rfc_ctx->state < RFC_STATE_INIT )
+    {
+        return error_raise( rfc_ctx, RFC_ERROR_INVARG );
+    }
+
+    *class_upper = CLASS_UPPER( rfc_ctx, class_number );
+
+    return false;
+}
+
+
+/**
+ * @brief      Set flags
+ *
+ * @param      ctx    The rainflow context
+ * @param[in]  flags  The flags
+ * @param[in]  stack  ID of flags stack
+ *
+ * @return     true on success
+ */
+bool RFC_set_flags( void *ctx, int flags, int stack )
+{
+    RFC_CTX_CHECK_AND_ASSIGN
+
+    switch( stack )
+    {
+        case 0:
+            rfc_ctx->internal.flags = (rfc_flags_e)flags;
+            break;
+
+#if RFC_DEBUG_FLAGS
+        case 1:
+            rfc_ctx->internal.debug_flags = (rfc_debug_flags_e)flags;
+            break;
+#endif /*RFC_DEBUG_FLAGS*/
+
+        default:
+            return false;
+    }
+
+    return true;
+}
+
+
+/**
+ * @brief      Get flags
+ *
+ * @param      ctx    The rainflow context
+ * @param[out] flags  Flag for debugging flags
+ * @param[in]  stack  ID of flags stack
+ *
+ * @return     true on success
+ */
+bool RFC_get_flags( const void *ctx, int *flags, int stack )
+{
+    RFC_CTX_CHECK_AND_ASSIGN
+
+    switch( stack )
+    {
+        case 0:
+            *flags = (int)rfc_ctx->internal.flags;
+            break;
+
+#if RFC_DEBUG_FLAGS
+        case 1:
+            *flags = (int)rfc_ctx->internal.debug_flags;
+            break;
+#endif /*RFC_DEBUG_FLAGS*/
+
+        default:
+            return false;
+    }
+
+    return true;
+}
+
+
+/**
+ * @brief      Set Woehler curve parameters
+ *
+ * @param      ctx       The rainflow context
+ * @param[in]  wl_param  The Woehler curve parameters
+ *
+ * @return     true on success
+ */
+bool RFC_wl_param_set( void *ctx, const rfc_wl_param_s *wl_param )
+{
+    RFC_CTX_CHECK_AND_ASSIGN
+
+    if( rfc_ctx->state < RFC_STATE_INIT || rfc_ctx->state > RFC_STATE_FINISHED )
+    {
+        return false;
+    }
+    
+    if( !wl_param                        ||
+         rfc_ctx->state < RFC_STATE_INIT )
+    {
+        return error_raise( rfc_ctx, RFC_ERROR_INVARG );
+    }
+
+    rfc_ctx->wl_sx          = wl_param->sx;
+    rfc_ctx->wl_nx          = wl_param->nx;
+    rfc_ctx->wl_k           = wl_param->k;
+    rfc_ctx->wl_q           = wl_param->q;
+    rfc_ctx->wl_sd          = wl_param->sd;
+    rfc_ctx->wl_nd          = wl_param->nd;
+    rfc_ctx->wl_k2          = wl_param->k2;
+    rfc_ctx->wl_q2          = wl_param->q2;
+    rfc_ctx->wl_omission    = wl_param->omission;
+
+    return true;
+}
+
+
+/**
+ * @brief      Get Woehler curve parameters
+ *
+ * @param      ctx       The rainflow context
+ * @param[out] wl_param  The Woehler curve parameters
+ *
+ * @return     true on success
+ */
+bool RFC_wl_param_get( const void *ctx, rfc_wl_param_s *wl_param )
+{
+    RFC_CTX_CHECK_AND_ASSIGN
+
+    if( rfc_ctx->state < RFC_STATE_INIT || rfc_ctx->state > RFC_STATE_FINISHED )
+    {
+        return false;
+    }
+    
+    if( !wl_param                        ||
+         rfc_ctx->state < RFC_STATE_INIT )
+    {
+        return error_raise( rfc_ctx, RFC_ERROR_INVARG );
+    }
+
+    wl_param->sx            = rfc_ctx->wl_sx;
+    wl_param->nx            = rfc_ctx->wl_nx;
+    wl_param->k             = rfc_ctx->wl_k;
+    wl_param->q             = rfc_ctx->wl_q;
+    wl_param->sd            = rfc_ctx->wl_sd;
+    wl_param->nd            = rfc_ctx->wl_nd;
+    wl_param->q2            = rfc_ctx->wl_q2;
+    wl_param->k2            = rfc_ctx->wl_k2;
+    wl_param->omission      = rfc_ctx->wl_omission;
+    wl_param->D             = 0.0;
+
+    return true;
+}
+#endif /*!RFC_MINIMAL*/
+
+
+
+#if RFC_AT_SUPPORT
+/**
+ * @brief      Amplitude transformation to take mean load influence into
+ *             account.
+ *
+ * @param      ctx             The rainflow context
+ * @param      Sa              Amplitude
+ * @param      Sm              Mean load
+ * @param[out] Sa_transformed  Transformed amplitude Sa
+ *
+ * @return     true on success
+ */
+bool RFC_at_transform( const void *ctx, double Sa, double Sm, double *Sa_transformed )
+{
+    double Sa_transform = Sa;
+
+    RFC_CTX_CHECK_AND_ASSIGN
+
+    if( !Sa_transformed )
+    {
+        return error_raise( rfc_ctx, RFC_ERROR_INVARG );
+    }
+    
+    /* Amplitude is always positive */
+    Sa = fabs( Sa );
+
+#if RFC_USE_DELEGATES
+    if( rfc_ctx->at_transform_fcn )
+    {
+        return rfc_ctx->at_transform_fcn( rfc_ctx, Sa, Sm, Sa_transformed );
+    }
+#endif
+
+    if( !rfc_ctx->at.count )
+    {
+        /* No reference curve given, return original amplitude */
+        *Sa_transformed = Sa;
+        return true;
+    }
+
+    if( Sa == 0.0 )
+    {
+        /* Zero amplitude */
+        Sa_transform = 0.0;
+    }
+    else
+    {
+        double Sm_norm_base;
+        double Sm_norm_target;
+        double alleviation_base;
+        double alleviation_target;
+
+        /* Normalize Sm (Sa=1) */
+        Sm_norm_base = Sm / Sa;
+        if( !at_alleviation( rfc_ctx, Sm_norm_base, &alleviation_base ) )
+        {
+            return false;
+        }
+
+        if( rfc_ctx->at.R_pinned )
+        {
+            /* Calculate intersection of R slope and M slope */
+            if( !at_R_to_Sm_norm( rfc_ctx, rfc_ctx->at.R_rig, &Sm_norm_target ) )
+            {
+                return false;
+            }
+
+            if( !at_alleviation( rfc_ctx, Sm_norm_target, &alleviation_target ) )
+            {
+                return false;
+            }
+
+            Sa_transform = Sa / alleviation_base * alleviation_target;
+        }
+        else
+        {
+            /* Calculate intersection of mean load on test rig (Sm_rig) with curve taken from Haigh diagram */
+            const double   *Sa_   = rfc_ctx->at.Sa;
+            const double   *Sm_   = rfc_ctx->at.Sm;
+                  unsigned  count = rfc_ctx->at.count;
+                  unsigned  n;
+                  double    Sa_lhs, Sa_rhs;
+                  double    Sm_lhs, Sm_rhs;
+
+            /* Check each segment from the reference curve */
+            for( n = 0; n <= count; n++ )
+            {
+                if( n )
+                {
+                    Sa_lhs = Sa_rhs;
+                    Sm_lhs = Sm_rhs;
+
+                    if( n < count )
+                    {
+                        if( !at_alleviation( rfc_ctx, Sm_[n] / Sa_[n], &alleviation_target ) )
+                        {
+                            return false;
+                        }
+
+                        /* Next segment */
+                        Sa_rhs = Sa / alleviation_base * alleviation_target;
+                        Sm_rhs = Sa_rhs / Sa_[n] * Sm_[n];
+                    }
+                    else
+                    {
+                        /* Last segment */
+                        assert( Sm_lhs <= rfc_ctx->at.Sm_rig );
+
+                        Sa_transform = Sa_lhs;
+                    }
+                }
+                else /* n == 0 */
+                {
+                    if( !at_alleviation( rfc_ctx, Sm_[0] / Sa_[0], &alleviation_target ) )
+                    {
+                        return false;
+                    }
+
+                    /* First segment */
+                    Sa_rhs = Sa / alleviation_base * alleviation_target;
+                    Sm_rhs = Sa_rhs / Sa_[0] * Sm_[0];
+
+                    if( rfc_ctx->at.Sm_rig <= Sm_rhs)
+                    {
+                        Sa_transform = Sa_rhs;
+                        break;
+                    }
+                    else continue;
+                }
+
+                /* Interpolate intermediate points */
+                if( Sm_lhs <= rfc_ctx->at.Sm_rig && rfc_ctx->at.Sm_rig <= Sm_rhs )
+                {
+                    double frac, denom;
+
+                    denom = Sm_rhs - Sm_lhs;
+
+                    frac = ( denom < 1e-20 ) ? 1.0 : ( ( rfc_ctx->at.Sm_rig - Sm_lhs ) / denom );
+
+                    Sa_transform = Sa_lhs * ( 1.0 - frac ) + Sa_rhs * frac;
+                    break;
+                }
+            }
+        }
+    }
+
+    *Sa_transformed = Sa_transform;
+
+    return true;
+}
+#endif /*RFC_AT_SUPPORT*/
+
+#if RFC_DEBUG_FLAGS
+int RFC_debug_fprintf( void *ctx, FILE *stream, const char *fmt, ... )
+{
+    int result;
+    va_list arg;
+
+    RFC_CTX_CHECK_AND_ASSIGN
+
+    va_start( arg, fmt );
+
+#if RFC_USE_DELEGATES
+    if( rfc_ctx->debug_vfprintf_fcn )
+    {
+        result = rfc_ctx->debug_vfprintf_fcn( rfc_ctx, stream, fmt, arg );
+    }
+    else
+#endif /*RFC_USE_DELEGATES*/
+    {
+        result = vfprintf( stream, fmt, arg );
+    }
+
+    va_end( arg );
+
+    return result;
+}
+#endif /*RFC_DEBUG_FLAGS*/
+
+
+
+
+
+
+
+
+
+
+/*** Implementation static functions ***/
+
+#if RFC_AT_SUPPORT
+/**
+ * @brief      Clear all data for amplitude transformation
+ *
+ * @param      rfc_ctx  The rainflow context
+ */
+static
+void clear_at( rfc_ctx_s *rfc_ctx )
+{
+    assert( rfc_ctx );
+
+    rfc_ctx->at.Sa                      = NULL;
+    rfc_ctx->at.Sm                      = NULL;
+    rfc_ctx->at.count                   = 0;
+    rfc_ctx->at.M                       = 0.0;
+    rfc_ctx->at.Sm_rig                  = 0.0;
+    rfc_ctx->at.R_rig                   = 0.0;
+    rfc_ctx->at.R_pinned                = false;
+
+    rfc_ctx->internal.at_haigh.count    = 0;
+
+}
+#endif /*RFC_AT_SUPPORT*/
+
+
+#if RFC_DAMAGE_FAST
+static
+void clear_lut( rfc_ctx_s *rfc_ctx )
+{
+    assert( rfc_ctx && rfc_ctx->state >= RFC_STATE_INIT );
+
+    if( rfc_ctx->damage_lut )
+    {
+        memset( rfc_ctx->damage_lut, 0, sizeof(double) * rfc_ctx->class_count * rfc_ctx->class_count );
+    }
+    rfc_ctx->damage_lut_inapt = 1;
+
+#if RFC_AT_SUPPORT
+    if( rfc_ctx->amplitude_lut )
+    {
+        memset( rfc_ctx->amplitude_lut, 0, sizeof(double) * rfc_ctx->class_count * rfc_ctx->class_count );
+    }
+#endif /*RFC_AT_SUPPORT*/
+}
+#endif /*RFC_DH_SUPPORT*/
+
+
+/**
+ * @brief      Processing one data point. Find turning points and check for
+ *             closed cycles.
+ *
+ * @param      rfc_ctx  The rainflow context
+ * @param[in]  pt       The data tuple
+ * @param      flags    The flags
+ *
+ * @return     true on success
+ */
+static
+bool feed_once( rfc_ctx_s *rfc_ctx, const rfc_value_tuple_s* pt, rfc_flags_e flags )
+{
+    rfc_value_tuple_s *tp_residue;  /* Pointer to residue element */
+
+    assert( rfc_ctx && pt );
+    assert( rfc_ctx->state >= RFC_STATE_INIT && rfc_ctx->state < RFC_STATE_FINISHED );
+
+#if RFC_DH_SUPPORT
+    /* Resize damage history if necessary */
+    if( !feed_once_dh( rfc_ctx, pt ) )
+    {
+        return false;
+    }
+#endif /*RFC_DH_SUPPORT*/
+
+    /* Check for next turning point and update residue. tp_residue is NULL, if there is no turning point */
+    /* Otherwise tp_residue refers the forelast element in member rfc_ctx->residue */
+    tp_residue = feed_filter_pt( rfc_ctx, pt );
+
+#if RFC_TP_SUPPORT
+    /* Check if pt influences margins (tp_residue may be set to NULL then!) */
+    if( !feed_once_tp_check_margin( rfc_ctx, pt, &tp_residue ) )
+    {
+        return false;
+    }
+#endif /*RFC_TP_SUPPORT*/
+
+    /* Countings */
+
+    /* Add turning point and check for closed cycles */
+    if( tp_residue )
+    {
+#if RFC_TP_SUPPORT
+        /* Add a copy of tp_residue to rfc_ctx->tp and alter tp_residue->tp_pos to its position in rfc_ctx->tp */
+        if( !tp_set( rfc_ctx, 0, tp_residue ) )
+        {
+            return false;
+        }
+#endif /*RFC_TP_SUPPORT*/
+
+#if !RFC_MINIMAL
+        /* New turning point, do LC count */
+        cycle_process_lc( rfc_ctx, flags & (RFC_FLAGS_COUNT_LC | RFC_FLAGS_ENFORCE_MARGIN) );
+        flags &= ~RFC_FLAGS_COUNT_LC;
+#endif /*!RFC_MINIMAL*/
+
+        if( rfc_ctx->class_count )
+        {
+            /* Check for closed cycles and count. Modifies residue! */
+            cycle_find( rfc_ctx, flags );
+        }
+        else
+        {
+            if( rfc_ctx->residue_cnt > 1 )
+            {
+                residue_remove_item( rfc_ctx, 0, 1 );
+            }
+        }
+    }
+
+    return true;
+}
+
+
+#if RFC_DH_SUPPORT
+/**
+ * @brief      Resize damage history if necessary.
+ *
+ * @param      rfc_ctx  The rainflow context
+ * @param[in]  pt       The point
+ *
+ * @return     true on success
+ */
+static
+bool feed_once_dh( rfc_ctx_s *rfc_ctx, const rfc_value_tuple_s* pt )
+{
+    assert( rfc_ctx );
+    assert( pt );
+    assert( rfc_ctx->state >= RFC_STATE_INIT && rfc_ctx->state < RFC_STATE_FINISHED );
+
+    if( rfc_ctx->dh )
+    {
+        if( pt->pos > rfc_ctx->dh_cap )
+        {
+            size_t new_cap = (size_t)1024 * ( pt->pos / 640 + 1 ); /* + 60% + 1024 */
+
+            rfc_ctx->dh = (double*)rfc_ctx->mem_alloc( rfc_ctx->dh, new_cap, 
+                                                       sizeof(rfc_value_t), RFC_MEM_AIM_DH );
+
+            if( !rfc_ctx->dh )
+            {
+                return error_raise( rfc_ctx, RFC_ERROR_MEMORY );
+            }
+
+            memset( rfc_ctx->dh + rfc_ctx->dh_cnt, 0, sizeof(rfc_value_t) * ( new_cap - rfc_ctx->dh_cap ) );
+            rfc_ctx->dh_cap = new_cap;
+        }
+
+        rfc_ctx->dh_cnt = pt->pos;
+    }
+
+    return true;
+}
+#endif /*RFC_DH_SUPPORT*/
+
+
+#if RFC_TP_SUPPORT
+/**
+ * @brief         Check if pt influences margins.
+ *
+ * @param         rfc_ctx     The rainflow context
+ * @param[in]     pt          The new data point
+ * @param[in,out] tp_residue  The new turning point (or NULL)
+ *
+ * @return        true on success
+ */
+bool feed_once_tp_check_margin( rfc_ctx_s *rfc_ctx, const rfc_value_tuple_s* pt, rfc_value_tuple_s** tp_residue )
+{
+    bool do_margin;
+
+    assert( rfc_ctx && tp_residue );
+    assert( rfc_ctx->state >= RFC_STATE_INIT && rfc_ctx->state < RFC_STATE_FINISHED );
+
+    do_margin = rfc_ctx->internal.flags & RFC_FLAGS_ENFORCE_MARGIN;
+
+    if( do_margin && !rfc_ctx->tp_locked )
+    {
+        /* Check for left and right margin */
+        switch( rfc_ctx->internal.margin_stage )
+        {
+            case 0:
+            {
+                rfc_value_tuple_s pt_left = *pt;
+
+                assert( *tp_residue == NULL );
+
+                /* Save left margin */
+                rfc_ctx->internal.margin[0]  = *pt;
+
+                /* Enqueue left margin as turning point */
+                if( !tp_set( rfc_ctx, 0, &pt_left ) ) return false;
+
+                rfc_ctx->internal.margin_stage = 1;
+                break;
+            }
+
+            case 1:
+            {
+                /* Save right margin so far */
+                rfc_ctx->internal.margin[1] = *pt;
+
+                /* Prevent storing 1st point twice */
+                if( *tp_residue )
+                {
+                    /* First turning point found */
+                    rfc_ctx->internal.margin_stage = 2;
+
+                    if( (*tp_residue)->value == rfc_ctx->internal.margin[0].value )
+                    {
+                        assert( rfc_ctx->tp_cnt == 1 );
+
+                        /* Left margin and first turning point are identical, set reference in residue */
+                        (*tp_residue)->tp_pos = 1;
+                        (*tp_residue) = 0;  /* Avoid further processing of this turning point */
+                    }
+                }
+                break;
+            }
+
+            case 2:
+                /* Save right margin so far */
+                rfc_ctx->internal.margin[1] = *pt;
+                break;
+
+            default:
+                assert( false );
+        }
+    }
+
+    return true;
+}
+#endif /*RFC_TP_SUPPORT*/
+
+
+/**
+ * @brief      Handling interim turning point and margin. If there are still
+ *             unhandled turning point left, "finalizing" takes this into
+ *             account for the rainflow algorithm.
+ *
+ * @param      rfc_ctx  The rainflow context
+ *
+ * @return     true on success
+ */
+static
+bool feed_finalize( rfc_ctx_s *rfc_ctx )
+{
+    rfc_value_tuple_s *tp_interim = NULL;
+
+    assert( rfc_ctx );
+    assert( rfc_ctx->state >= RFC_STATE_INIT && rfc_ctx->state < RFC_STATE_FINISHED );
+
+    if( rfc_ctx->state < RFC_STATE_FINALIZE )
+    {
+        /* Adjust residue: Incorporate interim turning point */
+        if( rfc_ctx->state == RFC_STATE_BUSY_INTERIM )
+        {
+            tp_interim = &rfc_ctx->residue[rfc_ctx->residue_cnt];
+            rfc_ctx->residue_cnt++;
+
+            rfc_ctx->state = RFC_STATE_BUSY;
+        }
+
+#if RFC_TP_SUPPORT
+        /* Finalize turning point storage */
+        if( !feed_finalize_tp( rfc_ctx, tp_interim, rfc_ctx->internal.flags ) )
+        {
+            return false;
+        }
+#endif /*RFC_TP_SUPPORT*/
+
+        if( tp_interim )
+        {
+            int flags = rfc_ctx->internal.flags;
+#if !RFC_MINIMAL
+            /* New turning point, do LC count */
+            cycle_process_lc( rfc_ctx, rfc_ctx->internal.flags & (RFC_FLAGS_COUNT_LC | RFC_FLAGS_ENFORCE_MARGIN) );
+            flags &= ~RFC_FLAGS_COUNT_LC;
+#endif /*!RFC_MINIMAL*/
+
+            /* Check once more if a new cycle is closed now */
+            cycle_find( rfc_ctx, flags );
+        }
+
+#if RFC_HCM_SUPPORT
+        if( !feed_finalize_hcm( rfc_ctx, rfc_ctx->internal.flags ) )
+        {
+            return false;
+        }
+#endif /*RFC_HCM_SUPPORT*/
+
+        rfc_ctx->state = RFC_STATE_FINALIZE;
+    }
+
+    return true;
+}
+
+
+#if RFC_TP_SUPPORT
+/**
+ * @brief         Finalize turning point storage.
+ *
+ * @param         rfc_ctx     The rainflow context
+ * @param[in,out] tp_interim  The interim turning point (or NULL)
+ * @param         flags       Only flag RFC_FLAGS_ENFORCE_MARGIN encounters
+ *
+ * @return        true on success
+ */
+static
+bool feed_finalize_tp( rfc_ctx_s *rfc_ctx, rfc_value_tuple_s *tp_interim, rfc_flags_e flags )
+{
+    bool do_margin;
+
+    assert( rfc_ctx );
+    assert( rfc_ctx->state >= RFC_STATE_INIT && rfc_ctx->state < RFC_STATE_FINISHED );
+    
+    /* Finalize turning points storage */
+    do_margin = rfc_ctx->internal.flags & RFC_FLAGS_ENFORCE_MARGIN;
+    if( do_margin && !rfc_ctx->tp_locked )
+    {
+        rfc_value_tuple_s *pt_right = &rfc_ctx->internal.margin[1];
+
+        if( tp_interim )
+        {
+            if( rfc_ctx->internal.margin_stage > 0 && tp_interim->value == pt_right->value )
+            {
+                if( !tp_set( rfc_ctx, 0, pt_right ) ) return false;
+                tp_interim->tp_pos = pt_right->tp_pos;
+            }
+            else
+            {
+                if( !tp_set( rfc_ctx, 0, tp_interim ) ) return false;
+                if( !tp_set( rfc_ctx, 0, pt_right ) )   return false;
+            }
+        }
+        else if( pt_right->pos > 0 )
+        {
+            if( !tp_set( rfc_ctx, 0, pt_right ) )   return false;
+        }
+    }
+    else if( tp_interim )
+    {
+        if( !tp_set( rfc_ctx, 0, tp_interim ) ) return false;
+    }
+
+    /* Lock turning points queue */
+    tp_lock( rfc_ctx, true );
+    return true;
+}
+#endif /*RFC_TP_SUPPORT*/
+
+
+#if RFC_HCM_SUPPORT
+/**
+ * @brief      Finalize HCM algorithm, copy residue.
+ *
+ * @param      rfc_ctx  The rainflow context
+ * @param      flags    The flags
+ *
+ * @return     true on success
+ */
+static
+bool feed_finalize_hcm( rfc_ctx_s *rfc_ctx, rfc_flags_e flags )
+{
+    assert( rfc_ctx );
+    assert( rfc_ctx->state >= RFC_STATE_INIT && rfc_ctx->state < RFC_STATE_FINISHED );
+
+    /* Move HCM stack to residue */
+    if( rfc_ctx->counting_method == RFC_COUNTING_METHOD_HCM )
+    {
+        int stack_cnt = rfc_ctx->internal.hcm.IZ; /* Number of turning points in HCM stack */
+
+        if( stack_cnt )
+        {
+            /* Reallocate residue */
+            rfc_ctx->residue = (rfc_value_tuple_s*)rfc_ctx->mem_alloc( rfc_ctx->residue, (size_t)stack_cnt, 
+                                                                       sizeof(rfc_value_tuple_s), RFC_MEM_AIM_RESIDUE );
+
+            if( !rfc_ctx->residue )
+            {
+                return error_raise( rfc_ctx, RFC_ERROR_MEMORY );
+            }
+
+            memcpy( rfc_ctx->residue, rfc_ctx->internal.hcm.stack, sizeof(rfc_value_tuple_s) * stack_cnt );
+
+            rfc_ctx->residue_cap = stack_cnt;
+            rfc_ctx->residue_cnt = stack_cnt;
+
+            /* Make HCM stack empty */
+            rfc_ctx->internal.hcm.IZ = 0;
+            rfc_ctx->internal.hcm.IR = 1;
+        }
+    }
+
+    return true;
+}
+#endif /*RFC_HCM_SUPPORT*/
+
+
+/**
+ * @brief      Finalize pending counts, ignore residue.
+ *
+ * @param      rfc_ctx  The rainflow context
+ * @param      flags    The flags
+ *
+ * @return     true on success
+ */
+static
+bool finalize_res_ignore( rfc_ctx_s *rfc_ctx, rfc_flags_e flags )
+{
+    assert( rfc_ctx );
+    assert( rfc_ctx->state >= RFC_STATE_INIT && rfc_ctx->state < RFC_STATE_FINISHED );
+
+    /* Include interim turning point */
+    return feed_finalize( rfc_ctx );
+}
+
+
+#if !RFC_MINIMAL
+/**
+ * @brief      Finalize pending counts, discard residue.
+ *
+ * @param      rfc_ctx  The rainflow context
+ * @param      flags    The flags
+ *
+ * @return     true on success
+ */
+static
+bool finalize_res_discard( rfc_ctx_s *rfc_ctx, rfc_flags_e flags )
+{
+    assert( rfc_ctx );
+    assert( rfc_ctx->state >= RFC_STATE_INIT && rfc_ctx->state < RFC_STATE_FINISHED );
+
+    /* Include interim turning point */
+    if( !feed_finalize( rfc_ctx ) )
+    {
+        return false;
+    }
+
+    /* Empty residue */
+    rfc_ctx->residue_cnt = 0;
+
+    return true;
+}
+
+
+/**
+ * @brief      Finalize pending counts, weight unclosed cycles into RP,
+ *             RF-matrix and damage and discard residue.
+ *
+ * @param      rfc_ctx  The rainflow context
+ * @param      weight   The weight for closed cycles
+ * @param      flags    The flags
+ *
+ * @return     true on success
+ */
+static
+bool finalize_res_weight_cycles( rfc_ctx_s *rfc_ctx, rfc_counts_t weight, rfc_flags_e flags )
+{
+    assert( rfc_ctx );
+    assert( rfc_ctx->state >= RFC_STATE_INIT && rfc_ctx->state < RFC_STATE_FINISHED );
+
+    /* Include interim turning point */
+    if( !feed_finalize( rfc_ctx ) )
+    {
+        return false;
+    }
+
+    /* Count every unclosed cycle with the given weight */
+    if( rfc_ctx->residue && rfc_ctx->residue_cnt >= 2 )
+    {
+        size_t             i;
+        int                flags    = rfc_ctx->internal.flags;
+        rfc_value_tuple_s *from     = rfc_ctx->residue;
+        rfc_counts_t       old_inc  = rfc_ctx->curr_inc;
+
+        rfc_ctx->curr_inc = weight;
+
+        for( i = 0; i + 1 < rfc_ctx->residue_cnt; i++ )
+        {
+            rfc_value_tuple_s *to   = from + 1;
+            rfc_value_tuple_s *next = ( i + 2 < rfc_ctx->residue_cnt ) ? to + 1 : NULL;
+
+            cycle_process_counts( rfc_ctx, from, to, next, flags );
+
+            from = to;
+        }
+
+        rfc_ctx->curr_inc = old_inc;
+    }
+
+    /* Empty residue */
+    rfc_ctx->residue_cnt = 0;
+
+    return true;
+}
+
+
+/**
+ * @brief      Finalize pending counts to fit HCM results.
+ *
+ * @param      rfc_ctx  The rainflow context
+ * @param      flags    The flags
+ *
+ * @return     true on success
+ */
+static
+bool finalize_res_clormann_seeger( rfc_ctx_s *rfc_ctx, rfc_flags_e flags )
+{
+    size_t i;
+
+    assert( rfc_ctx );
+    assert( rfc_ctx->state >= RFC_STATE_INIT && rfc_ctx->state < RFC_STATE_FINISHED );
+
+    /* Include interim turning point */
+    if( !feed_finalize( rfc_ctx ) )
+    {
+        return false;
+    }
+
+    if( rfc_ctx->counting_method == RFC_COUNTING_METHOD_4PTM )
+    {
+        /* Counting correction on residue */
+
+        for( i = 0; i + 4 < rfc_ctx->residue_cnt; )
+        {
+            size_t idx = rfc_ctx->residue_cnt + i;
+
+            double A = (double)rfc_ctx->residue[idx+0].value;
+            double B = (double)rfc_ctx->residue[idx+1].value;
+            double C = (double)rfc_ctx->residue[idx+2].value;
+            double D = (double)rfc_ctx->residue[idx+3].value;
+
+            if( B * C < 0.0 && fabs(D) >= fabs(B) && fabs(B) >= fabs(C) )
+            {
+                rfc_value_tuple_s *from = &rfc_ctx->residue[idx+1];
+                rfc_value_tuple_s *to   = &rfc_ctx->residue[idx+2];
+
+                cycle_process_counts( rfc_ctx, from, to, to + 1, flags );
+
+                /* Remove two inner turning points (idx+1 and idx+2) */
+                residue_remove_item( rfc_ctx, i + 1, 2 );
+                rfc_ctx->residue_cnt -= 2;
+            }
+            else
+            {
+                i++;
+            }
+        }
+    }
+
+    return true;
+}
+
+
+/**
+ * @brief      Finalize pending counts, DIN method.
+ *
+ * @param      rfc_ctx  The rainflow context
+ * @param      flags    The flags
+ *
+ * @return     true on success
+ */
+static
+bool RFC_finalize_res_rp_DIN45667( rfc_ctx_s *rfc_ctx, rfc_flags_e flags )
+{
+    assert( rfc_ctx );
+    assert( rfc_ctx->state >= RFC_STATE_INIT && rfc_ctx->state < RFC_STATE_FINISHED );
+
+    /* Include interim turning point */
+    if( !feed_finalize( rfc_ctx ) )
+    {
+        return false;
+    }
+
+    if( flags && rfc_ctx->residue_cnt > 2 )
+    {
+        int i, j, k;
+        int slopes_cnt = (int)rfc_ctx->residue_cnt - 1;
+        struct slopes
+        {
+            int slope;
+            rfc_value_tuple_s *lhs;
+            rfc_value_tuple_s *rhs;
+        } *slopes, tmp;
+
+        slopes = (struct slopes*)rfc_ctx->mem_alloc( NULL, slopes_cnt, sizeof( slopes[0] ), RFC_MEM_AIM_TEMP );
+
+        if( !slopes )
+        {
+            return error_raise( rfc_ctx, RFC_ERROR_MEMORY );
+        }
+
+        /* Evaluate slopes */
+        for( i = 0; i < slopes_cnt; i++ )
+        {
+            slopes[i].lhs   = &rfc_ctx->residue[i];
+            slopes[i].rhs   = &rfc_ctx->residue[i+1];
+            slopes[i].slope = (int)slopes[i].rhs->cls - slopes[i].lhs->cls;
+        }
+
+        /* Order slopes (simple "bubble sort") */
+        k = 0;
+        for( i = 0; i < slopes_cnt; i++ )
+        {
+            /* Drag higher ranks */
+            for( j = slopes_cnt - 2; j >= i; j-- )
+            {
+                bool do_swap = false;
+
+                if( ( slopes[j].slope > 0 ) == ( slopes[j+1].slope > 0 ) )
+                {
+                    do_swap = abs( slopes[j].slope ) < abs( slopes[j+1].slope );
+                }
+                else
+                {
+                    do_swap = slopes[j].slope < 0;
+                    k       = j + 1;  /* k indicates the first falling slope now */
+                }
+
+                if( do_swap )
+                {
+                    tmp         = slopes[j];
+                    slopes[j]   = slopes[j+1];
+                    slopes[j+1] = tmp;
+                }
+            }
+        }
+
+        assert( k > 0 );
+
+        /* Compare positive slopes with adjacent negative slopes */
+        for( i = 0; i < k && i + k < slopes_cnt; i++ )
+        {
+            /* Get the smaller slope of two adjacent. On equality choose the primarily in time */
+            int lh_slope = slopes[i].slope;
+            int rh_slope = slopes[i+k].slope;
+
+            if( abs( lh_slope ) == abs( rh_slope ) )
+            {
+                j = ( slopes[i].rhs->pos < slopes[i+k].rhs->pos ) ? i : (i+k);
+            }
+            else
+            {
+                j = ( abs( lh_slope ) < abs( rh_slope ) ) ? i : (i+k);
+            }
+
+            /* Do the countings for the matching slope */
+            cycle_process_counts( rfc_ctx, slopes[j].lhs, slopes[j].rhs, NULL, flags );
+        }
+
+        rfc_ctx->mem_alloc( slopes, 0, 0, RFC_MEM_AIM_TEMP );
+    }
+
+    /* Empty residue */
+    rfc_ctx->residue_cnt = 0;
+
+    return true;
+}
+
+
+/**
+ * @brief      Finalize pending counts, repeated residue method.
+ *
+ * @param      rfc_ctx  The rainflow context
+ * @param      flags    The flags
+ *
+ * @return     true on success
+ */
+static
+bool finalize_res_repeated( rfc_ctx_s *rfc_ctx, rfc_flags_e flags )
+{
+#if RFC_TP_SUPPORT
+    size_t tp_cnt;
+#endif /*RFC_TP_SUPPORT*/
+
+    assert( rfc_ctx );
+    assert( rfc_ctx->state >= RFC_STATE_INIT && rfc_ctx->state < RFC_STATE_FINISHED );
+
+#if RFC_TP_SUPPORT
+    /* Keep number of turning points. The only scenario in which the number increases, is where
+       the interim turning point gets a real turning point */
+    tp_cnt = rfc_ctx->tp_cnt;
+#endif /*RFC_TP_SUPPORT*/
+
+    if( rfc_ctx->residue && rfc_ctx->residue_cnt && flags )
+    {
+        /* Feed again with the content of the residue itself */
+        size_t              cnt     = rfc_ctx->residue_cnt;
+        rfc_value_tuple_s  *residue = (rfc_value_tuple_s*)rfc_ctx->mem_alloc( NULL, cnt + 1, 
+                                                                              sizeof(rfc_value_tuple_s), RFC_MEM_AIM_TEMP );
+
+        if( rfc_ctx->state == RFC_STATE_BUSY_INTERIM )
+        {
+            cnt++;
+        }
+
+        if( residue )
+        {
+            /* Make a copy of the residue */
+            bool                     ok;
+            size_t                   n         = cnt; 
+            int                      old_flags = rfc_ctx->internal.flags;
+            const rfc_value_tuple_s *from      = rfc_ctx->residue;
+                  rfc_value_tuple_s *to        = residue;
+
+            while( n-- )
+            {
+                *to++ = *from++;
+            }
+
+            rfc_ctx->internal.flags = flags;
+            /* Feed again with the copy, no new turning points are generated, since residue[].tp_pos */
+
+#if RFC_TP_SUPPORT
+            do
+            {
+                size_t tp_cnt = rfc_ctx->tp_cnt;
+
+                ok = RFC_feed_tuple( rfc_ctx, residue, cnt - 1 );
+
+                if( ok )
+                {
+                    if( rfc_ctx->tp_cnt > tp_cnt )
+                    {
+                        /* Interim turning point became a turning point */
+                        residue[cnt-1].tp_pos = tp_cnt + 1;
+                    }
+                    ok = RFC_feed_tuple( rfc_ctx, residue + cnt - 1, 1 );
+                }
+            } while(0);
+#else /*!RFC_TP_SUPPORT*/
+            ok = RFC_feed_tuple( rfc_ctx, residue, cnt );
+#endif /*RFC_TP_SUPPORT*/
+
+            rfc_ctx->internal.flags = old_flags;
+
+            /* Free temporary residue */
+            rfc_ctx->mem_alloc( residue, 0, 0, RFC_MEM_AIM_TEMP );
+
+            if( !ok )
+            {
+                return false;
+            }
+        }
+        else
+        {
+            return error_raise( rfc_ctx, RFC_ERROR_MEMORY );
+        }
+    }
+
+    /* Include interim turning point */
+    if( !feed_finalize( rfc_ctx ) )
+    {
+        return false;
+    }
+
+    /* Empty residue */
+    rfc_ctx->residue_cnt = 0;
+
+    return true;
+}
+
+
+/**
+ * @brief         Backup/restore of residue
+ *
+ * @param         rfc_ctx      The rainflow context
+ * @param[in,out] residue      The copy of the current residue
+ * @param[out]    residue_cap  The capacity of the given residue
+ * @param[out]    residue_cnt  The number of points in the given residue
+ * @param         restore      true->restore, false->backup
+ *
+ * @return        true on success
+ */
+static
+bool residue_exchange( rfc_ctx_s *rfc_ctx, rfc_value_tuple_s **residue, size_t *residue_cap, size_t *residue_cnt, bool restore )
+{
+    assert( rfc_ctx );
+    assert( rfc_ctx->state >= RFC_STATE_INIT && rfc_ctx->state < RFC_STATE_FINISHED );
+    assert( residue && residue_cap && residue_cnt );
+    assert( rfc_ctx->residue_cap > 0 );
+
+    if( !restore )
+    {
+        /* Backup */
+        *residue_cap = rfc_ctx->residue_cap;
+        *residue_cnt = rfc_ctx->residue_cnt;
+        *residue     = (rfc_value_tuple_s*)rfc_ctx->mem_alloc( NULL, *residue_cap, 
+                                                               sizeof(rfc_value_tuple_s), RFC_MEM_AIM_TEMP );
+
+        if( !*residue )
+        {
+            return error_raise( rfc_ctx, RFC_ERROR_MEMORY );
+        }
+
+        memcpy( *residue, rfc_ctx->residue, *residue_cnt * sizeof(rfc_value_tuple_s) );
+    }
+    else
+    {
+        /* Restore */
+
+        /* Release residue */
+        mem_alloc( rfc_ctx->residue, /*num*/ 0, /*size*/ 0, RFC_MEM_AIM_TEMP );
+
+        /* Assign backup */
+        rfc_ctx->residue_cap = *residue_cap;
+        rfc_ctx->residue_cnt = *residue_cnt;
+        rfc_ctx->residue     = *residue;
+    }
+
+    return true;
+}
+#endif /*!RFC_MINIMAL*/
+
+
+/**
+ * @brief      Remove items (points) from the residue
+ *
+ * @param      rfc_ctx  The rainflow context
+ * @param      index    The item position in residue, base 0
+ * @param      count    The number of elements to remove
+ */
+static
+void residue_remove_item( rfc_ctx_s *rfc_ctx, size_t index, size_t count )
+{
+    size_t  from = index + count,
+            to   = index, 
+            end;
+
+    assert( rfc_ctx );
+    assert( rfc_ctx->state >= RFC_STATE_INIT && rfc_ctx->state < RFC_STATE_FINISHED );
+    assert( rfc_ctx->residue && index + count <= rfc_ctx->residue_cnt );
+
+    end = (int)rfc_ctx->residue_cnt;
+
+    /* Example
+                         |cnt(5)
+                         v
+               |O|O|X|O|O|
+                   ^
+                   |index(2)
+
+        elements = 2    (5-2-1+0 = 2, no interim turning point)
+    */
+
+    if( rfc_ctx->state == RFC_STATE_BUSY_INTERIM )
+    {
+        /* Include interim turning point */
+        end++;
+    }
+
+    /* Shift points */
+    while( from < end )
+    {
+        rfc_ctx->residue[to++] = rfc_ctx->residue[from++];
+    }
+
+    rfc_ctx->residue_cnt -= count;
+}
+
+
+/**
+ * @brief      Calculate damage for one cycle with given amplitude Sa
+ *
+ * @param      rfc_ctx  The rainflow context
+ * @param      Sa       The amplitude
+ * @param[out] damage   The damage
+ *
+ * @return     true on success
+ */
+static
+bool damage_calc_amplitude( rfc_ctx_s *rfc_ctx, double Sa, double *damage )
+{
+    assert( rfc_ctx );
+    assert( rfc_ctx->state >= RFC_STATE_INIT );
+
+    do {
+        /* Damage */
+        double D = 0.0;
+
+        if( Sa >= 0.0 )
+        {
+            /* D =           h /    ND   *    ( Sa /    SD)  ^ ABS(k)   */
+            /* D = exp(  log(h /    ND)  + log( Sa /    SD)  * ABS(k) ) */
+            /* D = exp( (log(h)-log(ND)) + (log(Sa)-log(SD)) * ABS(k) ) */
+            /* D = exp(      0 -log(ND)  + (log(Sa)-log(SD)) * ABS(k) ) */
+
+#if !RFC_MINIMAL
+            if( Sa > rfc_ctx->wl_omission )
+            {
+                /* Constants for the Woehler curve */
+                const double SX_log = log(rfc_ctx->wl_sx);
+                const double NX_log = log(rfc_ctx->wl_nx);
+
+                if( Sa > rfc_ctx->wl_sx )
+                {
+                    const double k = rfc_ctx->wl_k;
+                    
+                    /* Upper slope, finite life scope */
+                    D = exp( fabs(k) * ( log(Sa) - SX_log ) - NX_log );
+                }
+                else if( Sa > rfc_ctx->wl_sd )
+                {
+                    const double k2 = rfc_ctx->wl_k2;
+
+                    /* Lower slope, transition scope, modified Miners' rule */
+                    D = exp( fabs(k2) * ( log(Sa) - SX_log ) - NX_log );
+                }
+                /* Amplitudes below fatigue strength have no influence */
+            }
+#else /*RFC_MINIMAL*/
+            /* Constants for the Woehler curve */
+            const double SX_log = log(rfc_ctx->wl_sx);
+            const double NX_log = log(rfc_ctx->wl_nx);
+            const double k      = rfc_ctx->wl_k;
+
+            /* Miner original */
+            D = exp( fabs(k)  * ( log(Sa) - SX_log ) - NX_log );
+#endif /*!RFC_MINIMAL*/
+        }
+        else
+        {
+            assert( false );
+            return error_raise( rfc_ctx, RFC_ERROR_INVARG );
+        }
+
+        *damage = D;
+        
+    } while(0);
+
+    return true;
+}
+
+
+#if RFC_AT_SUPPORT
+/**
+ * @brief      Calculate the normalized mean load (Sa=1) for a given load ratio
+ *             "R"
+ *
+ * @param      rfc_ctx  The rainflow context
+ * @param      R        Load ratio (Su/So)
+ * @param[out] Sm_norm  Normalized mean load
+ *
+ * @return     true on success
+ */
+static
+bool at_R_to_Sm_norm( rfc_ctx_s *rfc_ctx, double R, double *Sm_norm )
+{
+    if( isinf( R ) || !Sm_norm )
+    {
+        return error_raise( rfc_ctx, RFC_ERROR_AT );
+    }
+
+    /* Su      = Sm - Sa */
+    /* So      = Sm + Sa */
+    /* R       = Su / So */
+    /* Sm      = Sa * ( 1 + R ) / ( 1 - R ) */
+    /* Sm_norm = Sm / Sa */
+
+    *Sm_norm = ( 1 + R ) / ( 1 - R );
+
+    return true;
+}
+
+
+/**
+ * @brief      Calculate the influence of (normalized, Sa=1) mean load on
+ *             fatigue strength (Haigh-diagram)
+ *
+ * @param      rfc_ctx      The rainflow context
+ * @param      Sm_norm      Mean load, normalized (Sm/Sa)
+ * @param[out] alleviation  Alleviation factor on reference curve
+ *
+ * @return     true on success
+ */
+static
+bool at_alleviation( rfc_ctx_s *rfc_ctx, double Sm_norm, double *alleviation )
+{
+    assert( rfc_ctx );
+
+    if( !alleviation )
+    {
+        return error_raise( rfc_ctx, RFC_ERROR_AT );
+    }
+
+    if( !rfc_ctx->at.count )
+    {
+        /* No reference curve given, no transformation */
+        *alleviation = 1.0;
+    }
+    else
+    {
+        /* Reference curve */
+        const double   *Sa_   = rfc_ctx->at.Sa;
+        const double   *Sm_   = rfc_ctx->at.Sm;
+              unsigned  count = rfc_ctx->at.count;
+
+        assert( rfc_ctx && Sm_ && Sa_ );
+
+        if( Sm_norm <= Sm_[0] / Sa_[0] )
+        {
+            /* First segment */
+            *alleviation = Sa_[0];  /* Clip to first point */
+        }
+        else if( Sm_norm >= Sm_[count-1] / Sa_[count-1] )
+        {
+            /* Last segment */
+            *alleviation = Sa_[count-1];  /* Clip to last point */
+        }
+        else
+        {
+            unsigned i;
+            bool done = false;
+
+            /* Select correct segment */
+            for( i = 1; !done && i < count; i++ )
+            {
+                assert( Sa_[i-1] > 0.0 && Sa_[i] > 0.0 && Sm_[i-1] <= Sm_[i] );
+
+                if( Sm_norm > Sm_[i-1] / Sa_[i-1] && Sm_norm <= Sm_[i] / Sa_[i] )
+                {
+                    /* Intersection of R slope and M slope */
+                    double M_signed = ( Sa_[i] - Sa_[i-1] ) / ( Sm_[i] - Sm_[i-1] );
+
+                    *alleviation = ( Sa_[i-1] - M_signed * Sm_[i-1] ) / ( 1.0 - M_signed * Sm_norm );
+                    done = true;
+                }
+            }
+
+            if( !done )
+            {
+                assert( false );
+                return error_raise( rfc_ctx, RFC_ERROR_AT );
+            }
+        }
+    }
+
+    return true;
+}
+#endif /*RFC_AT_SUPPORT*/
+
+
+/**
+ * @brief      Calculate fictive damage for one closed (full) cycle.
+ *
+ * @param      rfc_ctx     The rainflow context
+ * @param      class_from  The starting class
+ * @param      class_to    The ending class
+ * @param[out] damage      The damage value for the closed cycle
+ * @param[out] Sa_ret      The amplitude, may be NULL
+ *
+ * @return     true on success
+ */
+static
+bool damage_calc( rfc_ctx_s *rfc_ctx, unsigned class_from, unsigned class_to, double *damage, double *Sa_ret )
+{
+    double Sa = -1.0;  /* Negative amplitude indicates unset value */
+    double D  =  0.0;
+
+    assert( damage );
+    assert( rfc_ctx );
+    assert( rfc_ctx->state >= RFC_STATE_INIT );
+
+#if RFC_DAMAGE_FAST
+    if( rfc_ctx->damage_lut && !rfc_ctx->damage_lut_inapt)
+    {
+        if( !damage_calc_fast( rfc_ctx, class_from, class_to, &D, &Sa ) )
+        {
+            return false;
+        }
+    } else
+#endif /*RFC_DAMAGE_FAST*/
+
+#if RFC_USE_DELEGATES
+    if( rfc_ctx->damage_calc_fcn )
+    {
+        if( !rfc_ctx->damage_calc_fcn( rfc_ctx, class_from, class_to, &D, &Sa ) )
+        {
+            return false;
+        }
+    } else
+#endif /*RFC_USE_DELEGATES*/
+
+
+    if( class_from != class_to )
+    {
+#if RFC_MINIMAL
+        Sa = fabs( (int)class_from - (int)class_to ) / 2.0 * rfc_ctx->class_width;
+
+        if( !damage_calc_amplitude( rfc_ctx, Sa, &D ) )
+        {
+            return false;
+        }
+#else /*!RFC_MINIMAL*/
+        double Sa_i = fabs( (int)class_from - (int)class_to ) / 2.0 * rfc_ctx->class_width;
+        double Sm_i =     ( (int)class_from + (int)class_to ) / 2.0 * rfc_ctx->class_width + rfc_ctx->class_offset;
+
+        if( Sa_i > 0.0 )
+        {
+#if RFC_AT_SUPPORT
+            /* Calculate transformation factor with normalized mean value */
+            if( !RFC_at_transform( rfc_ctx, Sa_i, Sm_i, &Sa ) )
+            {
+                return false;
+            }
+#else /*!RFC_AT_SUPPORT*/
+            Sa = Sa_i;
+#endif /*RFC_AT_SUPPORT*/
+
+            if( !damage_calc_amplitude( rfc_ctx, Sa, &D ) )
+            {
+                return false;
+            }
+        }
+#endif /*RFC_MINIMAL*/
+    }
+
+    if( Sa_ret )
+    {
+        *Sa_ret = Sa;
+    }
+
+    *damage = D;
+
+    return true;
+}
+
+
+#if RFC_DAMAGE_FAST
+/**
+ * @brief      Initialize a look-up table of damages for closed cycles. In this
+ *             implementation the midrange doesn't matter!
+ *
+ * @param      rfc_ctx  The rainflow context
+ */
+static 
+void damage_lut_init( rfc_ctx_s *rfc_ctx )
+{
+    double   *lut;
+    unsigned  from, 
+              to;
+    double    Sa;
+
+    assert( rfc_ctx );
+    assert( rfc_ctx->damage_lut );
+    assert( rfc_ctx->state == RFC_STATE_INIT );
+
+    if( rfc_ctx->damage_lut )
+    {
+        lut = rfc_ctx->damage_lut;
+        rfc_ctx->damage_lut = NULL;
+
+        for( from = 0; from < rfc_ctx->class_count; from++ )
+        {
+            for( to = 0; to < rfc_ctx->class_count; to++ )
+            {
+                double D;
+
+                if( !damage_calc( rfc_ctx, from, to, &D, &Sa ) )
+                {
+                    return;
+                }
+                lut[from * rfc_ctx->class_count + to] = D;
+#if RFC_AT_SUPPORT
+                if( rfc_ctx->amplitude_lut )
+                {
+                    rfc_ctx->amplitude_lut[from * rfc_ctx->class_count + to] = Sa;
+                }
+#endif /*RFC_AT_SUPPORT*/
+            }
+        }
+
+        rfc_ctx->damage_lut       = lut;
+        rfc_ctx->damage_lut_inapt = 0;
+    }
+}
+
+
+/**
+ * @brief      Calculate fictive damage for one closed (full) cycle, using
+ *             look-up table.
+ *
+ * @param      rfc_ctx     The rainflow context
+ * @param      class_from  The starting class
+ * @param      class_to    The ending class
+ * @param[out] damage      The damage value for the closed cycle
+ * @param[out] Sa_ret      The amplitude (-1 if not available), may be NULL
+ *
+ * @return     true on success
+ */
+static
+bool damage_calc_fast( rfc_ctx_s *rfc_ctx, unsigned class_from, unsigned class_to, double *damage, double *Sa_ret )
+{
+    double Sa = -1;    /* -1 means "uninitialized" */
+    double D  =  0.0;
+
+    assert( damage );
+    assert( rfc_ctx );
+    assert( rfc_ctx->state >= RFC_STATE_INIT );
+    assert( class_from < rfc_ctx->class_count );
+    assert( class_to   < rfc_ctx->class_count );
+
+    if( rfc_ctx->damage_lut && !rfc_ctx->damage_lut_inapt )
+    {
+        D = rfc_ctx->damage_lut[class_from * rfc_ctx->class_count + class_to];
+
+        if( Sa_ret )
+        {
+#if RFC_AT_SUPPORT
+            if( rfc_ctx->amplitude_lut )
+            {
+                *Sa_ret = rfc_ctx->amplitude_lut[class_from * rfc_ctx->class_count + class_to];
+            }
+#else /*!RFC_AT_SUPPORT*/
+            *Sa_ret = AMPLITUDE( rfc_ctx, fabs( (int)class_from - (int)class_to ) );
+#endif /*RFC_AT_SUPPORT*/
+        }
+    }
+    else
+    {
+        return error_raise( rfc_ctx, RFC_ERROR_LUT );
+    }
+
+    *damage = D;
+
+    return true;
+}
+#endif /*RFC_DAMAGE_FAST*/
+
+
+/**
+ * @brief      Test data sample for a new turning point and add to the residue
+ *             in that case. Update extrema.
+ *             - 1. Hysteresis Filtering
+ *             - 2. Peak-Valley Filtering
+ *
+ * @param      rfc_ctx  The rainflow context
+ * @param[in]  pt       The data point, must not be NULL
+ *
+ * @return     Returns pointer to new turning point in residue or NULL
+ */
+static
+rfc_value_tuple_s * feed_filter_pt( rfc_ctx_s *rfc_ctx, const rfc_value_tuple_s *pt )
+{
+    int                 slope;
+    rfc_value_t         delta;
+    rfc_value_tuple_s  *new_tp    = NULL;
+    int                 do_append = 0;
+
+    assert( rfc_ctx );
+    assert( rfc_ctx->state >= RFC_STATE_INIT && rfc_ctx->state <= RFC_STATE_BUSY_INTERIM );
+
+#if RFC_USE_DELEGATES
+    if( rfc_ctx->tp_next_fcn )
+    {
+        return rfc_ctx->tp_next_fcn( rfc_ctx, pt );
+    }
+#endif /*RFC_USE_DELEGATES*/
+
+    if( !pt ) return NULL;
+
+    slope = rfc_ctx->internal.slope;
+
+    /* Handle first turning point(s) */
+    if( rfc_ctx->state < RFC_STATE_BUSY_INTERIM )
+    {
+        /* Residue is empty, still searching first turning point(s) */
+
+        if( rfc_ctx->state == RFC_STATE_INIT )
+        {
+            /* Very first point, initialize local min-max search */
+            rfc_ctx->internal.extrema[0] = 
+            rfc_ctx->internal.extrema[1] = *pt;
+            rfc_ctx->state               =  RFC_STATE_BUSY;
+        }
+        else
+        {
+            int is_falling_slope = -1;
+
+            assert( rfc_ctx->state == RFC_STATE_BUSY );
+
+            /* Still searching for first turning point(s) */
+
+            /* Update local extrema */
+            if( pt->value < rfc_ctx->internal.extrema[0].value )
+            {
+                /* Minimum */
+                is_falling_slope = 1;
+                rfc_ctx->internal.extrema[0] = *pt;
+#if RFC_GLOBAL_EXTREMA
+                rfc_ctx->internal.extrema_changed = true;
+#endif /*RFC_GLOBAL_EXTREMA*/
+            }
+            else if( pt->value > rfc_ctx->internal.extrema[1].value )
+            {
+                /* Maximum */
+                is_falling_slope = 0;
+                rfc_ctx->internal.extrema[1] = *pt;
+#if RFC_GLOBAL_EXTREMA
+                rfc_ctx->internal.extrema_changed = true;
+#endif /*RFC_GLOBAL_EXTREMA*/
+            }
+
+            /* Local hysteresis filtering */
+            delta = value_delta( rfc_ctx->internal.extrema[0].value, rfc_ctx->internal.extrema[1].value, NULL /* sign_ptr */ );
+
+            if( is_falling_slope >= 0 && delta > rfc_ctx->hysteresis )
+            {
+                /* Criteria met, new turning point found.
+                 * Emit maximum on falling slope as first interim turning point, 
+                 * minimum as second then (and vice versa) 
+                 * 1st point: internal.extrema[ is_falling_slope]
+                 * 2nd point: internal.extrema[!is_falling_slope]  ==> which is *pt also
+                 */
+                assert( rfc_ctx->residue_cnt < rfc_ctx->residue_cap );
+                rfc_ctx->residue[rfc_ctx->residue_cnt] = rfc_ctx->internal.extrema[is_falling_slope];
+
+                rfc_ctx->internal.slope = is_falling_slope ? -1 : 1;
+
+                /* pt is the new interim turning point */
+                rfc_ctx->state = RFC_STATE_BUSY_INTERIM;
+                do_append = 1;
+            }
+        }
+    }
+    else  /* if( rfc_ctx->state < RFC_STATE_BUSY_INTERIM ) */
+    {
+        assert( rfc_ctx->state == RFC_STATE_BUSY_INTERIM );
+
+        /* Consecutive search for turning points */
+
+#if RFC_GLOBAL_EXTREMA
+        /* Build global extrema */
+        if( pt->value < rfc_ctx->internal.extrema[0].value )
+        {
+            /* Minimum */
+            rfc_ctx->internal.extrema[0] = *pt;
+            rfc_ctx->internal.extrema_changed = true;
+        }
+        else if( pt->value > rfc_ctx->internal.extrema[1].value )
+        {
+            /* Maximum */
+            rfc_ctx->internal.extrema[1] = *pt;
+            rfc_ctx->internal.extrema_changed = true;
+        }
+#endif /*RFC_GLOBAL_EXTREMA*/
+
+        /* Hysteresis Filtering, check against interim turning point */
+        delta = value_delta( rfc_ctx->residue[rfc_ctx->residue_cnt].value, pt->value, &slope /* sign_ptr */ );
+
+        /* There are three scenarios possible here:
+         *   1. Previous slope is continued
+         *      "delta" is ignored whilst hysteresis is exceeded already.
+         *      Interim turning point has just to be adjusted.
+         *   2. Slope reversal, slope is greater than hysteresis
+         *      Interim turning point becomes real turning point.
+         *      Current point becomes new interim turning point
+         *   3. Slope reversal, slope is less than or equal hysteresis
+         *      Nothing to do.
+         */
+
+        /* Peak-Valley Filtering */
+        /* Justify interim turning point, or add a new one (2) */
+        if( slope == rfc_ctx->internal.slope )
+        {
+            /* Scenario (1), Continuous slope */
+
+            /* Replace interim turning point with new extrema */
+            if( rfc_ctx->residue[rfc_ctx->residue_cnt].value != pt->value )
+            {
+                rfc_ctx->residue[rfc_ctx->residue_cnt] = *pt;
+            }
+        }
+        else
+        {
+            if( delta > rfc_ctx->hysteresis )
+            {
+                /* Scenario (2), Criteria met: slope != rfc_ctx->internal.slope && delta > rfc_ctx->hysteresis */
+
+                /* Storage */
+                rfc_ctx->internal.slope = slope;
+
+                /* Handle new turning point */
+                do_append = 1;
+            }
+            else
+            {
+                /* Scenario (3), Turning point found, but still in hysteresis band, nothing to do */
+            }
+        }
+    }
+
+    /* Handle new turning point, that is the current last point in residue */
+    if( do_append )
+    {
+        assert( rfc_ctx->state == RFC_STATE_BUSY_INTERIM );
+
+        /* Increment and set new interim turning point */
+        assert( rfc_ctx->residue_cnt < rfc_ctx->residue_cap );
+        rfc_ctx->residue[++rfc_ctx->residue_cnt] = *pt;
+
+        /* Return new turning point */
+        new_tp = &rfc_ctx->residue[rfc_ctx->residue_cnt - 1];
+    }
+
+    return new_tp;
+}
+
+
+# if !RFC_MINIMAL
+/**
+ * @brief      Rainflow counting core, assumes
+ *
+ * @param      rfc_ctx  The rainflow context
+ * @param      flags    The flags
+ */
+static
+void cycle_find( rfc_ctx_s *rfc_ctx, rfc_flags_e flags )
+{
+    assert( rfc_ctx );
+    assert( rfc_ctx->state >= RFC_STATE_INIT && rfc_ctx->state < RFC_STATE_FINISHED );
+
+#if RFC_USE_DELEGATES
+    /* Check for delegates */
+    if( rfc_ctx->cycle_find_fcn && rfc_ctx->counting_method == RFC_COUNTING_METHOD_DELEGATED )
+    {
+        rfc_ctx->cycle_find_fcn( rfc_ctx, flags );
+    }
+    else
+#endif /*RFC_USE_DELEGATES*/
+    {
+        switch( rfc_ctx->counting_method )
+        {
+            case RFC_COUNTING_METHOD_NONE:
+                break;
+            case RFC_COUNTING_METHOD_4PTM:
+                cycle_find_4ptm( rfc_ctx, flags );
+                break;
+#if RFC_HCM_SUPPORT
+            case RFC_COUNTING_METHOD_HCM:
+                cycle_find_hcm( rfc_ctx, flags );
+                break;
+#endif /*RFC_HCM_SUPPORT*/
+            case RFC_COUNTING_METHOD_DELEGATED:
+                /* FALLTHROUGH */
+            default:
+                assert( false );
+                break;
+        }
+    }
+
+    /* If no rainflow counting is done, just look out for turning points, discard residue */
+    if( rfc_ctx->counting_method == RFC_COUNTING_METHOD_NONE || !rfc_ctx->class_count )
+    {
+        /* Prune residue */
+        if( rfc_ctx->residue_cnt > 1 )
+        {
+            residue_remove_item( rfc_ctx, /*index*/ 0, rfc_ctx->residue_cnt - 1 );
+        }
+    }
+
+}
+#endif /*!RFC_MINIMAL*/
+
+
+/**
+ * @brief      Rainflow counting core (4-point-method [3]).
+ *
+ * @param      rfc_ctx  The rainflow context
+ * @param      flags    The flags
+ */
+static
+void cycle_find_4ptm( rfc_ctx_s *rfc_ctx, rfc_flags_e flags )
+{
+    assert( rfc_ctx );
+    assert( rfc_ctx->state >= RFC_STATE_INIT && rfc_ctx->state < RFC_STATE_FINISHED );
+
+    while( rfc_ctx->residue_cnt >= 4 )
+    {
+        size_t idx = rfc_ctx->residue_cnt - 4;
+
+        unsigned A = rfc_ctx->residue[idx+0].cls;
+        unsigned B = rfc_ctx->residue[idx+1].cls;
+        unsigned C = rfc_ctx->residue[idx+2].cls;
+        unsigned D = rfc_ctx->residue[idx+3].cls;
+
+        if( B > C )
+        {
+            unsigned temp = B;
+            B = C;
+            C = temp;
+        }
+
+        if( A > D )
+        {
+            unsigned temp = A;
+            A = D;
+            D = temp;
+        }
+
+        /* Check for closed cycles [3] */
+        if( A <= B && C <= D )
+        {
+            rfc_value_tuple_s *from = &rfc_ctx->residue[idx+1];
+            rfc_value_tuple_s *to   = &rfc_ctx->residue[idx+2];
+
+            /* Closed cycle found, process countings */
+            cycle_process_counts( rfc_ctx, from, to, to + 1, flags );
+
+            /* Remove two inner turning points (idx+1 and idx+2) */
+            /* Move last turning point */
+            rfc_ctx->residue[idx+1] = rfc_ctx->residue[idx+3];
+            /* Move interim turning point */
+            if( rfc_ctx->state == RFC_STATE_BUSY_INTERIM )
+            {
+                rfc_ctx->residue[idx+2] = rfc_ctx->residue[idx+4];
+            }
+            rfc_ctx->residue_cnt -= 2;
+        }
+        else break;
+    }
+}
+
+
+#if RFC_HCM_SUPPORT
+/**
+ * @brief      Rainflow counting core (HCM method).
+ *
+ * @param      rfc_ctx  The rainflow context
+ * @param      flags    The flags
+ */
+static
+void cycle_find_hcm( rfc_ctx_s *rfc_ctx, rfc_flags_e flags )
+{
+    int IZ, IR;
+    double eps = rfc_ctx->class_width / 100;
+
+    assert( rfc_ctx );
+    assert( rfc_ctx->state >= RFC_STATE_INIT && rfc_ctx->state < RFC_STATE_FINISHED );
+
+    IZ = rfc_ctx->internal.hcm.IZ - 1,  /* hcm.IZ and hcm.IR are base 1! */
+    IR = rfc_ctx->internal.hcm.IR - 1;
+
+    while( rfc_ctx->residue_cnt > 0 )
+    {
+        rfc_value_tuple_s *I, *J, *K;
+
+        /* Translation from "RAINFLOW.F" */
+/*label_1:*/
+        K = rfc_ctx->residue;  /* Recent value (turning point) */
+
+        /* Place first turning point into stack */
+        if( !IR )
+        {
+            rfc_ctx->internal.hcm.stack[IR++] = *K;
+        }
+
+label_2:
+        if( IZ > IR )
+        {
+            /* There are at least 2 cycles on the stack able to close */
+            I = &rfc_ctx->internal.hcm.stack[IZ-1];
+            J = &rfc_ctx->internal.hcm.stack[IZ];
+
+            if( (double)(K->value - J->value) * (double)(J->value - I->value) + eps >= 0.0 )
+            {
+                /* Is no turning point */
+                /* This should only may happen, when RFC_FLAGS_ENFORCE_MARGIN is set, 
+                   since all values from residue are turning points */
+                assert( rfc_ctx->internal.flags & RFC_FLAGS_ENFORCE_MARGIN );
+                IZ--;
+                /* Test further closed cycles */
+                goto label_2;
+            }
+            else
+            {
+                /* Is a turning point */
+                if( fabs( (double)K->value - (double)J->value ) + eps >= fabs( (double)J->value - (double)I->value ) )
+                {
+                    /* Cycle range is greater or equal to previous, register closed cycle */
+                    cycle_process_counts( rfc_ctx, I, J, NULL, flags );
+                    IZ -= 2;
+                    /* Test further closed cycles */
+                    goto label_2;
+                }
+            }
+        }
+        else if( IZ == IR )
+        {
+            J = &rfc_ctx->internal.hcm.stack[IZ];
+
+            if( ( (double)K->value - (double)J->value ) * (double)J->value + eps >= 0.0 )
+            {
+                /* Is no turning point */
+                IZ--;
+                /* Test further closed cycles */
+                goto label_2;
+            }
+            else if( fabs( (double)K->value ) + eps > fabs( (double)J->value ) )
+            {
+                /* Is turning point and range is less than previous */
+                IR++;
+            }
+        }
+        else
+        {
+            /* IZ < IR: There is no cycle on the stack able to close */
+        }
+
+        /* Place cycle able to close */
+        IZ++;
+        assert( IZ < rfc_ctx->internal.hcm.stack_cap );
+        rfc_ctx->internal.hcm.stack[IZ] = *K;
+
+        /* "goto" not necessary: while loop */
+        /* goto label_1; */
+
+        /* Remove K (first element) from residue */
+        residue_remove_item( rfc_ctx, /*index*/ 0, 1 );
+    }
+
+    /* hcm.IZ and hcm.IR are base 1! */
+    rfc_ctx->internal.hcm.IZ = IZ + 1;
+    rfc_ctx->internal.hcm.IR = IR + 1;
+}
+#endif /*RFC_HCM_SUPPORT*/
+
+
+#if !RFC_MINIMAL
+/**
+ * @brief      Processes LC count (level crossing) for the last slope in residue
+ *
+ * @param      rfc_ctx  The rainflow context
+ * @param      flags    Control flags
+ */
+static
+void cycle_process_lc( rfc_ctx_s *rfc_ctx, rfc_flags_e flags )
+{
+    size_t n = rfc_ctx->residue_cnt;
+
+    if( n > 1 && (flags & RFC_FLAGS_COUNT_LC) )
+    {
+        /* Do the level crossing counting */
+        bool rising = rfc_ctx->residue[n-1].value > rfc_ctx->residue[n-2].value;
+
+        if( rising )
+        {
+            cycle_process_counts( rfc_ctx, &rfc_ctx->residue[n-2], &rfc_ctx->residue[n-1], NULL, flags & (RFC_FLAGS_COUNT_LC_UP | RFC_FLAGS_ENFORCE_MARGIN) );
+        }
+        else
+        {
+            cycle_process_counts( rfc_ctx, &rfc_ctx->residue[n-2], &rfc_ctx->residue[n-1], NULL, flags & (RFC_FLAGS_COUNT_LC_DN | RFC_FLAGS_ENFORCE_MARGIN) );
+        }
+    }
+}
+#endif /*!RFC_MINIMAL*/
+
+
+/**
+ * @brief         Processes counts on a closing cycle and further modifications
+ *                due to the new damage value.
+ *
+ * @param         rfc_ctx  The rainflow context
+ * @param[in,out] from     The starting data point
+ * @param[in,out] to       The ending data point
+ * @param[in,out] next     The point next after "to"
+ * @param         flags    Control flags
+ */
+static
+void cycle_process_counts( rfc_ctx_s *rfc_ctx, rfc_value_tuple_s *from, rfc_value_tuple_s *to, rfc_value_tuple_s *next, rfc_flags_e flags )
+{
+    unsigned class_from, class_to;
+
+    assert( rfc_ctx );
+    assert( rfc_ctx->state >= RFC_STATE_INIT && rfc_ctx->state < RFC_STATE_FINISHED );
+    assert( !rfc_ctx->class_count || ( from->value > rfc_ctx->class_offset && to->value > rfc_ctx->class_offset ) );
+
+#if RFC_TP_SUPPORT
+    /* If flag RFC_FLAGS_ENFORCE_MARGIN is set, cycles less than hysteresis are possible */
+    if( flags & RFC_FLAGS_ENFORCE_MARGIN )
+    {
+        if( value_delta( from->value, to->value, NULL /* sign_ptr */ ) <= rfc_ctx->hysteresis )
+        {
+            return;
+        }
+    }
+#endif /*RFC_TP_SUPPORT*/
+
+    /* Quantized "from" */
+    class_from = from->cls;
+
+    if( class_from >= rfc_ctx->class_count ) class_from = rfc_ctx->class_count - 1;
+
+    /* Quantized "to" */
+    class_to = to->cls;
+
+    if( class_to >= rfc_ctx->class_count ) class_to = rfc_ctx->class_count - 1;
+    
+    /* class_from and class_to are base 0 now */
+
+    /* Do several counts, according to "flags" */
+    if( class_from != class_to )
+    {
+#if RFC_DEBUG_FLAGS
+        if( rfc_ctx->internal.debug_flags & RFC_FLAGS_LOG_CLOSED_CYCLES &&
+            flags & (RFC_FLAGS_COUNT_ALL & ~RFC_FLAGS_COUNT_LC) )
+        {
+            RFC_debug_fprintf( rfc_ctx, stdout, 
+                               "Closed cycle %g @ %lu[%lu] --> %g @ %lu[%lu]\n", 
+                               from->value, (long unsigned)from->pos, (long unsigned)from->tp_pos,
+                               to->value,   (long unsigned)to->pos,   (long unsigned)to->tp_pos );
+        }
+#endif /*RFC_DEBUG_FLAGS*/
+        /* Cumulate damage */
+        if( flags & RFC_FLAGS_COUNT_DAMAGE )
+        {
+            double Sa_i;
+            double D_i;
+
+            if( !damage_calc( rfc_ctx, class_from, class_to, &D_i, &Sa_i ) )
+            {
+                return;
+            }
+
+            /* Adding damage for the current cycle, with its actual weight */
+            rfc_ctx->damage += D_i * rfc_ctx->curr_inc / rfc_ctx->full_inc;
+#if !RFC_MINIMAL
+            /* Fatigue strength Sd(D) depresses in subject to cumulative damage D.
+               Sd(D)/Sd = (1-D)^(1/q), [6] chapter 3.2.9, formula 3.2-44 and 3.2-46
+               Only cycles exceeding Sd(D) have damaging effect. */
+            if( Sa_i >= rfc_ctx->internal.wl.sd && ( flags & RFC_FLAGS_COUNT_MK ) )
+            {
+                rfc_wl_param_s  wl_unimp;                          /* WL parameters unimpaired part */
+                rfc_wl_param_s *wl_imp = &rfc_ctx->internal.wl;    /* WL parameters impaired part */
+                double          D_con;                             /* Current damage, Miners' consequent rule */
+
+                /* Backup Woehler curve parameters and use shadowed ones for the impaired part instead */
+                RFC_wl_param_get( rfc_ctx, &wl_unimp );
+                RFC_wl_param_set( rfc_ctx,  wl_imp );
+
+#if RFC_DAMAGE_FAST
+                if( rfc_ctx->damage_lut )
+                {
+                    /* Disable lut temporarily, since it is only valid for Woehler parameters for unimpaired part */
+                    rfc_ctx->damage_lut_inapt++;
+                    (void)damage_calc_amplitude( rfc_ctx, Sa_i, &D_con );
+                    rfc_ctx->damage_lut_inapt--;
+                }
+                else
+#endif /*RFC_DAMAGE_FAST*/
+                {
+                    (void)damage_calc_amplitude( rfc_ctx, Sa_i, &D_con );
+                }
+
+                D_con += wl_imp->D;
+
+                if( D_con < 1.0 )
+                {
+                    /* Calculate new parameters for the Woehler curve, impaired part */
+                    if( wl_unimp.sx > 0.0 )
+                    {
+                        double q       =       wl_imp->q;
+                        double k       = fabs( wl_imp->k );
+                        rfc_ctx->wl_sx = wl_unimp.sx * pow( 1.0 - D_con, 1.0 / q );
+                     /* rfc_ctx->wl_nx = wl.nx * pow( 1.0 - D_con, -( k - q ) / q );  // Damage accumulation is done in D_con! */
+
+                        (void)RFC_wl_calc_n( rfc_ctx, 
+                                             wl_unimp.sx, 
+                                             wl_unimp.nx, 
+                                             k,
+                                             rfc_ctx->wl_sx,
+                                            &rfc_ctx->wl_nx );
+                    }
+
+                    if( wl_unimp.sd > 0.0 )
+                    {
+                        double q2      =       wl_imp->q2;
+                        double k2      = fabs( wl_imp->k2 );
+                        rfc_ctx->wl_sd = wl_unimp.sd * pow( 1.0 - D_con, 1.0 / q2 );
+                     /* rfc_ctx->wl_nx = wl_unimp.nx * pow( 1.0 - D_con, -( k2 - q2 ) / q2 );  // Damage accumulation is done in D_con! */
+
+                        (void)RFC_wl_calc_n( rfc_ctx, 
+                                             wl_unimp.sd, 
+                                             wl_unimp.nd, 
+                                             k2,
+                                             rfc_ctx->wl_sd,
+                                            &rfc_ctx->wl_nd );
+                    }
+                }
+
+                RFC_wl_param_get( rfc_ctx, wl_imp );
+                rfc_ctx->internal.wl.D = D_con;
+                RFC_wl_param_set( rfc_ctx, &wl_unimp );
+            }
+#endif /*!RFC_MINIMAL*/
+        }
+
+        /* Rainflow matrix */
+        if( rfc_ctx->rfm && ( flags & RFC_FLAGS_COUNT_RFM ) )
+        {
+            /* Matrix (row-major storage):
+             *          t o
+             *    +-------------
+             *    | 0 1 2 3 4 5
+             *  f | 6 7 8 9 # #
+             *  r | # # # # # #
+             *  o | # # # # # #
+             *  m | # # # # # #
+             *    | # # # # # #<-(6x6-1)
+             */
+            size_t idx = rfc_ctx->class_count * class_from + class_to;
+            
+            assert( rfc_ctx->rfm[idx] <= RFC_COUNTS_LIMIT );
+            rfc_ctx->rfm[idx] += rfc_ctx->curr_inc;
+        }
+
+#if !RFC_MINIMAL
+        /* Range pair */
+        if( rfc_ctx->rp && ( flags & RFC_FLAGS_COUNT_RP ) )
+        {
+            /* 
+             * Range pair histogram (vector storage)
+             * Range value = idx * class_width  (=2x Amplitude)
+             */
+            int idx = abs( (int)class_from - (int)class_to );
+            
+            assert( rfc_ctx->rp[idx] <= RFC_COUNTS_LIMIT );
+            rfc_ctx->rp[idx] += rfc_ctx->curr_inc;
+        }
+
+        /* Level crossing, count rising and falling slopes */
+        if( rfc_ctx->lc && ( flags & RFC_FLAGS_COUNT_LC ) )
+        {
+            /* 
+             * Level crossing histogram (vector storage)
+             * Counts class upper bound crossings
+             * Class upper bound value = (idx+1) * class_width + class_offset
+             */
+            unsigned idx;
+            unsigned idx_from = ( class_from < class_to ) ? class_from : class_to;
+            unsigned idx_to   = ( class_from > class_to ) ? class_from : class_to;
+
+            for( idx = idx_from; idx < idx_to; idx++ )
+            {
+                if( flags & RFC_FLAGS_COUNT_LC_UP )
+                {
+                    /* Count rising slopes */
+                    assert( rfc_ctx->lc[idx] <= RFC_COUNTS_LIMIT );
+                    rfc_ctx->lc[idx] += rfc_ctx->full_inc;
+                }
+
+                if( flags & RFC_FLAGS_COUNT_LC_DN )
+                {
+                    /* Count falling slopes */
+                    assert( rfc_ctx->lc[idx] <= RFC_COUNTS_LIMIT );
+                    rfc_ctx->lc[idx] += rfc_ctx->full_inc;
+                }
+            }
+        }
+
+#if RFC_DH_SUPPORT
+        if( flags & RFC_FLAGS_COUNT_DH )
+        {
+            /* "Spread" damage over turning points (tp) and damage history (dh) */
+            spread_damage( rfc_ctx, from, to, next, flags );
+        }
+#endif /*RFC_DH_SUPPORT*/
+
+#endif /*!RFC_MINIMAL*/
+    }
+}
+
+
+#if RFC_TP_SUPPORT
+/**
+ * @brief         Append or alter a turning point in its storage.
+ *
+ *                Attention: Consider tp_locked! tp_cnt and tp_cap have to
+ *                reflect storage state!
+ *
+ * @param         rfc_ctx    The rainflow context
+ * @param[in]     tp_pos     The position. If tp_pos==0 and tp->tp_pos==0, tp
+ *                           will be appended. If tp_pos==0 and tp->tp_pos>0,
+ *                           only the position tp->tp_pos is altered. If
+ *                           tp_pos>0 the existing turning point is overwritten
+ *                           by tp.
+ * @param[in,out] tp         The turning point
+ *
+ * @return        true on success
+ */
+static
+bool tp_set( rfc_ctx_s *rfc_ctx, size_t tp_pos, rfc_value_tuple_s *tp )
+{
+    assert( rfc_ctx );
+    assert( rfc_ctx->state >= RFC_STATE_INIT && rfc_ctx->state <= RFC_STATE_FINISHED );
+    assert( tp );
+
+    if( !tp || rfc_ctx->tp_locked )
+    {
+        return false;
+    }
+
+#if RFC_USE_DELEGATES
+    /* Check for delegates */
+    if( rfc_ctx->tp_set_fcn )
+    {
+        /* Add turning point */
+        return rfc_ctx->tp_set_fcn( rfc_ctx, tp_pos, tp );
+    }
+    else
+#endif /*RFC_USE_DELEGATES*/
+    {
+        if( !rfc_ctx->tp )
+        {
+            return true;
+        }
+
+        /* Check to append or alter */
+        if( tp_pos )
+        {
+            /* Alter or move existing turning point */
+            assert( tp_pos <= rfc_ctx->tp_cnt );
+
+            tp->tp_pos                =  0;        /* No position information for turning points in its storage */
+            rfc_ctx->tp[ tp_pos - 1 ] = *tp;       /* Move or replace turning point */
+            tp->tp_pos                =  tp_pos;   /* Ping back the position (commonly tp lies in residue buffer) */
+
+            return true;
+        }
+        else
+        {
+            /* Append (tp_pos == 0) */
+            if( tp->tp_pos )
+            {
+                /* Already an element of tp stack */
+                assert( tp->tp_pos <= rfc_ctx->tp_cnt );
+
+                return true;
+            }
+            else
+            {
+                /* Append tp at the tail */
+                tp_pos = ++rfc_ctx->tp_cnt;
+            }
+        }
+
+        /* Check if buffer needs to be resized */
+        if( rfc_ctx->tp_cnt >= rfc_ctx->tp_cap )
+        {
+            rfc_value_tuple_s  *tp_new;
+            size_t              tp_cap_new;
+            size_t              tp_cap_increment;
+
+            /* Reallocation */
+            tp_cap_increment = (size_t)1024 * ( rfc_ctx->tp_cap / 640 + 1 );  /* + 60% + 1024 */
+            tp_cap_new       = rfc_ctx->tp_cap + tp_cap_increment;
+            tp_new           = rfc_ctx->mem_alloc( rfc_ctx->tp, tp_cap_new, 
+                                                   sizeof(rfc_value_tuple_s), RFC_MEM_AIM_TP );
+
+            if( tp_new )
+            {
+                rfc_ctx->tp     = tp_new;
+                rfc_ctx->tp_cap = tp_cap_new;
+            }
+            else
+            {
+                return error_raise( rfc_ctx, RFC_ERROR_MEMORY );
+            }
+        }
+
+        assert( tp_pos <= rfc_ctx->tp_cnt );
+
+        /* Append turning point */
+        rfc_ctx->tp[ tp_pos - 1 ] = *tp;      /* Make a copy of tp in .tp, tp->tp_pos remains unaltered */
+        tp->tp_pos                =  tp_pos;  /* Ping back turning point position index in tp, base 1 */
+
+        if( rfc_ctx->internal.flags & RFC_FLAGS_TPAUTOPRUNE && rfc_ctx->tp_cnt > rfc_ctx->tp_prune_threshold )
+        {
+            return RFC_tp_prune( rfc_ctx, rfc_ctx->tp_prune_size, RFC_FLAGS_TPPRUNE_PRESERVE_POS );
+        }
+
+        return true;
+    }
+}
+
+
+/**
+ * @brief      Get turning point reference
+ *
+ * @param      rfc_ctx  The rainflow context
+ * @param[in]  tp_pos   The position, base 1
+ * @param      tp       The buffer for the reference
+ *
+ * @return     true on success
+ */
+static
+bool tp_get( rfc_ctx_s *rfc_ctx, size_t tp_pos, rfc_value_tuple_s **tp )
+{
+    assert( rfc_ctx );
+    assert( rfc_ctx->state >= RFC_STATE_INIT && rfc_ctx->state <= RFC_STATE_FINISHED );
+
+    if( !tp_pos || tp_pos > rfc_ctx->tp_cnt )
+    {
+        return false;
+    }
+
+#if RFC_USE_DELEGATES
+    /* Check for delegates */
+    if( rfc_ctx->tp_get_fcn )
+    {
+        /* Add turning point */
+        return rfc_ctx->tp_get_fcn( rfc_ctx, tp_pos, tp );
+    }
+    else
+#endif /*RFC_USE_DELEGATES*/
+    {
+        if( !rfc_ctx->tp )
+        {
+            return false;
+        }
+
+        if( tp )
+        {
+            assert( tp_pos <= rfc_ctx->tp_cnt );
+            *tp = &rfc_ctx->tp[ tp_pos - 1 ];
+        }
+    }
+
+    return true;
+}
+
+
+/**
+ * @brief      Increase damage for existing turning point.
+ *
+ * @param      rfc_ctx  The rainflow context
+ * @param[in]  tp_pos   The tp position (base 1)
+ * @param[in]  damage   The damage
+ *
+ * @return     true on success
+ */
+static
+bool tp_inc_damage( rfc_ctx_s *rfc_ctx, size_t tp_pos, double damage )
+{
+    assert( rfc_ctx );
+    assert( rfc_ctx->state >= RFC_STATE_INIT && rfc_ctx->state < RFC_STATE_FINISHED );
+
+    /* Add new turning point */
+
+#if RFC_USE_DELEGATES
+    /* Check for delegates */
+    if( rfc_ctx->tp_inc_damage_fcn )
+    {
+        /* Add turning point */
+        return rfc_ctx->tp_inc_damage_fcn( rfc_ctx, tp_pos, damage );
+    }
+    else
+#endif /*RFC_USE_DELEGATES*/
+    {
+        if( rfc_ctx->tp && tp_pos )
+        {
+            if( !tp_pos || tp_pos > rfc_ctx->tp_cnt )
+            {
+                return error_raise( rfc_ctx, RFC_ERROR_TP );
+            }
+#if RFC_DH_SUPPORT
+            rfc_ctx->tp[ tp_pos - 1 ].damage += damage;
+#endif /*RFC_DH_SUPPORT*/
+        }
+    }
+
+    return true;
+}
+
+
+/**
+ * @brief      Lock turning points queue
+ *
+ * @param      rfc_ctx  The rainflow context
+ * @param      do_lock  Turning point storage will be locked, if true
+ */
+static 
+void tp_lock( rfc_ctx_s *rfc_ctx, bool do_lock )
+{
+    assert( rfc_ctx );
+    assert( rfc_ctx->state >= RFC_STATE_INIT && rfc_ctx->state < RFC_STATE_FINISHED );
+
+    rfc_ctx->tp_locked += do_lock ? 1 : -1;
+
+    if( rfc_ctx->tp_locked < 0 )
+    {
+        rfc_ctx->tp_locked = 0;
+    }
+}
+
+
+/**
+ * @brief      Restart counting with given points from turning points history
+ *
+ * @param      rfc_ctx          The rainflow context
+ * @param      new_hysteresis   The new hysteresis
+ * @param[in]  new_class_param  The new class parameters
+ *
+ * @return     true on success
+ */
+static
+bool tp_refeed( rfc_ctx_s *rfc_ctx, rfc_value_t new_hysteresis, const rfc_class_param_s *new_class_param )
+{
+    size_t pos_offset,
+           i;
+
+    assert( rfc_ctx );
+    assert( rfc_ctx->state >= RFC_STATE_INIT && rfc_ctx->state < RFC_STATE_FINISHED );
+
+    if( !feed_finalize( rfc_ctx ) )
+    {
+        return false;
+    }
+
+    pos_offset = rfc_ctx->internal.pos_offset;
+
+    /* Clear current count data */
+    RFC_clear_counts( rfc_ctx );
+
+    rfc_ctx->internal.pos_offset = pos_offset;
+
+    /* Class parameters may change, new hysteresis must be greater! */
+    if( new_class_param )
+    {
+        assert( new_hysteresis >= rfc_ctx->hysteresis );
+        rfc_ctx->hysteresis     = new_hysteresis;
+#if RFC_DAMAGE_FAST
+        rfc_ctx->damage_lut_inapt = 1;
+        if( rfc_ctx->class_count != new_class_param->count )
+        {
+            size_t num = rfc_ctx->class_count * rfc_ctx->class_count;
+            if( !rfc_ctx->mem_alloc( rfc_ctx->damage_lut, num, sizeof(rfc_counts_t), RFC_MEM_AIM_DLUT ) )
+            {
+                return error_raise( rfc_ctx, RFC_ERROR_MEMORY );
+            }
+#if RFC_AT_SUPPORT
+            if( rfc_ctx->amplitude_lut )
+            {
+                if( !rfc_ctx->mem_alloc( rfc_ctx->amplitude_lut, num, sizeof(rfc_counts_t), RFC_MEM_AIM_DLUT ) )
+                {
+                    return error_raise( rfc_ctx, RFC_ERROR_MEMORY );
+                }
+            }
+#endif /*RFC_AT_SUPPORT*/
+        }
+        RFC_class_param_set( rfc_ctx, new_class_param );
+        damage_lut_init( rfc_ctx );
+#else /*!RFC_DAMAGE_FAST*/
+        RFC_class_param_set( rfc_ctx, new_class_param );
+#endif /*RFC_DAMAGE_FAST*/
+    }
+
+#if RFC_USE_DELEGATES
+    if( rfc_ctx->tp_get_fcn )
+    {
+        rfc_value_tuple_s *tp, *tp_ext;
+        size_t             tp_cnt = rfc_ctx->tp_cnt;
+        int                n      = 0;
+        const int          n_max  = 500;
+        bool               ok     = true;  
+
+        tp = mem_alloc( NULL, n_max, sizeof(rfc_value_tuple_s), RFC_MEM_AIM_TP );
+
+        if( !tp )
+        {
+            return error_raise( rfc_ctx, RFC_ERROR_MEMORY );
+        }
+
+        rfc_ctx->tp_cnt = 0;
+        i = 1;
+        while( tp_cnt && ok )
+        {
+            int n_cnt = ( tp_cnt <= (size_t)n_max ) ? (int)tp_cnt : n_max;
+
+            for( n = 0; ok && n < n_cnt; i++, n++ )
+            {
+                if( !tp_get( rfc_ctx, i, &tp_ext ) )
+                {
+                    ok = false;
+                    break;
+                }
+                else
+                {
+                    tp[n]        = *tp_ext;
+                    tp[n].cls    =  QUANTIZE( rfc_ctx, tp[n].value );
+#if RFC_DH_SUPPORT
+                    tp[n].damage = 0.0;
+#endif /*RFC_DH_SUPPORT*/
+                }
+            }
+
+            RFC_feed_tuple( rfc_ctx, tp, n_cnt );
+
+            tp_cnt -= n_cnt;
+        }
+
+        mem_alloc( tp, 0, 0, RFC_MEM_AIM_TP );
+
+        return ok;
+    }
+    else
+#endif /*!RFC_USE_DELEGATES*/
+    {
+        size_t             tp_cnt = rfc_ctx->tp_cnt;
+        rfc_value_tuple_s *tp     = rfc_ctx->tp;
+
+        for( i = 0; i < tp_cnt; i++, tp++ )
+        {
+            tp->cls    = QUANTIZE( rfc_ctx, tp->value );
+#if RFC_DH_SUPPORT
+            tp->damage = 0.0;
+#endif /*RFC_DH_SUPPORT*/
+        }
+
+        rfc_ctx->tp_cnt = 0;
+        RFC_feed_tuple( rfc_ctx, tp, tp_cnt );
+    }
+}
+#endif /*RFC_TP_SUPPORT*/
+
+
+#if RFC_DH_SUPPORT
+/**
+ * @brief         Spread damage over turning points and damage history
+ *
+ * @param         rfc_ctx  The rainflow context
+ * @param[in,out] from     The start turning point
+ * @param[in,out] to       The end turning point
+ * @param[in,out] next     The next turning point after @a to
+ * @param         flags    The flags
+ *
+ * @return        true on success
+ */
+static 
+bool spread_damage( rfc_ctx_s *rfc_ctx, rfc_value_tuple_s *from, 
+                                        rfc_value_tuple_s *to, 
+                                        rfc_value_tuple_s *next, rfc_flags_e flags )
+{
+    int    spread_damage_method;
+    double D = 0.0;
+
+    assert( rfc_ctx );
+    assert( rfc_ctx->state >= RFC_STATE_INIT && rfc_ctx->state < RFC_STATE_FINISHED );
+    assert( from && to );
+
+    spread_damage_method = rfc_ctx->spread_damage_method;
+
+#if RFC_TP_SUPPORT
+    if( !from->tp_pos && !to->tp_pos )
+    {
+        return true;
+    }
+
+    if( !from->tp_pos ) spread_damage_method = RFC_SD_FULL_P3;
+    if( !to->tp_pos )   spread_damage_method = RFC_SD_FULL_P2;
+#endif /*RFC_TP_SUPPORT*/
+
+    switch( spread_damage_method  )
+    {
+        case RFC_SD_NONE:
+            break;
+        case RFC_SD_HALF_23:
+        case RFC_SD_FULL_P2:
+        case RFC_SD_FULL_P3:
+        {
+            double damage_lhs, damage_rhs;
+
+            if( !damage_calc( rfc_ctx, from->cls, to->cls, &D, NULL /*Sa_ret*/ ) )
+            {
+                return false;
+            }
+
+            /* Current cycle weight */
+            D *= (double)rfc_ctx->curr_inc / rfc_ctx->full_inc;
+
+            if( rfc_ctx->spread_damage_method == RFC_SD_FULL_P2 )
+            {
+                damage_lhs = D;
+                damage_rhs = 0.0;
+            }
+            else if( rfc_ctx->spread_damage_method == RFC_SD_FULL_P3 )
+            {
+                damage_lhs = 0.0;
+                damage_rhs = D;
+            }
+            else
+            {
+                damage_lhs = damage_rhs = D / 2.0;
+            }
+
+#if RFC_TP_SUPPORT
+            if( from->tp_pos && !tp_inc_damage( rfc_ctx, from->tp_pos, damage_lhs ) )
+            {
+                return false;
+            }
+
+            if( to->tp_pos && !tp_inc_damage( rfc_ctx, to->tp_pos, damage_rhs ) )
+            {
+                return false;
+            }
+#endif /*RFC_TP_SUPPORT*/
+
+#if RFC_DH_SUPPORT
+            if( rfc_ctx->dh )
+            {
+                if( from->pos )
+                {
+                    rfc_ctx->dh[ from->pos - 1 ] += damage_lhs;
+                }
+                else damage_rhs += damage_lhs;
+
+                if( to->pos )
+                {
+                    rfc_ctx->dh[ to->pos - 1 ] += damage_rhs;
+                }
+            }
+#endif /*RFC_DH_SUPPORT*/
+
+            break;
+        }
+        case RFC_SD_RAMP_AMPLITUDE_23:
+        case RFC_SD_RAMP_DAMAGE_23:
+        case RFC_SD_RAMP_AMPLITUDE_24:
+        case RFC_SD_RAMP_DAMAGE_24:
+        {
+#if RFC_TP_SUPPORT
+            size_t  i,
+                    start, end,         /* Base 0 */
+                    width, 
+                    tp_start, tp_end;   /* Base 0 */
+            int     from_cls, to_cls;   /* Base 0 */
+
+            /* Care about possible wrapping, caused by RFC_RES_REPEATED:
+                0         1
+                01234567890123 (history of 14 turning points)
+                ...E....S.....
+                   ^End ^Start
+                   =3   =8
+
+                Results in:
+                0         1         2
+                0123456789012345678901234567
+                ...E....S....,...E....S.....
+                        ^Start   ^End
+                        =8       =17
+            */
+
+            from_cls = from->cls;
+            to_cls   = to->cls;
+
+            /* Spread over P2 to P3 or over P2 to P4 */
+            if( rfc_ctx->spread_damage_method == RFC_SD_RAMP_AMPLITUDE_24 ||
+                rfc_ctx->spread_damage_method == RFC_SD_RAMP_DAMAGE_24 )
+            {
+                to = next ? next : to;
+            }
+            
+            /* Absolute position (input stream) */
+            start    = from->pos - 1;
+            end      = to->pos - 1;
+            end     += ( start >= end ) ? rfc_ctx->internal.pos : 0;   /* internal.pos is not modified while repeated counting */
+            width    = end - start;
+            /* Position in turning point storage */
+            tp_start = from->tp_pos - 1;
+            tp_end   = to->tp_pos - 1;
+            tp_end  += ( tp_start >= tp_end ) ? rfc_ctx->tp_cnt : 0;   /* tp is modified while repeated counting, but tp_pos is consistent */
+
+            D        = 0.0;
+
+            assert( width > 0 );
+
+            /* Iterate over turning points */
+            for( i = tp_start; i <= tp_end; i++ )
+            {
+                rfc_value_tuple_s *tp;
+                size_t             tp_pos_0,        /* Turning point position, base 0 */
+                                   pos_0;           /* Input stream position, base 0 */
+                double             weight;
+                double             D, D_new;
+
+                tp_pos_0 = i % rfc_ctx->tp_cnt;
+
+                if( !tp_get( rfc_ctx, tp_pos_0 + 1, &tp ) )
+                {
+                    return false;
+                }
+
+                pos_0    = tp->pos - 1;
+                pos_0   += ( start >= pos_0 ) ? rfc_ctx->internal.pos : 0;
+                weight   = (double)( pos_0 - start ) / width;
+
+                switch( rfc_ctx->spread_damage_method )
+                {
+                    case RFC_SD_RAMP_AMPLITUDE_23:
+                    case RFC_SD_RAMP_AMPLITUDE_24:
+                        if( !damage_calc( rfc_ctx, from_cls, to_cls, &D, NULL /*Sa_ret*/ ) )
+                        {
+                            return false;
+                        }
+                        /* Current cycle weight */
+                        D *= (double)rfc_ctx->curr_inc / rfc_ctx->full_inc;
+                        /* Di = 1/( ND*(Sa/SD*weight)^k ) = 1/( ND*(Sa/SD)^k ) * 1/weight^k */
+                        D_new = D * pow( weight, -fabs(rfc_ctx->wl_k) );
+                        break;
+                    case RFC_SD_RAMP_DAMAGE_23:
+                    case RFC_SD_RAMP_DAMAGE_24:
+                        if( !damage_calc( rfc_ctx, from_cls, to_cls, &D, NULL /*Sa_ret*/ ) )
+                        {
+                            return false;
+                        }
+                        /* Current cycle weight */
+                        D *= (double)rfc_ctx->curr_inc / rfc_ctx->full_inc;
+                        /* Di = 1/( ND*(Sa/SD)^k ) * weight */
+                        D_new = D * weight;
+                        break;
+                }
+
+                if( D_new > D )
+                {
+#if RFC_DH_SUPPORT
+                    if( rfc_ctx->dh )
+                    {
+                        rfc_ctx->dh[ pos_0 ] += D_new - D;
+                    }
+#endif /*RFC_DH_SUPPORT*/
+                    if( !tp_inc_damage( rfc_ctx, tp_pos_0 + 1, D_new - D ) )
+                    {
+                        return false;
+                    }
+                    D = D_new;
+                }
+            }
+#endif /*RFC_TP_SUPPORT*/
+        }
+        break;
+
+        case RFC_SD_TRANSIENT_23:
+            /* \todo */
+            return error_raise( rfc_ctx, RFC_ERROR_UNSUPPORTED );
+            break;
+        case RFC_SD_TRANSIENT_23c:
+            /* \todo */
+            return error_raise( rfc_ctx, RFC_ERROR_UNSUPPORTED );
+            break;
+
+        default:
+            assert( false );
+            break;
+    }
+
+    return true;
+}
+#endif /*RFC_DH_SUPPORT*/
+
+
+/**
+ * @brief      Raises an error
+ *
+ * @param      rfc_ctx  The rainflow context
+ * @param      error    The error identifier
+ *
+ * @return     false on error
+ */
+static
+bool error_raise( rfc_ctx_s *rfc_ctx, rfc_error_e error )
+{
+    if( error == RFC_ERROR_NOERROR ) return true;
+
+    if( rfc_ctx && rfc_ctx->version == sizeof(rfc_ctx_s) )
+    {
+        rfc_ctx->state = RFC_STATE_ERROR;
+        rfc_ctx->error = error;
+    }
+    else
+    {
+        assert( false );
+    }
+
+    return false;
+}
+
+
+/**
+ * @brief      Returns the unsigned difference of two values, sign optionally
+ *             returned as -1 or 1.
+ *
+ * @param      from_val  Left hand value
+ * @param      to_val    Right hand value
+ * @param[out] sign_ptr  Pointer to catch sign (may be NULL)
+ *
+ * @return     Returns the absolute difference of given values
+ */
+static
+rfc_value_t value_delta( rfc_value_t from_val, rfc_value_t to_val, int *sign_ptr )
+{
+    double delta = (double)to_val - (double)from_val;
+
+    if( sign_ptr )
+    {
+        *sign_ptr = ( delta < 0.0 ) ? -1 : 1;
+    }
+
+    return (rfc_value_t)fabs( delta );
+}
+
+
+/**
+ * @brief      (Re-)Allocate or free memory
+ *
+ * @param      ptr   Previous data pointer, or NULL, if unset
+ * @param      num   The number of elements
+ * @param      size  The size of one element in bytes
+ * @param      aim   The aim
+ *
+ * @return     New memory pointer or NULL if either num or size is 0
+ */
+static
+void * mem_alloc( void *ptr, size_t num, size_t size, rfc_mem_aim_e aim )
+{
+    if( !num || !size )
+    {
+        if( ptr )
+        {
+            free( ptr );
+        }
+        return NULL;
+    }
+    else
+    {
+        return ptr ? realloc( ptr, num * size ) : calloc( num, size );
+    }
+}
+
+
+
+
+/*********************************************************************************************************/
+/*********************************************************************************************************/
+/*********************************************************************************************************/
+/*********************************************************************************************************/
+/*********************************************************************************************************/
+/*********************************************************************************************************/
+/*********************************************************************************************************/
+
+
+#if MATLAB_MEX_FILE
+
+#if RFC_DEBUG_FLAGS
+static
+int rfc_vfprintf_fcn( void *ctx, FILE* stream, const char *fmt, va_list arg )
+{
+    int length;
+
+    /* Get the buffer size needed */
+    length = vsnprintf( NULL, 0, fmt, arg );  
+    if( length > 0 )
+    {
+        char *buffer = malloc( ++length );
+
+        if( buffer )
+        {
+            buffer[length-1] = 0;
+            vsnprintf( buffer, length, fmt, arg );
+            mexPrintf( "%s", buffer );
+
+            free( buffer );
+        }
+    }
+
+    return length;
+}
+#endif /*RFC_DEBUG_FLAGS*/
+
+/**
+ * MATLAB wrapper for the rainflow algorithm
+ */
+static
+void mexRainflow( int nlhs, mxArray* plhs[], int nrhs, const mxArray* prhs[] )
+{
+#if !RFC_MINIMAL
+    if( nrhs != 9 )
+    {
+        mexErrMsgTxt( "Function needs exact 8 arguments!" );
+#else /*RFC_MINIMAL*/
+    if( nrhs != 5 )
+    {
+        if( !nrhs )
+        {
+            mexPrintf( "%s", RFC_MEX_USAGE );
+            return;
+        }
+        mexErrMsgTxt( "Function needs exact 5 arguments!" );
+
+#endif /*!RFC_MINIMAL*/
+    }
+    else
+    {
+        rfc_ctx_s rfc_ctx = { sizeof(rfc_ctx_s) };
+    
+        const mxArray  *mxData           = prhs[0];
+        const mxArray  *mxClassCount     = prhs[1];
+        const mxArray  *mxClassWidth     = prhs[2];
+        const mxArray  *mxClassOffset    = prhs[3];
+        const mxArray  *mxHysteresis     = prhs[4];
+#if !RFC_MINIMAL
+        const mxArray  *mxResidualMethod = prhs[5];
+        const mxArray  *mxEnforceMargin  = prhs[6];
+        const mxArray  *mxUseHCM         = prhs[7];
+        const mxArray  *mxSpreadDamage   = prhs[8];
+#endif /*!RFC_MINIMAL*/        
+
+        rfc_value_t    *buffer           = NULL;
+        double         *data             = mxGetPr( mxData );
+        size_t          data_len         = mxGetNumberOfElements( mxData );
+        unsigned        class_count      = (unsigned)( mxGetScalar( mxClassCount ) + 0.5 );
+        double          class_width      = mxGetScalar( mxClassWidth );
+        double          class_offset     = mxGetScalar( mxClassOffset );
+        double          hysteresis       = mxGetScalar( mxHysteresis );
+#if !RFC_MINIMAL
+        int             residual_method  = (int)( mxGetScalar( mxResidualMethod ) + 0.5 );
+        int             enforce_margin   = (int)mxGetScalar( mxEnforceMargin );
+        int             use_hcm          = (int)mxGetScalar( mxUseHCM );
+        int             spread_damage    = (int)mxGetScalar( mxSpreadDamage );
+#else /*RFC_MINIMAL*/
+        int             residual_method  = RFC_RES_NONE;
+#endif /*!RFC_MINIMAL*/
+        size_t          i;
+        bool            ok;
+
+        mxAssert( residual_method >= RFC_RES_NONE && residual_method <= RFC_RES_COUNT, 
+                  "Invalid residual method!" );
+
+#if !RFC_MINIMAL
+#if RFC_HCM_SUPPORT
+        mxAssert( use_hcm == 0 || use_hcm == 1,
+                  "Invalid HCM flag, use 0 or 1!" );
+#else /*!RFC_HCM_SUPPORT*/
+        mxAssert( use_hcm == 0,
+                  "HCM not supported!" );
+#endif /*RFC_HCM_SUPPORT*/
+
+
+#if RFC_DH_SUPPORT
+        mxAssert( spread_damage >= RFC_SD_NONE && spread_damage <= RFC_SD_COUNT,
+                  "Invalid spread damage method!" );
+#else /*!RFC_DH_SUPPORT*/
+        if( spread_damage != 0 )
+        {
+            mexErrMsgTxt( "Invalid spread damage method, only 0 accepted!" );
+        }
+#endif /*RFC_DH_SUPPORT*/
+#endif /*!RFC_MINIMAL*/
+
+        ok = RFC_init( &rfc_ctx, 
+                       class_count, (rfc_value_t)class_width, (rfc_value_t)class_offset, 
+                       (rfc_value_t)hysteresis, RFC_FLAGS_DEFAULT );
+#if RFC_DEBUG_FLAGS
+        rfc_ctx.debug_vfprintf_fcn = rfc_vfprintf_fcn;
+        RFC_set_flags( &rfc_ctx, RFC_FLAGS_LOG_CLOSED_CYCLES, 1 );
+#endif /*RFC_DEBUG_FLAGS*/
+
+#if RFC_TP_SUPPORT
+        if( ok )
+        {
+            rfc_ctx.tp_cap = 128;
+            rfc_ctx.tp     = (rfc_value_tuple_s*)mem_alloc( NULL, rfc_ctx.tp_cap, 
+                                                            sizeof(rfc_value_tuple_s), RFC_MEM_AIM_TP );
+
+            ok = RFC_tp_init( &rfc_ctx, rfc_ctx.tp, rfc_ctx.tp_cap, /* is_static */ true );
+        }
+#endif /*RFC_TP_SUPPORT*/
+
+        if( !ok )
+        {
+            mexErrMsgTxt( "Error during initialization!" );
+        }
+
+#if RFC_DH_SUPPORT
+        rfc_ctx.spread_damage_method = spread_damage;
+#endif /*RFC_DH_SUPPORT*/
+
+        /* Cast values from double type to rfc_value_t */ 
+        if( sizeof( rfc_value_t ) != sizeof(double) && data_len )  /* maybe unsafe! */
+        {
+            buffer = (rfc_value_t *)mem_alloc( NULL, data_len, 
+                                               sizeof(rfc_value_t), RFC_MEM_AIM_TEMP );
+
+            if( !buffer )
+            {
+                RFC_deinit( &rfc_ctx );
+                mexErrMsgTxt( "Error during initialization!" );
+            }
+
+            for( i = 0; i < data_len; i++ )
+            {
+                buffer[i] = (rfc_value_t)data[i];
+            }
+        }
+        else buffer = (rfc_value_t*)data;
+
+        /* Rainflow counting */
+
+#if !RFC_MINIMAL
+        /* Setup */
+        rfc_ctx.internal.flags  |= enforce_margin ? RFC_FLAGS_ENFORCE_MARGIN : 0;
+#endif /*!RFC_MINIMAL*/
+#if RFC_HCM_SUPPORT
+        rfc_ctx.counting_method  = use_hcm ? RFC_COUNTING_METHOD_HCM : RFC_COUNTING_METHOD_4PTM;
+#else /*!RFC_HCM_SUPPORT*/
+#if !RFC_MINIMAL
+        rfc_ctx.counting_method  = RFC_COUNTING_METHOD_4PTM;
+#endif /*!RFC_MINIMAL*/
+#endif /*RFC_HCM_SUPPORT*/
+        ok = RFC_feed( &rfc_ctx, buffer, data_len ) &&
+             RFC_finalize( &rfc_ctx, residual_method );
+
+        /* Free temporary buffer (cast) */
+        if( (void*)buffer != (void*)data )
+        {
+            mem_alloc( buffer, 0, 0, RFC_MEM_AIM_TEMP );
+            buffer = NULL;
+        }
+
+        if( !ok )
+        {
+            int error = rfc_ctx.error;
+
+            RFC_deinit( &rfc_ctx );
+            switch( error )
+            {
+                case RFC_ERROR_INVARG:
+                    mexErrMsgTxt( "Invalid argument(s)!" );
+                case RFC_ERROR_MEMORY:
+                    mexErrMsgTxt( "Error during memory allocation!" );
+#if RFC_AT_SUPPORT
+                case RFC_ERROR_AT:
+                    mexErrMsgTxt( "Error during amplitude transformation!" );
+#endif /*RFC_AT_SUPPORT*/
+#if RFC_TP_SUPPORT
+                case RFC_ERROR_TP:
+                    mexErrMsgTxt( "Error during turning point access!" );
+#endif /*RFC_TP_SUPPORT*/
+#if RFC_DAMAGE_FAST
+                case RFC_ERROR_LUT:
+                    mexErrMsgTxt( "Error during lookup table access!" );
+#endif /*RFC_DAMAGE_FAST*/
+                case RFC_ERROR_UNEXP:
+                default:
+                    mexErrMsgTxt( "Unexpected error occured!" );
+            }
+        }
+
+        /* Return results */
+        if( plhs )
+        {
+            /* Damage */
+            plhs[0] = mxCreateDoubleScalar( rfc_ctx.damage );
+
+            /* Residue */
+#if RFC_HCM_SUPPORT
+            if( use_hcm )
+            {
+                if( nlhs > 1 && rfc_ctx.internal.hcm.stack )
+                {
+                    mxArray* re = mxCreateDoubleMatrix( rfc_ctx.internal.hcm.IZ, 1, mxREAL );
+                    if( re )
+                    {
+                        size_t i;
+                        double *val = mxGetPr(re);
+
+                        for( i = 0; i < rfc_ctx.internal.hcm.IZ; i++ )
+                        {
+                            *val++ = (double)rfc_ctx.internal.hcm.stack[i].value;
+                        }
+                        plhs[1] = re;
+                    }
+                }
+            }
+            else
+#endif /*!RFC_HCM_SUPPORT*/
+            {
+                if( nlhs > 1 && rfc_ctx.residue )
+                {
+                    mxArray* re = mxCreateDoubleMatrix( rfc_ctx.residue_cnt, 1, mxREAL );
+                    if( re )
+                    {
+                        size_t i;
+                        double *val = mxGetPr(re);
+
+                        for( i = 0; i < rfc_ctx.residue_cnt; i++ )
+                        {
+                            *val++ = (double)rfc_ctx.residue[i].value;
+                        }
+                        plhs[1] = re;
+                    }
+                }
+            }
+
+            /* Rainflow matrix (column major order) */
+            if( nlhs > 2 && rfc_ctx.rfm )
+            {
+                mxArray* rfm = mxCreateDoubleMatrix( class_count, class_count, mxREAL );
+                if( rfm )
+                {
+                    double *ptr = mxGetPr(rfm);
+                    size_t from, to;
+                    for( to = 0; to < class_count; to++ )
+                    {
+                        for( from = 0; from < class_count; from++ )
+                        {
+                            *ptr++ = (double)rfc_ctx.rfm[ from * class_count + to ] / rfc_ctx.full_inc;
+                        }
+                    }
+                    plhs[2] = rfm;
+                }
+            }
+            
+#if !RFC_MINIMAL
+            /* Range pair */
+            if( nlhs > 3 && rfc_ctx.rp )
+            {
+                mxArray* rp = mxCreateDoubleMatrix( class_count, 1, mxREAL );
+                if( rp )
+                {
+                    double *ptr = mxGetPr(rp);
+                    size_t i;
+                    for( i = 0; i < class_count; i++ )
+                    {
+                        *ptr++ = (double)rfc_ctx.rp[i];
+                    }
+                    plhs[3] = rp;
+                }
+            }
+
+            /* Level crossing */
+            if( nlhs > 4 && rfc_ctx.lc )
+            {
+                mxArray* lc = mxCreateDoubleMatrix( class_count, 1, mxREAL );
+                if( lc )
+                {
+                    double *ptr = mxGetPr(lc);
+                    size_t i;
+                    for( i = 0; i < class_count; i++ )
+                    {
+                        *ptr++ = (double)rfc_ctx.lc[i];
+                    }
+                    plhs[4] = lc;
+                }
+            }
+#if RFC_TP_SUPPORT
+            /* Turning points */
+            if( nlhs > 5 && rfc_ctx.tp )
+            {
+#if RFC_DH_SUPPORT
+                mxArray *tp  = mxCreateDoubleMatrix( rfc_ctx.tp_cnt, 3, mxREAL );
+                double  *dam = tp ? ( mxGetPr(tp) + 2 * rfc_ctx.tp_cnt ) : NULL;
+#else /*!RFC_DH_SUPPORT*/
+                mxArray* tp  = mxCreateDoubleMatrix( rfc_ctx.tp_cnt, 2, mxREAL );
+#endif /*RFC_DH_SUPPORT*/
+
+                if( tp )
+                {
+                    size_t  i;
+                    double *idx  = mxGetPr(tp) + 0 * rfc_ctx.tp_cnt;
+                    double *val  = mxGetPr(tp) + 1 * rfc_ctx.tp_cnt;
+                    double  D    = 0.0;
+
+                    for( i = 0; i < rfc_ctx.tp_cnt; i++ )
+                    {
+                        *val++  = (double)rfc_ctx.tp[i].value;
+                        *idx++  = (double)rfc_ctx.tp[i].pos;
+#if RFC_DH_SUPPORT
+                        *dam++  = (double)rfc_ctx.tp[i].damage;
+                         D     += (double)rfc_ctx.tp[i].damage;
+#endif /*RFC_DH_SUPPORT*/
+                    }
+                    //assert( D == rfc_ctx.damage );
+                    plhs[5] = tp;
+                }
+            }
+#endif /*RFC_TP_SUPPORT*/
+#endif /*!RFC_MINIMAL*/
+        }
+
+        /* Deinitialize rainflow context */
+        RFC_deinit( &rfc_ctx );
+    }
+}
+
+
+#if RFC_AT_SUPPORT
+/**
+ * MATLAB wrapper for the amplitude transformation
+ */
+static
+void mexAmpTransform( int nlhs, mxArray* plhs[], int nrhs, const mxArray* prhs[] )
+{
+    if( nrhs != 5 )
+    {
+        mexErrMsgTxt( "Function needs exact 5 arguments!" );
+    }
+    else
+    {
+        mwSize n, cnt;
+        mxArray *mxResult = NULL;
+
+        rfc_ctx_s ctx = { sizeof(ctx) };
+
+        const mxArray *mxSa          = prhs[0];
+        const mxArray *mxSm          = prhs[1];
+        const mxArray *mxM           = prhs[2];
+        const mxArray *mxTarget      = prhs[3];
+        const mxArray *mxTarget_is_R = prhs[4];
+
+        double M           =      mxGetScalar( mxM );
+        double target      =      mxGetScalar( mxTarget );
+        bool   target_is_R = (int)mxGetScalar( mxTarget_is_R );
+
+        cnt = mxGetNumberOfElements( mxSa );
+        mxAssert( mxGetNumberOfElements( mxSm ) == cnt, "Sa and Sm must have same length!" );
+
+        mxResult = mxCreateDoubleMatrix( mxGetDimensions( mxSa )[0], mxGetDimensions( mxSa )[1], mxREAL );
+        mxAssert( mxResult, "Memory error!" );
+
+        mxAssert( RFC_init( &ctx, 0 /*class_count*/, 0.0 /*class_width*/, 0.0 /*class_offset*/, 0.0 /*hysteresis*/, RFC_FLAGS_DEFAULT ),
+                  "RFC initialization error!" );
+        mxAssert( RFC_at_init( &ctx, NULL /*Sa*/, NULL /*Sm*/, 0 /*count*/, M, target /*Sm_rig*/, target /*R_rig*/, target_is_R, false /*symmetric*/ ), 
+                  "RFC initialization error!" );
+
+        for( n = 0; n < cnt; n++ )
+        {
+            double Sa_n = mxGetPr( mxSa )[n];
+            double Sm_n = mxGetPr( mxSm )[n];
+            double Sa_t;
+
+            RFC_at_transform( &ctx, Sa_n, Sm_n, &Sa_t );
+            mxGetPr( mxResult )[n] = Sa_t;
+        }
+
+        plhs[0] = mxResult;
+    }
+}
+#endif /*RFC_AT_SUPPORT*/
+
+
+#if RFC_TP_SUPPORT
+/**
+ * MATLAB wrapper calculates turning points from data points
+ */
+static
+void mexTP( int nlhs, mxArray* plhs[], int nrhs, const mxArray* prhs[] )
+{
+    if( nrhs != 3 )
+    {
+        mexErrMsgTxt( "Function needs exact 3 arguments!" );
+    }
+    else
+    {
+        rfc_value_tuple_s *tp = NULL;
+        mxArray *mxResult = NULL;
+        double *ptr;
+        rfc_ctx_s ctx = { sizeof(ctx) };
+        mwSize n;
+        bool ok = true;
+
+        const mxArray *mxData          = prhs[0];
+        const mxArray *mxHysteresis    = prhs[1];
+        const mxArray *mxEnforceMargin = prhs[2];
+
+        double hysteresis     = mxGetScalar( mxHysteresis );
+        bool   enforce_margin = (int)mxGetScalar( mxEnforceMargin );
+
+        tp = (rfc_value_tuple_s*)calloc( mxGetNumberOfElements( mxData ), sizeof(rfc_value_tuple_s) );
+        if( !tp )
+        {
+            mexErrMsgTxt( "Memory allocation error!" );
+        }
+
+        if( !RFC_init( &ctx, 0 /*class_count*/, 0.0 /*class_width*/, 0.0 /*class_offset*/, hysteresis, RFC_FLAGS_DEFAULT ) )
+        {
+            free(tp);
+            mexErrMsgTxt( "Error on RFC init!" );
+        }
+
+        if( !RFC_tp_init( &ctx, tp, mxGetNumberOfElements( mxData ), true /*tp_is_static*/ ) )
+        {
+            free(tp);
+            mexErrMsgTxt( "Error on RFC tp init!" );
+        }
+
+        if( !RFC_feed( &ctx, mxGetPr( mxData ), mxGetNumberOfElements( mxData ) ) )
+        {
+            free(tp);
+            mexErrMsgTxt( "Error on RFC feed!" );
+        }
+
+        if( !finalize_res_ignore( &ctx, ctx.internal.flags ) )
+        {
+            free(tp);
+            mexErrMsgTxt( "Error on RFC finalize!" );
+        }
+
+        mxResult = mxCreateDoubleMatrix( 2, ctx.tp_cnt, mxREAL );
+        mxAssert( mxResult, "Memory allocation error!" );
+        for( ptr = mxGetPr( mxResult ), n = 0; n < ctx.tp_cnt; n++ )
+        {
+            *ptr++ = tp[n].value;
+            *ptr++ = (double)tp[n].pos;
+        }
+        free( tp );
+
+        if( !RFC_deinit( &ctx ) )
+        {
+            mexErrMsgTxt( "Error on RFC deinit!" );
+        }
+
+        plhs[0] = mxResult;
+    }
+}
+#endif /*RFC_TP_SUPPORT*/
+
+
+#if !RFC_MINIMAL
+/**
+ * @brief      Compare two string case insensitive
+ *
+ * @param[in]  a     First string
+ * @param[in]  b     Second string
+ *
+ * @return     0 on equality
+ */
+static
+int wal_stricmp( const char *a, const char *b )
+{
+    int ca, cb;
+    do
+    {
+        ca = (unsigned char) *a++;
+        cb = (unsigned char) *b++;
+        ca = tolower( toupper(ca) );
+        cb = tolower( toupper(cb) );
+    }
+    while( ca == cb && ca != '\0' );
+    
+    return ca - cb;
+}
+
+
+/**
+ * The MATLAB MEX main function
+ */
+void mexFunction( int nlhs, mxArray* plhs[], int nrhs, const mxArray* prhs[] )
+{
+    char buffer[80];
+
+    if( !nrhs || !mxIsChar( prhs[0] ) || 0 != mxGetString( prhs[0], buffer, sizeof(buffer) ) )
+    {
+        mexPrintf( "%s", RFC_MEX_USAGE );
+        return;
+    }
+
+    if( 0 == wal_stricmp( buffer, "rfc" ) )
+    { 
+        mexRainflow( nlhs, plhs, nrhs - 1, prhs + 1 );
+    }
+#if RFC_AT_SUPPORT
+    else if( 0 == wal_stricmp( buffer, "amptransform" ) )
+    {
+        mexAmpTransform( nlhs, plhs, nrhs - 1, prhs + 1 );
+    }
+#endif /*RFC_AT_SUPPORT*/
+#if RFC_TP_SUPPORT
+    else if( 0 == wal_stricmp( buffer, "turningpoints" ) )
+    {
+        mexTP( nlhs, plhs, nrhs - 1, prhs + 1 );
+    }
+#endif /*RFC_TP_SUPPORT*/
+    else
+    {
+        mexPrintf( "Unknown subfunction \"%s\"!\n", buffer );
+    }
+}
+#else /*RFC_MINIMAL*/
+/**
+ * The MATLAB MEX main function
+ */
+void mexFunction( int nlhs, mxArray* plhs[], int nrhs, const mxArray* prhs[] )
+{
+    mexRainflow( nlhs, plhs, nrhs, prhs );
+}
+#endif /*!RFC_MINIMAL*/
+
+#endif /*MATLAB_MEX_FILE*/